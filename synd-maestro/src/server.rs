--- conflicted
+++ resolved
@@ -24,11 +24,7 @@
 use std::{collections::HashMap, future::Future, net::SocketAddr, pin::Pin, sync::Arc};
 use tokio::time::Instant;
 use tower::ServiceBuilder;
-<<<<<<< HEAD
-use tracing::{info, instrument};
-=======
-use tracing::{error, info};
->>>>>>> 75941650
+use tracing::{error, info, instrument};
 
 /// Request header for `eth_sendRawTransaction` calls that holds the intended `chain_id`
 pub const HEADER_CHAIN_ID: &str = "x-synd-chain-id";
@@ -118,14 +114,11 @@
     service_arc_arc: Arc<Arc<MaestroService>>,
     extensions: Extensions,
 ) -> RpcResult<String> {
-<<<<<<< HEAD
     #[allow(clippy::expect_used)]
     let headers = extensions.get::<HashMap<_, _>>().expect("should have headers as a HashMap");
     extract_tracing_context(headers);
 
-=======
     let service = service_arc_arc.as_ref();
->>>>>>> 75941650
     let req_start = Instant::now();
     service.metrics.increment_maestro_requests_total(1);
 
