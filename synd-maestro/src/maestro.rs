--- conflicted
+++ resolved
@@ -65,15 +65,11 @@
             producers: HashMap::new(),
             rpc_providers,
             config,
-<<<<<<< HEAD
+            metrics,
         };
         res.create_redis_producers().await;
 
         Ok(res)
-=======
-            metrics,
-        })
->>>>>>> 30d38bb2
     }
 
     async fn create_redis_producers(&mut self) {
@@ -199,14 +195,7 @@
 
         match tx_nonce.cmp(&expected_nonce) {
             Ordering::Equal => {
-<<<<<<< HEAD
-                // 1. enqueue the txn
-                self.enqueue_raw_transaction(&raw_tx, tx.hash(), chain_id).await?;
-
-                // 2. update the cache with nonce + 1. Quit if this fails
-=======
                 // 1. update the cache with nonce + 1. Quit if thiss fails
->>>>>>> 30d38bb2
                 let new_nonce = self.increment_wallet_nonce(chain_id, wallet, tx_nonce, tx_nonce+1).await.
                     map_err(|e| {
                         let rejection = NonceTooLow(tx_nonce+1 , tx_nonce);
@@ -216,7 +205,7 @@
                     )?;
 
                 // 2. enqueue the txn
-                self.enqueue_raw_transaction(raw_tx, chain_id).await?;
+                self.enqueue_raw_transaction(&raw_tx, tx.hash(), chain_id).await?;
                 self.metrics.increment_maestro_enqueued_transactions_total(1);
 
                 // 3. check cache for waiting txns (background task)
@@ -233,15 +222,10 @@
                 return Err(JsonRpcError(TransactionRejected(rejection)))
             }
             Ordering::Greater => {
-<<<<<<< HEAD
                 debug!(tx_hash = format!("0x{}", hex::encode(tx.hash())), %chain_id, "Caching waiting transaction");
                 self.cache_waiting_transaction(chain_id, wallet, tx_nonce, raw_tx, tx.hash())
                     .await?;
-=======
-                debug!(%tx_hash, %chain_id, "Caching waiting transaction");
-                self.cache_waiting_transaction(chain_id, wallet, tx_nonce, raw_tx).await?;
                 self.metrics.increment_maestro_waiting_transactions_total(1);
->>>>>>> 30d38bb2
             }
         }
         Ok(())
