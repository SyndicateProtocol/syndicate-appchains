//! This crate is for testing the `synd-maestro` service with maximum realism

use alloy::transports::http::{reqwest::Response, Client};
use eyre::Result;
use serde_json::{json, Value};
use std::{future::Future, net::SocketAddr, time::Duration};
use synd_maestro::server;
use test_utils::wait_until;

#[cfg(test)]
mod tests {
    use super::*;
    use prometheus_client::registry::Registry;
    use std::collections::HashMap;
<<<<<<< HEAD
    use synd_maestro::{
        config::Config,
        server::{ShutdownFn, HEADER_CHAIN_ID},
    };
=======
    use synd_maestro::{config::Config, metrics::MaestroMetrics, server::HEADER_CHAIN_ID};
>>>>>>> 30d38bb2
    use test_utils::{
        docker::{start_redis, Docker},
        transaction::{get_eip1559_transaction_hex, get_legacy_transaction_hex},
    };
    use wiremock::{
        matchers::{body_partial_json, method},
        Mock, MockServer, ResponseTemplate,
    };

    #[ctor::ctor]
    fn init() {
        shared::logger::set_global_default_subscriber();
    }

    // Initialize the server for this test function
    async fn setup_server(
        mock_rpc_server_4: Option<MockServer>,
        mock_rpc_server_5: Option<MockServer>,
    ) -> (SocketAddr, ShutdownFn, String, Docker, MockServer, MockServer) {
        // Create new mock servers if not provided, otherwise use the ones passed in
        let mock_rpc_server_4 = match mock_rpc_server_4 {
            Some(server) => server,
            None => {
                let server = MockServer::start().await;
                set_default_mock_responses_for_server_4(&server).await;
                server
            }
        };

        let mock_rpc_server_5 = match mock_rpc_server_5 {
            Some(server) => server,
            None => {
                let server = MockServer::start().await;
                set_default_mock_responses_for_server_5(&server).await;
                server
            }
        };

        let mut chain_rpc_urls = HashMap::new();
        chain_rpc_urls.insert("4".to_string(), mock_rpc_server_4.uri());
        chain_rpc_urls.insert("5".to_string(), mock_rpc_server_5.uri());

        let (redis, redis_url) = start_redis().await.unwrap();
        // Create config with mock server URL
        let config = Config {
            port: 0,
            metrics_port: 8081,
            redis_url,
            chain_rpc_urls,
            validation_timeout: Duration::from_secs(1),
            skip_validation: false,
            waiting_txn_ttl: Duration::from_secs(20), // shorter than default
            wallet_nonce_ttl: Duration::from_secs(3),
            finalization_duration: Duration::from_secs(5 * 60),
            finalization_checker_interval: Duration::from_secs(5 * 60),
            max_transaction_retries: 3,
        };

        let mut registry = Registry::default();
        let metrics = MaestroMetrics::new(&mut registry);

        // Start the actual Maestro server with our mocked config
<<<<<<< HEAD
        let (addr, shutdown_fn) = server::run(config).await.expect("Failed to start server");
=======
        let (addr, handle) = server::run(config, metrics).await.expect("Failed to start server");
>>>>>>> 30d38bb2
        let base_url = format!("http://{}", addr);

        // Wait for server to be ready by checking health endpoint
        let client = Client::new();
        wait_until!(
            client
                .get(format!("{}/health", base_url))
                .send()
                .await
                .is_ok_and(|x| x.status().is_success()),
            Duration::from_secs(5)
        );

        (addr, shutdown_fn, base_url, redis, mock_rpc_server_4, mock_rpc_server_5)
    }

    async fn set_default_mock_responses_for_server_4(mock_rpc_server_4: &MockServer) {
        Mock::given(method("POST"))
            .and(body_partial_json(json!({
                "method": "eth_getTransactionCount"
            })))
            .respond_with(ResponseTemplate::new(200).set_body_json(json!({
                "jsonrpc": "2.0",
                "id": 1,
                "result": "0x1"  // Realistic nonce result format
            })))
            .mount(mock_rpc_server_4)
            .await;

        Mock::given(method("POST"))
            .and(body_partial_json(json!({
                "method": "eth_chainId"
            })))
            .respond_with(ResponseTemplate::new(200).set_body_json(json!({
                "jsonrpc": "2.0",
                "id": 1,
                "result": "0x4"  // Chain ID 4 in hex
            })))
            .mount(mock_rpc_server_4)
            .await;
    }

    async fn set_default_mock_responses_for_server_5(mock_rpc_server_5: &MockServer) {
        // Set up default mocks for server 5
        Mock::given(method("POST"))
            .and(body_partial_json(json!({
                "method": "eth_chainId"
            })))
            .respond_with(ResponseTemplate::new(200).set_body_json(json!({
                "jsonrpc": "2.0",
                "id": 1,
                "result": "0x5"  // Chain ID 5 in hex
            })))
            .mount(mock_rpc_server_5)
            .await;

        Mock::given(method("POST"))
            .and(body_partial_json(json!({
                "method": "eth_getTransactionCount"
            })))
            .respond_with(ResponseTemplate::new(200).set_body_json(json!({
                "jsonrpc": "2.0",
                "id": 1,
                "result": "0x1"  // Realistic nonce result format
            })))
            .mount(mock_rpc_server_5)
            .await;
    }

    async fn with_test_server<Fut>(
        mock_rpc_server_4: Option<MockServer>,
        mock_rpc_server_5: Option<MockServer>,
        test_fn: impl FnOnce(Client, String) -> Fut + Send,
    ) -> Result<()>
    where
        Fut: Future<Output = Result<()>> + Send,
    {
        let (_addr, shutdown_fn, base_url, _redis, _mock_rpc_server4, _mock_rpc_server5) =
            setup_server(mock_rpc_server_4, mock_rpc_server_5).await;
        let client = Client::new();

        test_fn(client, base_url).await?;
        shutdown_fn().await?;
        Ok(())
    }

    // Helper function to send JSON-RPC requests with required headers
    async fn send_rpc_request(
        client: &Client,
        url: &str,
        method: &str,
        params: Value,
    ) -> Result<Response> {
        let response = client
            .post(url)
            .header(HEADER_CHAIN_ID, "1")
            .json(&json!({
                "jsonrpc": "2.0",
                "id": 1,
                "method": method,
                "params": params
            }))
            .send()
            .await?;

        Ok(response)
    }

    #[tokio::test]
    async fn test_health_check() -> Result<()> {
        with_test_server(None, None, |client, base_url| async move {
            let health_response = client.get(format!("{}/health", base_url)).send().await?;

            assert!(health_response.status().is_success(), "Health check failed");
            let health_json: Value = health_response.json().await?;
            assert_eq!(
                health_json,
                json!({"health": true}),
                "Health check returned unexpected response"
            );
            Ok(())
        })
        .await
    }

    #[tokio::test]
    async fn test_valid_transaction() -> Result<()> {
        let tx_hex = get_legacy_transaction_hex(4, 1);

        with_test_server(None, None, |client, base_url| async move {
            // Test with valid transaction input
            let tx_response = client
                .post(base_url)
                .header(HEADER_CHAIN_ID, "4")
                .json(&json!({
                    "jsonrpc": "2.0",
                    "id": 1,
                    "method": "eth_sendRawTransaction",
                    "params": [tx_hex]
                }))
                .send()
                .await?;

            assert!(tx_response.status().is_success(), "Valid transaction request failed");
            let tx_json: Value = tx_response.json().await?;
            assert!(
                tx_json.get("result").is_some(),
                "Transaction response missing 'result' field: {}",
                tx_json
            );
            Ok(())
        })
        .await
    }

    #[tokio::test]
    async fn test_chain_id_mismatch() -> Result<()> {
        with_test_server(None, None, |client, base_url| async move {
            // Create transaction with chain ID that doesn't match the header
            let tx_hex = get_legacy_transaction_hex(5, 690);

            let mismatch_response = client
                .post(&base_url)
                .header(HEADER_CHAIN_ID, "4") // Different from tx chain ID (5)
                .json(&json!({
                    "jsonrpc": "2.0",
                    "id": 1,
                    "method": "eth_sendRawTransaction",
                    "params": [tx_hex]
                }))
                .send()
                .await?;

            let mismatch_json: Value = mismatch_response.json().await?;
            assert!(
                mismatch_json.get("error").is_some(),
                "Chain ID mismatch should return an error"
            );

            Ok(())
        })
        .await
    }

    #[tokio::test]
    async fn test_eip1559_transaction() -> Result<()> {
        with_test_server(None, None, |client, base_url| async move {
            // Test EIP-1559 transaction
            let eip1559_tx = get_eip1559_transaction_hex(4, 1);

            let response = client
                .post(&base_url)
                .header(HEADER_CHAIN_ID, "4")
                .json(&json!({
                    "jsonrpc": "2.0",
                    "id": 1,
                    "method": "eth_sendRawTransaction",
                    "params": [eip1559_tx]
                }))
                .send()
                .await?;

            assert!(response.status().is_success(), "EIP-1559 transaction request failed");
            let json_resp: Value = response.json().await?;
            assert!(
                json_resp.get("result").is_some(),
                "Transaction response missing 'result' field: {}",
                json_resp
            );

            Ok(())
        })
        .await
    }

    #[tokio::test]
    async fn test_headers_missing() -> Result<()> {
        let tx_hex = get_legacy_transaction_hex(4, 690);
        with_test_server(None, None, |client, base_url| async move {
            // Test request with missing optional headers
            let no_headers_response = client
                .post(base_url)
                .json(&json!({
                    "jsonrpc": "2.0",
                    "id": 1,
                    "method": "eth_sendRawTransaction",
                    "params": [tx_hex]
                }))
                .send()
                .await?;

            assert!(
                no_headers_response.status().is_success(),
                "Request without required headers should pass"
            );

            Ok(())
        })
        .await
    }

    #[tokio::test]
    async fn test_headers_malformed_key() -> Result<()> {
        let tx_hex = get_legacy_transaction_hex(4, 690);
        with_test_server(None, None, |client, base_url| async move {
            // Test with malformed headers
            let malformed_headers_response = client
                .post(base_url)
                .header("x-synd-chain-id-Wrong", "invalid")
                .json(&json!({
                    "jsonrpc": "2.0",
                    "id": 1,
                    "method": "eth_sendRawTransaction",
                    "params": [tx_hex]
                }))
                .send()
                .await?;

            assert!(
                malformed_headers_response.status().is_success(),
                "Request should still succeed despite weird header"
            );
            let header_map =
                malformed_headers_response.extensions().get::<HashMap<String, String>>();
            assert!(header_map.is_none(), "Header map should not exist");
            Ok(())
        })
        .await
    }

    #[tokio::test]
    async fn test_headers_valid_key_invalid_value() -> Result<()> {
        let tx_hex = get_legacy_transaction_hex(4, 690);
        with_test_server(None, None, |client, base_url| async move {
            // Test with malformed headers
            let malformed_headers_response = client
                .post(base_url)
                .header(HEADER_CHAIN_ID, b"\xff\xff\xff".as_ref()) // Invalid ASCII that we can't parse
                .json(&json!({
                    "jsonrpc": "2.0",
                    "id": 1,
                    "method": "eth_sendRawTransaction",
                    "params": [tx_hex]
                }))
                .send()
                .await?;

            assert!(malformed_headers_response.status().is_success(), "Request should succeed");

            Ok(())
        })
        .await
    }

    #[tokio::test]
    async fn test_empty_params() -> Result<()> {
        with_test_server(None, None, |client, base_url| async move {
            // Test with empty params array
            let empty_params_response =
                send_rpc_request(&client, &base_url, "eth_sendRawTransaction", json!([])).await?;

            let json: Value = empty_params_response.json().await?;
            assert!(json.get("error").is_some(), "Empty params should return an error");

            Ok(())
        })
        .await
    }

    #[tokio::test]
    async fn test_wrong_param_count() -> Result<()> {
        let tx_hex = get_legacy_transaction_hex(4, 690);
        let tx_hex2 = get_legacy_transaction_hex(4, 691);
        with_test_server(None, None, |client, base_url| async move {
            // Test with wrong param count
            let wrong_count_response = send_rpc_request(
                &client,
                &base_url,
                "eth_sendRawTransaction",
                json!([tx_hex, tx_hex2]),
            )
            .await?;

            let json: Value = wrong_count_response.json().await?;
            assert!(json.get("error").is_some(), "Wrong parameter count should return an error");
            Ok(())
        })
        .await
    }

    #[tokio::test]
    async fn test_unsupported_chain_id() -> Result<()> {
        let tx_hex = get_legacy_transaction_hex(9999, 2); // Unsupported in dummy config
        with_test_server(None, None, |client, base_url| async move {
            // Test with wrong param count
            let wrong_chain_id_response =
                send_rpc_request(&client, &base_url, "eth_sendRawTransaction", json!([tx_hex]))
                    .await?;

            let json: Value = wrong_chain_id_response.json().await?;
            assert!(json.get("error").is_some(), "Wrong parameter count should return an error");
            // Access the error message and check if it contains our substring
            let error_message = json["error"]["message"].as_str().unwrap_or("");
            assert!(
                error_message.contains("chain ID mismatch"),
                "Error message should mention 'chain ID mismatch', but got: '{}'",
                error_message
            );
            Ok(())
        })
        .await
    }

    #[tokio::test]
    async fn test_invalid_hex() -> Result<()> {
        with_test_server(None, None, |client, base_url| async move {
            // Test with invalid hex
            let invalid_hex_response =
                send_rpc_request(&client, &base_url, "eth_sendRawTransaction", json!(["not_hex"]))
                    .await?;

            let json: Value = invalid_hex_response.json().await?;
            assert!(json.get("error").is_some(), "Invalid hex should return an error");

            Ok(())
        })
        .await
    }

    #[tokio::test]
    async fn test_transaction_nonce_too_high() -> Result<()> {
        let tx_hex = get_legacy_transaction_hex(4, 690);

        // Create and set up a custom mock server 4
        let mock_server_4 = MockServer::start().await;
        Mock::given(method("POST"))
            .and(body_partial_json(json!({
                "method": "eth_chainId"
            })))
            .respond_with(ResponseTemplate::new(200).set_body_json(json!({
                "jsonrpc": "2.0",
                "id": 1,
                "result": "0x4"  // Chain ID 4 in hex
            })))
            .mount(&mock_server_4)
            .await;

        // Txn nonce too high - 690 vs 2
        //
        Mock::given(method("POST"))
            .and(body_partial_json(json!({
                "method": "eth_getTransactionCount",
                "params": ["0x96216849c49358b10257cb55b28ea603c874b05e", "latest"] // wallet used by test
            })))
            .respond_with(ResponseTemplate::new(200).set_body_json(json!({
            "jsonrpc": "2.0",
            "id": 1,
            "result": "0x2" // nonce 2
            })))
            .mount(&mock_server_4)
            .await;

        with_test_server(
            Some(mock_server_4), // Use our custom server for chain 4
            None,                // Use the default server for chain 5
            |client, base_url| async move {
                // Test logic using the custom-mocked server
                let tx_response = client
                    .post(base_url)
                    .header(HEADER_CHAIN_ID, "4")
                    .json(&json!({
                        "jsonrpc": "2.0",
                        "id": 1,
                        "method": "eth_sendRawTransaction",
                        "params": [tx_hex]
                    }))
                    .send()
                    .await?;

                assert!(tx_response.status().is_success(), "Valid transaction request failed");
                let tx_json: Value = tx_response.json().await?;
                assert!(
                    tx_json.get("result").is_some(),
                    "Transaction response should succeed: {}",
                    tx_json
                );

                Ok(())
            },
        )
        .await
    }

    #[tokio::test]
    async fn test_transaction_nonce_too_low() -> Result<()> {
        let tx_hex = get_legacy_transaction_hex(4, 690);

        // Create and set up a custom mock server 4
        let mock_server_4 = MockServer::start().await;
        Mock::given(method("POST"))
            .and(body_partial_json(json!({
                "method": "eth_chainId"
            })))
            .respond_with(ResponseTemplate::new(200).set_body_json(json!({
                "jsonrpc": "2.0",
                "id": 1,
                "result": "0x4"  // Chain ID 4 in hex
            })))
            .mount(&mock_server_4)
            .await;

        // Txn nonce too low - 690 vs 691
        //
        Mock::given(method("POST"))
            .and(body_partial_json(json!({
                "method": "eth_getTransactionCount",
                "params": ["0x96216849c49358b10257cb55b28ea603c874b05e", "latest"] // wallet used by test
            })))
            .respond_with(ResponseTemplate::new(200).set_body_json(json!({
            "jsonrpc": "2.0",
            "id": 1,
            "result": "0x2B3" // nonce 691
            })))
            .mount(&mock_server_4)
            .await;

        with_test_server(
            Some(mock_server_4), // Use our custom server for chain 4
            None,                // Use the default server for chain 5
            |client, base_url| async move {
                // Test logic using the custom-mocked server
                let tx_response = client
                    .post(base_url)
                    .header(HEADER_CHAIN_ID, "4")
                    .json(&json!({
                        "jsonrpc": "2.0",
                        "id": 1,
                        "method": "eth_sendRawTransaction",
                        "params": [tx_hex]
                    }))
                    .send()
                    .await?;

                assert!(tx_response.status().is_success(), "Valid transaction request failed");
                let tx_json: Value = tx_response.json().await?;
                assert!(
                    tx_json.get("result").is_none(),
                    "Transaction response should not succeed: {}",
                    tx_json
                );
                assert_eq!(
                    tx_json.get("error"),
                    Some(&json!({
                        "code": -32003,
                        "message": "transaction rejected: transaction nonce too low: expected 691, got 690"
                    }))
                );
                Ok(())
            },
        )
            .await
    }

    #[tokio::test]
    async fn test_transaction_nonce_equal_to_rpc() -> Result<()> {
        let tx_hex = get_legacy_transaction_hex(4, 690);

        // Create and set up a custom mock server 4
        let mock_server_4 = MockServer::start().await;
        Mock::given(method("POST"))
            .and(body_partial_json(json!({
                "method": "eth_chainId"
            })))
            .respond_with(ResponseTemplate::new(200).set_body_json(json!({
                "jsonrpc": "2.0",
                "id": 1,
                "result": "0x4"  // Chain ID 4 in hex
            })))
            .mount(&mock_server_4)
            .await;

        // Txn nonce equal - 690 vs 690
        //
        Mock::given(method("POST"))
            .and(body_partial_json(json!({
                "method": "eth_getTransactionCount",
                "params": ["0x96216849c49358b10257cb55b28ea603c874b05e", "latest"] // wallet used by test
            })))
            .respond_with(ResponseTemplate::new(200).set_body_json(json!({
            "jsonrpc": "2.0",
            "id": 1,
            "result": "0x2B2" // nonce 690
            })))
            .mount(&mock_server_4)
            .await;

        with_test_server(
            Some(mock_server_4), // Use our custom server for chain 4
            None,                // Use the default server for chain 5
            |client, base_url| async move {
                // Test logic using the custom-mocked server
                let tx_response = client
                    .post(base_url)
                    .header(HEADER_CHAIN_ID, "4")
                    .json(&json!({
                        "jsonrpc": "2.0",
                        "id": 1,
                        "method": "eth_sendRawTransaction",
                        "params": [tx_hex]
                    }))
                    .send()
                    .await?;

                assert!(tx_response.status().is_success(), "Valid transaction request failed");
                let tx_json: Value = tx_response.json().await?;
                assert!(
                    tx_json.get("result").is_some(),
                    "Transaction response should succeed: {}",
                    tx_json
                );
                Ok(())
            },
        )
        .await
    }
}<|MERGE_RESOLUTION|>--- conflicted
+++ resolved
@@ -12,14 +12,11 @@
     use super::*;
     use prometheus_client::registry::Registry;
     use std::collections::HashMap;
-<<<<<<< HEAD
     use synd_maestro::{
         config::Config,
+        metrics::MaestroMetrics,
         server::{ShutdownFn, HEADER_CHAIN_ID},
     };
-=======
-    use synd_maestro::{config::Config, metrics::MaestroMetrics, server::HEADER_CHAIN_ID};
->>>>>>> 30d38bb2
     use test_utils::{
         docker::{start_redis, Docker},
         transaction::{get_eip1559_transaction_hex, get_legacy_transaction_hex},
@@ -82,11 +79,8 @@
         let metrics = MaestroMetrics::new(&mut registry);
 
         // Start the actual Maestro server with our mocked config
-<<<<<<< HEAD
-        let (addr, shutdown_fn) = server::run(config).await.expect("Failed to start server");
-=======
-        let (addr, handle) = server::run(config, metrics).await.expect("Failed to start server");
->>>>>>> 30d38bb2
+        let (addr, shutdown_fn) =
+            server::run(config, metrics).await.expect("Failed to start server");
         let base_url = format!("http://{}", addr);
 
         // Wait for server to be ready by checking health endpoint
