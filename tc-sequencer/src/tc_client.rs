--- conflicted
+++ resolved
@@ -102,11 +102,7 @@
         &self,
         contract_address: Address,
         raw_tx: Bytes,
-<<<<<<< HEAD
-    ) -> Result<(), RpcError> {
-=======
-    ) -> Result<String, Error> {
->>>>>>> 9323edfd
+    ) -> Result<String, RpcError> {
         let request = SendTransactionRequest::new(
             self.tc_project_id.clone(),
             self.wallet_pool_address,
@@ -134,7 +130,7 @@
 
         let response_body: SendTransactionResponse = response.json().await.map_err(|e| {
             error!("Failed to parse response from TC: {}", e);
-            Error::Internal("failed to parse response from sequencer".to_string())
+            RpcError::Internal("failed to parse response from sequencer".to_string())
         })?;
 
         Ok(response_body.transaction_id)
