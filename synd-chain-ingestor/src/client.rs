//! Client code is run in the syndicate translator instead of the synd-chain-ingestor application

use crate::{db::ITEM_SIZE, eth_client::EthClient, server::Message};
use alloy::{
    eips::BlockNumberOrTag,
    primitives::{Address, Bytes, B256},
    rpc::types::Filter,
};
use eyre::{eyre, OptionExt as _};
use futures_util::{
    stream::{Peekable, ReadyChunks},
    FutureExt, Stream, StreamExt as _,
};
use jsonrpsee::{
    core::{
        async_trait,
        client::{ClientT as _, SubscriptionClientT},
        traits::ToRpcParams,
        ClientError,
    },
    ws_client::{PingConfig, WsClient, WsClientBuilder},
};
use serde::de::DeserializeOwned;
use shared::types::{BlockBuilder, BlockRef, GetBlockRef, PartialBlock};
use std::{
    collections::{HashSet, VecDeque},
    pin::Pin,
    sync::Arc,
    time::Duration,
};
use tracing::{error, info};

<<<<<<< HEAD
/// Uses the [`EthClient`] to fetch log data for blocks in a range and combines them with raw
/// (timestamp, block hash) data from the db to build partial blocks
#[allow(clippy::unwrap_used, clippy::cognitive_complexity)]
=======
// Uses the eth client to fetch log data for blocks in a range & combines them with raw (timestamp,
// block hash) data from the db to build partial blocks
#[allow(clippy::unwrap_used)]
#[allow(clippy::cognitive_complexity)]
>>>>>>> fc49a3f5
async fn build_partial_blocks(
    start_block: u64,
    data: &Bytes,
    client: &EthClient,
    addrs: Vec<Address>,
) -> eyre::Result<Vec<PartialBlock>> {
    assert_eq!(data.len() as u64 % ITEM_SIZE, 0);
    assert!(!data.is_empty());
    let count = data.len() as u64 / ITEM_SIZE - 1;
    let mut blocks = Vec::default();
    if count == 0 {
        return Ok(blocks);
    }
    let mut parent_hash = B256::from_slice(data[4..ITEM_SIZE as usize].into());
    for i in start_block..start_block + count {
        let offset = ((i + 1 - start_block) * ITEM_SIZE) as usize;
        let hash = B256::from_slice(data[offset + 4..offset + ITEM_SIZE as usize].into());
        blocks.push(PartialBlock {
            block_ref: BlockRef {
                number: i,
                timestamp: u32::from_be_bytes(data[offset..offset + 4].try_into()?) as u64,
                hash,
            },
            parent_hash,
            logs: Default::default(),
        });
        parent_hash = hash;
    }

    let end_block = start_block + count - 1;

    let mut safe_block = client.get_block_header(BlockNumberOrTag::Latest).await.number;
    if safe_block < start_block {
        safe_block = start_block - 1;
    }

    info!("fetching partial logs from blocks {} to {}", start_block, end_block);
    let mut logs = client
        .get_logs(&Filter::new().address(addrs.clone()).from_block(start_block).to_block(end_block))
        .await?;

    if let Some(log) = logs.last() {
        let block_number = log.block_number.unwrap();
        if log.block_hash.unwrap() != blocks[(block_number - start_block) as usize].block_ref.hash {
            return Err(eyre!(
                "reorg detected: block {}, {} != {}",
                log.block_number.unwrap(),
                log.block_hash.unwrap(),
                blocks[(block_number - start_block) as usize].block_ref.hash
            ));
        }
        if block_number > safe_block {
            safe_block = block_number;
        }
    }

    if safe_block < end_block {
        // Fetch all logs for unsafe blocks. This makes it more likely that a log is included which
        // contains block hash info with it.
        let first_unsafe_block = safe_block + 1;
        info!("fetching full logs from blocks {} to {}", first_unsafe_block, end_block);
        let mut unsafe_logs = client
            .get_logs(&Filter::new().from_block(first_unsafe_block).to_block(end_block))
            .await?;

        if let Some(log) = unsafe_logs.last() {
            safe_block = log.block_number.unwrap();
            if log.block_hash.unwrap() != blocks[(safe_block - start_block) as usize].block_ref.hash
            {
                return Err(eyre!(
                    "reorg detected: block {}, {} != {}",
                    safe_block,
                    log.block_hash.unwrap(),
                    blocks[(safe_block - start_block) as usize].block_ref.hash
                ));
            }
            let mut addr_set = HashSet::new();
            for addr in &addrs {
                addr_set.insert(addr);
            }
            unsafe_logs.retain(|x| addr_set.contains(&x.address()));
            logs.append(&mut unsafe_logs);
        }

        // for blocks without any logs, refetch by block hash
        // to make sure the block hash matches
        for i in first_unsafe_block..end_block + 1 {
            info!("fetching logs for block {} of {}", i, end_block);
            let mut block_logs = client
                .get_logs(
                    &Filter::new()
                        .address(addrs.clone())
                        .at_block_hash(blocks[(i - start_block) as usize].block_ref.hash),
                )
                .await?;
            logs.append(&mut block_logs);
        }
    }

    let mut block = start_block - 1;
    let mut index = 0;
    for log in logs {
        assert!(!log.removed);
        let log_block = log.block_number.unwrap();
        assert_eq!(log.block_hash, Some(blocks[(log_block - start_block) as usize].block_ref.hash));
        let log_index = log.log_index.unwrap();
        assert!(log_block > block || (log_block == block && log_index > index), "out of order log found from rpc provider: previous (block, index) = ({block} {index}), current = ({log_block}, {log_index})");
        block = log_block;
        index = log_index;
        blocks[(log.block_number.unwrap() - start_block) as usize].logs.push(log.into_inner());
    }

    Ok(blocks)
}

#[derive(Debug)]
struct BlockStream<
    S: Stream<Item = Result<Message, serde_json::Error>>,
    Block: GetBlockRef,
    B: BlockBuilder<Block> + Sync,
> {
    stream: Pin<Box<Peekable<ReadyChunks<S>>>>,
    buffer: VecDeque<Block>,
    block_builder: Arc<B>,
    indexed_block_number: u64,
    init_data: Option<(EthClient, Vec<Address>)>,
}

#[allow(missing_docs)]
impl<
        S: Stream<Item = Result<Message, serde_json::Error>> + Send + 'static,
        Block: GetBlockRef + Send,
        B: BlockBuilder<Block> + Sync,
    > BlockStream<S, Block, B>
{
    fn new(
        stream: S,
        block_builder: Arc<B>,
        start_block: u64,
        init_data: (EthClient, Vec<Address>),
    ) -> Self {
        Self {
            stream: Box::pin(stream.ready_chunks(1024).peekable()),
            block_builder,
            buffer: Default::default(),
            indexed_block_number: start_block,
            init_data: Some(init_data),
        }
    }
}

/// `BlockStream` is a stream of blocks that automatically updates stale/reorged blocks in the
/// queue.
#[async_trait]
pub trait BlockStreamT<Block> {
    /// recv fetches the next block once a block with timestamp greater than or equal to the
    /// provided one has arrived.
    async fn recv(&mut self, timestamp: u64) -> eyre::Result<Block>;
}

#[async_trait]
impl<
        S: Stream<Item = Result<Message, serde_json::Error>> + 'static + Send,
        Block: GetBlockRef + Send,
        B: BlockBuilder<Block> + Sync,
    > BlockStreamT<Block> for BlockStream<S, Block, B>
{
    #[allow(clippy::unwrap_used)]
    async fn recv(&mut self, timestamp: u64) -> eyre::Result<Block> {
        let mut blocks = vec![];
        let init_data = self.init_data.take();
        if init_data.is_some() || self.stream.as_mut().peek().now_or_never().is_some() {
            blocks = self.stream.next().await.ok_or_eyre("stream closed")?;
            if let Some((client, addrs)) = init_data {
                blocks.rotate_left(1);
                let init = blocks.pop().unwrap()?.init();
                let mut partials: Vec<_> =
                    build_partial_blocks(self.indexed_block_number, &init, &client, addrs)
                        .await?
                        .into_iter()
                        .map(|x| Ok(Message::Block(x)))
                        .collect();
                partials.append(&mut blocks);
                blocks = partials;
            }
        }
        loop {
            for partial_block in blocks {
                let block = self.block_builder.build_block(&partial_block?.block())?;
                let block_number = block.block_ref().number;
                assert!(
                    block_number <= self.indexed_block_number,
                    "block number {} > index {}",
                    block_number,
                    self.indexed_block_number
                );
                if block_number == self.indexed_block_number {
                    self.indexed_block_number += 1;
                    self.buffer.push_front(block);
                } else {
                    let block_index = (self.indexed_block_number - 1 - block_number) as usize;
                    match self.buffer.get_mut(block_index) {
                        Some(existing_block) => {
                            // if the block already exists in the buffer and has been reorged,
                            // update it
                            assert_eq!(existing_block.block_ref().number, block_number);
                            *existing_block = block;
                        }
                        None => {
                            return Err(eyre!(
                                "cannot reorg block {} - block already slotted",
                                block.block_ref()
                            ));
                        }
                    }
                }
            }
            if self.buffer.front().map_or(false, |x| x.block_ref().timestamp >= timestamp) {
                return Ok(self.buffer.pop_back().unwrap());
            }
            blocks = self.stream.next().await.ok_or_eyre("stream closed")?
        }
    }
}

impl Message {
    fn init(self) -> Bytes {
        match self {
            Self::Init(x) => x,
            x => panic!("expected init message type, found {x:?}"),
        }
    }
    fn block(self) -> PartialBlock {
        match self {
            Self::Block(x) => x,
            x => panic!("expected block message type, found {x:?}"),
        }
    }
}

#[allow(missing_docs)]
#[async_trait]
pub trait Provider: Sync {
    async fn request<Params: ToRpcParams + Send, T: DeserializeOwned + Clone>(
        &self,
        method: &'static str,
        params: Params,
    ) -> Result<T, ClientError>;

    async fn subscribe<
        Params: ToRpcParams + Send,
        Notif: DeserializeOwned + Send + Unpin + 'static,
    >(
        &self,
        method: &'static str,
        params: Params,
        unsubscribe_method: &'static str,
    ) -> Result<impl Stream<Item = Result<Notif, serde_json::Error>> + Send + 'static, ClientError>;

    async fn get_url(&self) -> Result<String, ClientError> {
        self.request("url", ((),)).await
    }

    async fn get_block_number(&self) -> Result<u64, ClientError> {
        self.request("eth_blockNumber", ((),)).await
    }

    async fn get_block(&self, number: u64) -> Result<Option<BlockRef>, ClientError> {
        self.request("block", (number,)).await
    }

    // returns partial blocks instead of blocks
    async fn get_blocks<Block: GetBlockRef + Send + 'static>(
        &self,
        start_block: u64,
        addresses: Vec<Address>,
        block_builder: Arc<impl BlockBuilder<Block> + Sync + 'static>,
        client: EthClient,
    ) -> Result<impl BlockStreamT<Block>, ClientError> {
        Ok(BlockStream::new(
            self.subscribe::<_, Message>(
                "subscribe_blocks",
                (start_block, addresses.clone()),
                "unsubscribe_blocks",
            )
            .await?,
            block_builder,
            start_block,
            (client, addresses),
        ))
    }
}

#[derive(Debug, Clone)]
#[allow(missing_docs)]
pub struct IngestorProvider(Arc<WsClient>);

#[allow(missing_docs)]
impl IngestorProvider {
    pub async fn new(url: &str, timeout: Duration) -> Self {
        loop {
            match tokio::time::timeout(
                timeout,
                WsClientBuilder::new()
                    .max_response_size(u32::MAX)
                    .max_buffer_capacity_per_subscription(1024)
                    .request_timeout(timeout)
                    .enable_ws_ping(PingConfig::default())
                    .build(url),
            )
            .await
            {
                Err(_) => {
                    error!("timed out connecting to websocket");
                    tokio::time::sleep(Duration::from_secs(1)).await;
                }
                Ok(Err(err)) => panic!("failed to connect to websocket: {err}, url={url}"),
                Ok(Ok(client)) => return Self(Arc::new(client)),
            }
        }
    }
}

#[async_trait]
impl Provider for IngestorProvider {
    async fn request<Params: ToRpcParams + Send, T: DeserializeOwned>(
        &self,
        method: &'static str,
        params: Params,
    ) -> Result<T, ClientError> {
        self.0.request(method, params).await
    }

    async fn subscribe<Params: ToRpcParams + Send, Notif: DeserializeOwned + Send + 'static>(
        &self,
        method: &'static str,
        params: Params,
        unsubscribe_method: &'static str,
    ) -> Result<impl Stream<Item = Result<Notif, serde_json::Error>> + Send + 'static, ClientError>
    {
        self.0.subscribe::<Notif, _>(method, params, unsubscribe_method).await
    }
}

#[cfg(test)]
mod tests {
    use super::{Provider, Stream};
    use jsonrpsee::{
        core::{async_trait, traits::ToRpcParams, ClientError},
        types::{Id, Request, SubscriptionResponse},
        MethodsError, RpcModule,
    };
    use serde::de::DeserializeOwned;
    use std::{marker::PhantomData, pin::Pin, task::Poll};
    use tokio::sync::mpsc;

    #[ctor::ctor]
    fn init() {
        shared::tracing::setup_global_logging();
    }

    fn convert_error(e: MethodsError) -> ClientError {
        match e {
            MethodsError::Parse(e) => ClientError::ParseError(e),
            MethodsError::JsonRpc(e) => ClientError::Call(e),
            MethodsError::InvalidSubscriptionId(_) => ClientError::InvalidSubscriptionId,
        }
    }

    struct SubscriptionStream<Notif>(mpsc::Receiver<String>, PhantomData<Notif>);

    impl<Notif: DeserializeOwned + Unpin> Stream for SubscriptionStream<Notif> {
        type Item = Result<Notif, serde_json::Error>;

        fn poll_next(
            mut self: Pin<&mut Self>,
            cx: &mut std::task::Context<'_>,
        ) -> Poll<Option<Self::Item>> {
            self.0.poll_recv(cx).map(|x| {
                x.map(|x| {
                    serde_json::from_str::<SubscriptionResponse<'_, Notif>>(&x)
                        .map(|x| x.params.result)
                })
            })
        }
    }

    #[async_trait]
    impl<X: Send + Sync> Provider for RpcModule<X> {
        async fn request<Params: ToRpcParams + Send, T: DeserializeOwned + Clone>(
            &self,
            method: &'static str,
            params: Params,
        ) -> Result<T, ClientError> {
            self.call(method, params).await.map_err(convert_error)
        }

        async fn subscribe<
            Params: ToRpcParams + Send,
            Notif: DeserializeOwned + Unpin + Send + 'static,
        >(
            &self,
            method: &'static str,
            params: Params,
            _unsubscribe_method: &'static str,
        ) -> Result<
            impl Stream<Item = Result<Notif, serde_json::Error>> + Send + 'static,
            ClientError,
        > {
            let params = params.to_rpc_params()?;
            let req = serde_json::to_string(&Request::new(
                method.into(),
                params.as_ref().map(|p| p.as_ref()),
                Id::Number(0),
            ))?;
            Ok(SubscriptionStream(
                self.raw_json_request(&req, u32::MAX as usize).await?.1,
                PhantomData::<Notif>,
            ))
        }
    }
}<|MERGE_RESOLUTION|>--- conflicted
+++ resolved
@@ -30,16 +30,9 @@
 };
 use tracing::{error, info};
 
-<<<<<<< HEAD
 /// Uses the [`EthClient`] to fetch log data for blocks in a range and combines them with raw
 /// (timestamp, block hash) data from the db to build partial blocks
 #[allow(clippy::unwrap_used, clippy::cognitive_complexity)]
-=======
-// Uses the eth client to fetch log data for blocks in a range & combines them with raw (timestamp,
-// block hash) data from the db to build partial blocks
-#[allow(clippy::unwrap_used)]
-#[allow(clippy::cognitive_complexity)]
->>>>>>> fc49a3f5
 async fn build_partial_blocks(
     start_block: u64,
     data: &Bytes,
