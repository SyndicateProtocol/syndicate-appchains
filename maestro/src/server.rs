--- conflicted
+++ resolved
@@ -100,16 +100,10 @@
     // - validate txn nonce vs retrived nonce
 
     service.enqueue_raw_transaction(raw_tx, chain_id).await?;
-<<<<<<< HEAD
 
     info!(%tx_hash, %chain_id, "Submitted forwarded transaction");
 
     Ok(tx_hash)
-=======
-    Ok(format!("0x{}", alloy::hex::encode(tx.hash())))
-
-    //TODO(SEQ-863): new thread checking for WAITING-GAP txns on nonce+1
->>>>>>> 7d6d5050
 }
 
 fn get_request_chain_id(extensions: Extensions) -> Option<ChainId> {
