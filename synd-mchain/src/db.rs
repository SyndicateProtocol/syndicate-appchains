//! The `synd-mchain` database

use alloy::{
    primitives::{keccak256, Address, Bytes, FixedBytes, U256},
    sol_types::SolValue as _,
};
use jsonrpsee::types::{error::INTERNAL_ERROR_CODE, ErrorObjectOwned};
use rocksdb::{DBWithThreadMode, ThreadMode};
use serde::{Deserialize, Serialize};
use std::fmt;

/// VERSION must be bumped whenever a breaking change is made
const VERSION: u64 = 2;

/// Each delayed message is used to derive an appchain block
#[derive(Serialize, Deserialize, Debug, Clone, Default, PartialEq, Eq)]
pub struct DelayedMessage {
    /// The kind of the delayed message
    pub kind: u8,
    /// The sender of the delayed message
    pub sender: Address,
    /// The data of the delayed message
    pub data: Bytes,
    /// The base fee of the delayed message
    pub base_fee_l1: U256,
}

/// Slot metadata used to track reorgs
#[derive(Serialize, Deserialize, Debug, Clone, Default, PartialEq, Eq)]
pub struct Slot {
    /// The sequencing block that seals the slot, which is also included in the slot
    pub seq_block_number: u64,
    /// The sequencing block hash
    pub seq_block_hash: FixedBytes<32>,
    /// The settlement block that seals the slot, which is not included in the slot
    pub set_block_number: u64,
    /// The settlement block hash
    pub set_block_hash: FixedBytes<32>,
}

/// The current state of the synd-mchain
#[derive(Serialize, Deserialize, Debug, Default)]
pub struct State {
    /// The latest number of batches
    pub batch_count: u64,
    /// The latest batch accumulator
    pub batch_acc: FixedBytes<32>,
    /// The latest number of delayed messages
    pub message_count: u64,
    /// The latest delayed message accumulator
    pub message_acc: FixedBytes<32>,
    /// The timestamp of the pending slot
    pub timestamp: u64,
    /// The pending `Slot`
    pub slot: Slot,
}

/// `MBlock` contains all information necessary to build a `Block`
#[derive(Serialize, Deserialize, Debug, Clone, Default)]
pub struct MBlock {
    /// The timestamp of the block
    pub timestamp: u64,
    /// The slot of the block
    pub slot: Slot,
    /// The payload of the block
    pub payload: Option<(Bytes, Vec<DelayedMessage>)>,
}

/// Block data stored in rocksdb
/// Note that the block hash does not affect derived block hashes and therefore
/// this implementation should be fully compatible with existing reth `MockChains`.
#[derive(Serialize, Deserialize, Debug, Default)]
pub struct Block {
    /// block epoch timestamp in seconds
    pub timestamp: u64,
    /// batch data
    pub batch: Bytes,
    /// accumulator
    pub after_batch_acc: FixedBytes<32>,
    /// delayed messages included in the batch & accumulator values
    pub messages: Vec<(DelayedMessage, FixedBytes<32>)>,
    /// previous sequencer inbox accumulator
    /// note that this is used to detect reorgs instead of block hash
    pub before_batch_acc: FixedBytes<32>,
    /// previous delayed message (inbox) accumulator
    /// note that this is used to detect reorgs instead of block hash
    pub before_message_acc: FixedBytes<32>,
    /// previous delayed messages read
    pub before_message_count: u64,
    /// reorg data
    pub slot: Slot,
}

impl Block {
    /// The delayed message accumulator
    pub fn after_message_acc(&self) -> FixedBytes<32> {
        self.messages.last().map_or(self.before_message_acc, |x| x.1)
    }
<<<<<<< HEAD
    pub const fn after_message_count(&self) -> u64 {
=======
    /// The delayed message count
    pub fn after_message_count(&self) -> u64 {
>>>>>>> 79b24cb4
        self.before_message_count + self.messages.len() as u64
    }
}

/// rocksdb implements the key-value trait
#[allow(clippy::unwrap_used)]
impl<T: ThreadMode> ArbitrumDB for DBWithThreadMode<T> {
    fn get<K: AsRef<[u8]>>(&self, key: K) -> Option<Bytes> {
        self.get(key).unwrap().map(|x| x.into())
    }
    fn put<K: AsRef<[u8]>, V: AsRef<[u8]>>(&self, key: K, value: V) {
        self.put(key, value).unwrap();
    }
    fn delete<K: AsRef<[u8]>>(&self, key: K) {
        self.delete(key).unwrap();
    }
}

/// Database key types for different stored values
#[derive(Debug, Clone)]
pub enum DBKey {
    /// Block data with block number
    Block(u64),
    /// State of the chain at the latest head
    State,
    /// Message accumulator with message number
    MessageAcc(u64),
    /// DB schema version
    Version,
}

impl fmt::Display for DBKey {
    fn fmt(&self, f: &mut fmt::Formatter<'_>) -> fmt::Result {
        match self {
            Self::Block(num) => write!(f, "b{num}"),
            Self::State => write!(f, "s"),
            Self::MessageAcc(num) => write!(f, "m{num}"),
            Self::Version => write!(f, "v"),
        }
    }
}

/// generic db trait for reading and writing block data
#[allow(clippy::unwrap_used)]
pub trait ArbitrumDB {
    /// Gets the value associated with the given key
    fn get<K: AsRef<[u8]>>(&self, key: K) -> Option<Bytes>;
    /// Puts the value associated with the given key
    fn put<K: AsRef<[u8]>, V: AsRef<[u8]>>(&self, key: K, value: V);
    /// Deletes the value associated with the given key
    fn delete<K: AsRef<[u8]>>(&self, key: K);
    /// Gets the block associated with the given key
    fn get_block(&self, key: u64) -> Result<Block, ErrorObjectOwned> {
        let state = self.get_state();
        if key <= state.batch_count { self.get(DBKey::Block(key).to_string()) } else { None }
            .map_or_else(
                || Err(to_err(format!("could not find block {}", key))),
                |x| Ok(bincode::deserialize(&x).unwrap()),
            )
    }
    /// Puts the block associated with the given key
    fn put_block(&self, key: u64, value: &Block) {
        self.put(DBKey::Block(key).to_string(), bincode::serialize(value).unwrap())
    }
    /// Deletes the block associated with the given key
    fn delete_block(&self, key: u64) {
        self.delete(DBKey::Block(key).to_string())
    }
    /// Gets the message accumulator associated with the given key
    fn get_message_acc(&self, key: u64) -> Result<FixedBytes<32>, ErrorObjectOwned> {
        let state = self.get_state();
        if key < state.message_count { self.get(DBKey::MessageAcc(key).to_string()) } else { None }
            .map_or_else(
                || Err(to_err(format!("could not find message acc {}", key))),
                |x| Ok(bincode::deserialize(&x).unwrap()),
            )
    }
    /// Puts the message accumulator associated with the given key
    fn put_message_acc(&self, key: u64, value: &FixedBytes<32>) {
        self.put(DBKey::MessageAcc(key).to_string(), bincode::serialize(value).unwrap())
    }
    /// Deletes the message accumulator associated with the given key
    fn delete_message_acc(&self, key: u64) {
        self.delete(DBKey::MessageAcc(key).to_string())
    }
    /// Gets the state of the chain
    fn get_state(&self) -> State {
        self.get(DBKey::State.to_string())
            .map(|x| bincode::deserialize(&x).unwrap())
            .unwrap_or_default()
    }
    /// Puts the state of the chain
    fn put_state(&self, value: &State) {
        self.put(DBKey::State.to_string(), bincode::serialize(value).unwrap())
    }
    /// Checks the version of the chain
    fn check_version(&self) {
        match self.get(DBKey::Version.to_string()) {
            Some(version) => {
                assert_eq!(bincode::deserialize::<u64>(&version).unwrap(), VERSION);
            }
            None => {
                // version 0 uses the "n" key to store the current block number
                assert_eq!(self.get("n"), None, "version mismatch: found 0 expected {}", VERSION);
                self.put(DBKey::Version.to_string(), bincode::serialize(&VERSION).unwrap());
            }
        }
    }
    /// Adds a new batch to the chain
    /// Returns the block number if a new block is added
    fn add_batch(&self, mblock: MBlock) -> Result<Option<u64>, ErrorObjectOwned> {
        let state = self.get_state();
        if state.batch_count == 0 && mblock.payload.is_none() {
            return Err(to_err("invalid first batch: must contain a payload"));
        }
        if state.batch_count > 0 &&
            (mblock.timestamp < state.timestamp ||
                (state.slot.seq_block_number > 0 &&
                    mblock.slot.seq_block_number != state.slot.seq_block_number + 1) ||
                mblock.slot.seq_block_number <= state.slot.seq_block_number ||
                mblock.slot.set_block_number < state.slot.set_block_number)
        {
            return Err(to_err(format!(
                "invalid batch: timestamp {} < {} or seq block {} != {} or set block {} < {}",
                mblock.timestamp,
                state.timestamp,
                mblock.slot.seq_block_number,
                state.slot.seq_block_number + 1,
                mblock.slot.set_block_number,
                state.slot.set_block_number
            )));
        }
        // if the payload is empty, update the state with pending slot / timestamp info and return
        let (batch, messages) = match mblock.payload {
            Some(payload) => payload,
            None => {
                self.put_state(&State { timestamp: mblock.timestamp, slot: mblock.slot, ..state });
                return Ok(None);
            }
        };
        let mut block = Block {
            timestamp: mblock.timestamp,
            batch,
            slot: mblock.slot,
            before_batch_acc: state.batch_acc,
            before_message_count: state.message_count,
            before_message_acc: state.message_acc,
            messages: messages.iter().map(|x| (x.to_owned(), FixedBytes::ZERO)).collect(),
            after_batch_acc: Default::default(),
        };
        let mut before_inbox_acc = block.before_message_acc;
        for (i, (msg, acc)) in block.messages.iter_mut().enumerate() {
            let message_hash = keccak256(
                (
                    [msg.kind],
                    msg.sender,
                    block.slot.seq_block_number,
                    mblock.timestamp,
                    U256::from(block.before_message_count + i as u64),
                    msg.base_fee_l1,
                    keccak256(&msg.data),
                )
                    .abi_encode_packed(),
            );
            before_inbox_acc = keccak256((before_inbox_acc, message_hash).abi_encode_packed());
            *acc = before_inbox_acc;
            self.put_message_acc(block.before_message_count + i as u64, &before_inbox_acc);
        }
        let data_hash = keccak256(
            (
                0u64,     // minTimestamp
                u64::MAX, // maxTimestamp
                0u64,     // minBlockNumber
                u64::MAX, // maxBlockNumber
                block.after_message_count(),
                &block.batch,
            )
                .abi_encode_packed(),
        );
        block.after_batch_acc = keccak256(
            (block.before_batch_acc, data_hash, block.after_message_acc()).abi_encode_packed(),
        );
        let block_number = state.batch_count + 1;
        self.put_block(block_number, &block);
        // update the state last - incomplete blocks can be ignored / overwritten
        self.put_state(&State {
            batch_count: block_number,
            batch_acc: block.after_batch_acc,
            message_count: block.after_message_count(),
            message_acc: block.after_message_acc(),
            timestamp: block.timestamp,
            slot: block.slot,
        });
        Ok(Some(block_number))
    }
}

pub(crate) fn to_err<T: ToString>(err: T) -> ErrorObjectOwned {
    ErrorObjectOwned::owned(INTERNAL_ERROR_CODE, err.to_string(), None::<()>)
}

// fully in-memory kv db for testing
#[cfg(test)]
pub(crate) mod tests {
    use super::ArbitrumDB;
    use crate::db::{MBlock, Slot};
    use alloy::primitives::Bytes;
    use std::{collections::HashMap, sync::RwLock};

    #[allow(clippy::redundant_pub_crate)]
    #[derive(Debug)]
    pub(crate) struct TestDB(pub(crate) RwLock<HashMap<Bytes, Bytes>>);

    impl TestDB {
        pub(crate) fn new() -> Self {
            Self(RwLock::new(HashMap::new()))
        }
    }

    #[allow(clippy::unwrap_used)]
    impl ArbitrumDB for TestDB {
        fn get<K: AsRef<[u8]>>(&self, key: K) -> Option<Bytes> {
            self.0.read().unwrap().get(key.as_ref()).cloned()
        }
        fn put<K: AsRef<[u8]>, V: AsRef<[u8]>>(&self, key: K, value: V) {
            self.0
                .write()
                .unwrap()
                .insert(key.as_ref().to_owned().into(), value.as_ref().to_owned().into());
        }
        fn delete<K: AsRef<[u8]>>(&self, key: K) {
            self.0.write().unwrap().remove(key.as_ref());
        }
    }

    #[test]
    fn invalid_batch() -> eyre::Result<()> {
        let db = TestDB::new();

        // first batch must contain a payload
        assert!(db.add_batch(MBlock { payload: None, ..Default::default() }).is_err());

        for payload in [None, Some(Default::default())] {
            let db = TestDB::new();
            db.add_batch(MBlock { payload: Some(Default::default()), ..Default::default() })?;

            // not incrementing the seq block number fails
            assert!(db
                .add_batch(MBlock { timestamp: 1, payload: payload.clone(), ..Default::default() })
                .is_err());

            // initially the seq block number can be set arbitarily high
            db.add_batch(MBlock {
                slot: Slot { seq_block_number: 2, ..Default::default() },
                payload: payload.clone(),
                ..Default::default()
            })?;

            // it can no longer be incremented by more than 1 thereafter
            assert!(db
                .add_batch(MBlock {
                    slot: Slot { seq_block_number: 4, ..Default::default() },
                    payload: payload.clone(),
                    ..Default::default()
                })
                .is_err());

            // not incrementing timestamp is okay
            db.add_batch(MBlock {
                slot: Slot { seq_block_number: 3, ..Default::default() },
                payload: payload.clone(),
                ..Default::default()
            })?;

            // incrementing both timestamp and seq block number is okay
            db.add_batch(MBlock {
                timestamp: 1,
                slot: Slot { seq_block_number: 4, ..Default::default() },
                payload: payload.clone(),
            })?;

            // decrementing timestamp fails
            assert!(db
                .add_batch(MBlock {
                    slot: Slot { seq_block_number: 5, ..Default::default() },
                    payload: payload.clone(),
                    ..Default::default()
                })
                .is_err());

            // decrementing seq block number fails, even if ts is incremented
            assert!(db
                .add_batch(MBlock {
                    timestamp: 2,
                    slot: Slot { seq_block_number: 3, ..Default::default() },
                    payload,
                })
                .is_err());
        }
        Ok(())
    }
}<|MERGE_RESOLUTION|>--- conflicted
+++ resolved
@@ -96,12 +96,8 @@
     pub fn after_message_acc(&self) -> FixedBytes<32> {
         self.messages.last().map_or(self.before_message_acc, |x| x.1)
     }
-<<<<<<< HEAD
+    /// The delayed message count
     pub const fn after_message_count(&self) -> u64 {
-=======
-    /// The delayed message count
-    pub fn after_message_count(&self) -> u64 {
->>>>>>> 79b24cb4
         self.before_message_count + self.messages.len() as u64
     }
 }
