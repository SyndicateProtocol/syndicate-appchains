--- conflicted
+++ resolved
@@ -6,27 +6,20 @@
     function permissionRequirementModule() external returns (address) envfree;
     function isAllowed(address, address, bytes) external returns (bool) envfree;
     function owner() external returns (address) envfree;
-<<<<<<< HEAD
     function getInitializedVersion() external returns (uint64) envfree;
     function gasTrackingEnabled() external returns (bool) envfree;
     function disableGasTracking() external;
     function enableGasTracking() external;
     function emissionsReceiver() external returns (address) envfree;
     function getEmissionsReceiver() external returns (address) envfree;
-    // Contract nonce function
-    function contractNonce(address) external returns (uint256) envfree;
-=======
     function gasTrackingDisabled() external returns (bool) envfree;
     function encodeTransaction(bytes) external returns (bytes) envfree;
-
->>>>>>> 535277d8
     // Permission module envfree view functions
     function permissionModule.isAllowed(address, address, bytes) external returns (bool) envfree;
     function permissionModule.setAllowed(address, bool) external;
 }
 
 /*
-<<<<<<< HEAD
  * Rule: Initialization rules
  */
 rule initializeOnce(address admin, address module, uint256 appchainId) {
@@ -61,9 +54,6 @@
 
 /*
  * Rule: AppchainId is set correctly after initialization
-=======
- * Rule 1: Verify that appchainId cannot be zero
->>>>>>> 535277d8
  */
 rule appchainIdSetAfterInit(address admin, address module, uint256 chainId) {
     env e;
@@ -82,7 +72,6 @@
 }
 
 /*
-<<<<<<< HEAD
  * Rule: Only allowed addresses can process transactions
  */
 rule onlyAllowedCanProcess(bytes data) {
@@ -95,18 +84,10 @@
     require !gasTrackingEnabled();
     // Use zero address as permission module to allow all transactions
     require permissionRequirementModule() == 0;
-=======
- * Rule 2: Only allowed addresses can process transactions
- */
-rule onlyAllowedCanProcess(bytes data) {
-    env e;
-
->>>>>>> 535277d8
     // Try to process a transaction
     processTransaction@withrevert(e, data);
     // With no permission module, all transactions should succeed
     bool success = !lastReverted;
-<<<<<<< HEAD
     assert success, "Transaction failed with no permission restrictions";
 }
 
@@ -171,37 +152,6 @@
 rule moduleUpdateChangesState(address newModule) {
     env e;
     require getInitializedVersion() > 0;
-=======
-
-    // Then the sender must have been allowed
-    assert success => isAllowed(e.msg.sender, e.msg.sender, encodeTransaction(data)),
-        "Unauthorized sender processed transaction";
-}
-
-/*
- * Rule 3: Only owner can update requirement module
- */
-rule onlyOwnerCanUpdateModule(address newModule) {
-    env e;
-    require e.msg.value == 0;
-
-    // Try to update the module
-    updateRequirementModule@withrevert(e, newModule);
-    bool txSucceeded = !lastReverted;
-
-    // Bidirectional assertions
-    assert txSucceeded => e.msg.sender == owner(),
-        "Non-owner updated requirement module";
-    assert !txSucceeded => e.msg.sender != owner(),
-        "Owner failed to update requirement module";
-}
-
-/*
- * Rule 4: Module update changes state correctly
- */
-rule moduleUpdateChangesState(address newModule) {
-    env e;
->>>>>>> 535277d8
     require newModule != 0;
     // Store old module
     address oldProposerModule = permissionRequirementModule();
@@ -212,18 +162,11 @@
 }
 
 /*
-<<<<<<< HEAD
  * Rule: State consistency after transaction processing
  */
 rule stateConsistencyAfterProcessing(bytes data) {
     env e;
     require getInitializedVersion() > 0;
-=======
- * Rule 5: State consistency after transaction processing
- */
-rule stateConsistencyAfterProcessing(bytes data) {
-    env e;
->>>>>>> 535277d8
     address oldProposerModule = permissionRequirementModule();
     // Process transaction
     processTransaction@withrevert(e, data);
@@ -232,11 +175,7 @@
 }
 
 /*
-<<<<<<< HEAD
  * Rule : Only owner can perform upgrades
-=======
- * Rule 6: Verify permissions are correctly enforced
->>>>>>> 535277d8
  */
 rule onlyOwnerCanUpgrade(address newImplementation, bytes data) {
     env e;
@@ -255,7 +194,6 @@
     assert !lastReverted => e.msg.sender == contractOwner, "Non-owner performed upgrade";
 }
 
-<<<<<<< HEAD
 /*
  * Rule : Only owner can set emissions receiver
  */
@@ -278,46 +216,28 @@
     assert receiver == 0 => effectiveReceiver == owner(), "When no explicit receiver set, should return owner";
     assert receiver != 0 => effectiveReceiver == receiver, "When explicit receiver set, should return that receiver";
 }
-=======
+
+
+/*
+ * Rule : Verify permissions are correctly enforced
+ */
+rule permissionsCorrectlyEnforced(bytes data) {
+    env e;
     // Require the contract to be initialized
     require permissionRequirementModule() == permissionModule;
     require owner() == e.msg.sender;
-
     // Valid sender and msg parameters
     require e.block.timestamp >= 1754089200;
     require e.msg.value == 0;
-
     // Valid data requirements
     require data.length > 0;
     require data.length < max_uint256;
-
     // Check permissions
     bool senderAllowed = isAllowed(e.msg.sender, e.msg.sender, encodeTransaction(data));
->>>>>>> 535277d8
-
-/*
- * Rule : Contract nonce only increases for sendContractTransaction
- */
-rule contractNonceIncreasesOnContractTx(address user, uint64 gasLimit, uint256 maxFeePerGas, address to, uint256 value, bytes data) {
-    env e;
-    require getInitializedVersion() > 0;
-    require e.msg.sender == user;
-    uint256 nonceBefore = contractNonce(user);
-    sendContractTransaction(e, gasLimit, maxFeePerGas, to, value, data);
-    uint256 nonceAfter = contractNonce(user);
-    assert nonceAfter == nonceBefore + 1, "Contract nonce should increment by 1 for sendContractTransaction";
-}
-
-/*
- * Rule : Contract nonce unchanged by other operations
- */
-rule contractNonceUnchangedByOtherOps(address user, bytes txData) {
-    env e;
-    require getInitializedVersion() > 0;
-    require e.msg.sender != user; // Different sender
-    uint256 nonceBefore = contractNonce(user);
-    // Test with processTransaction (should not affect nonces)
-    processTransaction@withrevert(e, txData);
-    uint256 nonceAfter = contractNonce(user);
-    assert nonceAfter == nonceBefore, "Contract nonce should not change for non-contract transactions";
-}
+    // Process transaction
+    processTransaction@withrevert(e, data);
+    bool txSucceeded = !lastReverted;
+    // Bidirectional assertions
+    assert txSucceeded => senderAllowed, "Transaction succeeded with unauthorized sender";
+    assert senderAllowed => txSucceeded, "Transaction failed despite permissions being valid and preconditions met";
+}
