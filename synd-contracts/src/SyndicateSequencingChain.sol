--- conflicted
+++ resolved
@@ -2,6 +2,7 @@
 pragma solidity 0.8.28;
 
 import {SequencingModuleChecker} from "./SequencingModuleChecker.sol";
+import {SyndicateAccumulator} from "./SyndicateAccumulator.sol";
 
 /// @title SyndicateSequencingChain
 /// @notice The core contract for sequencing transactions using a modular permission architecture
@@ -12,16 +13,10 @@
 /// 4. If allowed, a TransactionProcessed event is emitted with the sender and data
 /// 5. External systems observe these events to process the transactions on the application chain
 /// This design uses events rather than state changes for scalability and gas efficiency
-contract SyndicateSequencingChain is SequencingModuleChecker {
+contract SyndicateSequencingChain is SequencingModuleChecker, SyndicateAccumulator {
     /// @notice The ID of the App chain that this contract is sequencing transactions for.
     uint256 public immutable appchainId;
 
-<<<<<<< HEAD
-=======
-    /// @notice Emitted when a new transaction is processed.
-    event TransactionProcessed(address indexed msgSender, bytes data);
-
->>>>>>> 1cccad94
     /// @notice Constructs the SyndicateSequencingChain contract.
     /// @param _appchainId The ID of the App chain that this contract is sequencing transactions for.
     //#olympix-ignore-missing-revert-reason-tests
@@ -34,33 +29,18 @@
     /// @notice Processes a compressed transaction.
     /// @param data The compressed transaction data.
     //#olympix-ignore-required-tx-origin
-<<<<<<< HEAD
-    function processTransactionRaw(bytes calldata data) external {
-        if (!transactionProcessed(data)) {
-            revert TransactionOrProposerNotAllowed();
-        }
-=======
     function processTransaction(bytes calldata data) external onlyWhenAllowed(msg.sender, tx.origin, data) {
-        emit TransactionProcessed(msg.sender, data);
->>>>>>> 1cccad94
+        _transactionProcessed(data);
     }
 
-    /// @notice Processes an uncompressed transaction.
-    /// @dev It prepends a zero byte to the transaction data to signal uncompressed data
+    /// @notice Processes multiple uncompressed transactions in bulk.
     /// @param data An array of transaction data without prepended zero bytes.
     //#olympix-ignore-required-tx-origin
-<<<<<<< HEAD
-    function processTransaction(bytes calldata data) external {
-        if (!uncompressedTransactionProcessed(data)) {
-            revert TransactionOrProposerNotAllowed();
-        }
-=======
     function processTransactionUncompressed(bytes calldata data)
         external
         onlyWhenAllowed(msg.sender, tx.origin, data)
     {
-        emit TransactionProcessed(msg.sender, prependZeroByte(data));
->>>>>>> 1cccad94
+        _transactionProcessed(prependZeroByte(data));
     }
 
     /// @notice Processes multiple transactions in bulk.
@@ -72,11 +52,13 @@
 
         // Process all transactions
         for (uint256 i = 0; i < dataCount; i++) {
-            uncompressedTransactionProcessed(data[i]);
+            bool isAllowed = isAllowed(msg.sender, tx.origin, data[i]); //#olympix-ignore-any-tx-origin
+            if (isAllowed) {
+                // only emit the event if the transaction is allowed
+                _transactionProcessed(prependZeroByte(data[i]));
+            }
         }
     }
-<<<<<<< HEAD
-=======
 
     /// @notice Prepends a zero byte to the transaction data
     /// @dev This helps op-translator identify uncompressed data
@@ -85,5 +67,4 @@
     function prependZeroByte(bytes calldata _data) public pure returns (bytes memory) {
         return abi.encodePacked(bytes1(0x00), _data);
     }
->>>>>>> 1cccad94
 }