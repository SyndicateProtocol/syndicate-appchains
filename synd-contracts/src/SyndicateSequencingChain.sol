// SPDX-License-Identifier: UNLICENSED
pragma solidity 0.8.28;

import {SequencingModuleChecker} from "./SequencingModuleChecker.sol";
import {GasCounter} from "./staking/GasCounter.sol";
import {ISyndicateSequencingChain} from "./interfaces/ISyndicateSequencingChain.sol";

enum TransactionType {
    Unsigned, // an unsigned tx
    Contract, // a contract tx (unsigned, nonceless)
    _Reserved,
    Compressed, // compressed batch of transactions (signed)
    Signed // a regular signed tx

}

/// @title SyndicateSequencingChain
/// @notice Core contract for transaction sequencing using Syndicate's "secure by module design" architecture
///
/// @dev ARCHITECTURAL DESIGN - tx.origin USAGE BY DESIGN:
/// This contract intentionally uses tx.origin alongside msg.sender to enable sophisticated middleware patterns:
///
/// USE CASES ENABLED:
/// • ATOMIC CROSS-CHAIN SEQUENCING: AtomicSequencer coordinating multiple chains
/// • TRUSTED MIDDLEWARE: Third-party contracts adding logic layers
/// • BATCH PROCESSING: Routing contracts that aggregate transactions
/// • COMPLEX AUTHORIZATION: Modules that consider both caller and originator
///
/// SECURITY MODEL - "SECURE BY MODULE DESIGN":
/// Security is NOT enforced by this contract, but by developer-implemented permission modules:
///
/// ┌─────────────────────────────────────────────────────────────────────────┐
/// │ RESPONSIBILITY DISTRIBUTION:                                            │
/// ├─────────────────────────────────────────────────────────────────────────┤
/// │ SyndicateSequencingChain: Routes to permission modules                 │
/// │ PermissionModule (Dev): Implements authorization logic                  │
/// │ Module Developer: MUST validate both msg.sender and tx.origin properly │
/// └─────────────────────────────────────────────────────────────────────────┘
///
/// @dev Transaction Lifecycle:
/// 1. Transaction is submitted via processTransaction, processTransactionsCompressed, or processTransactionsBulk
/// 2. onlyWhenAllowed modifier passes both msg.sender AND tx.origin to SequencingModuleChecker
/// 3. SequencingModuleChecker delegates to the configured permissionRequirementModule
/// 4. Permission module evaluates BOTH addresses using custom logic (developer responsibility)
/// 5. If allowed, TransactionProcessed event is emitted for off-chain processing
/// 6. External systems observe events to execute transactions on the application chain
///
/// This event-based design provides scalability and gas efficiency while maintaining security
/// through modular, developer-controlled permission systems.
contract SyndicateSequencingChain is SequencingModuleChecker, ISyndicateSequencingChain, GasCounter {
    /// @notice The ID of the App chain that this contract is sequencing transactions for.
    uint256 public immutable appchainId;

    /// @notice The address that receives emissions for this sequencing chain
    address public emissionsReceiver;

    /// @notice Emitted when a new transaction is processed
    /// @param sender The address that submitted the transaction
    /// @param data The transaction data that was processed
    event TransactionProcessed(address indexed sender, bytes data);

    /// @notice Emitted when the emissions receiver is updated
    /// @param oldReceiver The previous emissions receiver address
    /// @param newReceiver The new emissions receiver address
    event EmissionsReceiverUpdated(address indexed oldReceiver, address indexed newReceiver);

    /// @notice Constructs the SyndicateSequencingChain contract.
    /// @param _appchainId The ID of the App chain that this contract is sequencing transactions for.
    //#olympix-ignore-missing-revert-reason-tests
    constructor(uint256 _appchainId) SequencingModuleChecker() {
        // chain id zero has no replay protection: https://eips.ethereum.org/EIPS/eip-3788
        require(_appchainId != 0, "App chain ID cannot be 0");
        appchainId = _appchainId;
    }

    // We use per-address contract nonces instead of a global one to increase the predictability of the request id
    // and store per-address contract tx counts for debugging purposes.
    // Note that gaps are allowed in the request id, unlike a regular nonce.
    mapping(address => uint256) public contractNonce;

    /// this is intentionally different from the standard offset used by rollups to prevent collisions
    uint160 public constant OFFSET = uint160(0x1000000000000000000000000000000000000001);

    /// @notice Utility function that converts the address in the sequencing chain
    /// that submitted a tx to the inbox to the msg.sender viewed in the appchain.
    /// @param seqAddress the address in the sequencing chain that triggered the tx to appchain
    /// @return appAddress appchain address as viewed in msg.sender
    function applyAlias(address seqAddress) public pure returns (address appAddress) {
        unchecked {
            appAddress = address(uint160(seqAddress) + OFFSET);
        }
    }

    /// @notice Utility function that converts the msg.sender viewed in the appchain
    /// to the address in the sequencing chain that submitted a tx to the inbox.
    /// @param appAddress appchain address as viewed in msg.sender
    /// @return seqAddress the address in the sequencing chain that triggered the tx to appchain
    function undoAlias(address appAddress) public pure returns (address seqAddress) {
        unchecked {
            seqAddress = address(uint160(appAddress) - OFFSET);
        }
    }

    /// @notice Send a contract transaction to the appchain using applyAlias to alias msg.sender.
    /// @param gasLimit appchain gas limit
    /// @param maxFeePerGas appchain max gas price
    /// @param to appchain destination address or zero to deploy a contract
    /// @param value appchain tx value
    /// @param data appchain tx calldata
    /// @return requestId the request id used to determine the appchain tx hash
    /// Note that unlike the inbox function, no max data size is enforced.
    function sendContractTransaction(
        uint64 gasLimit,
        uint256 maxFeePerGas,
        address to,
        uint256 value,
        bytes calldata data
    ) external onlyWhenAllowedUnsigned(msg.sender, tx.origin) trackGasUsage returns (uint256) {
        uint256 requestId = contractNonce[msg.sender]++;
        emit TransactionProcessed(
            msg.sender,
            abi.encodePacked(
                TransactionType.Contract,
                applyAlias(msg.sender),
                requestId,
                uint256(gasLimit),
                maxFeePerGas,
                uint256(uint160(to)),
                value,
                data
            )
        );
        return requestId;
    }

    /// @notice Send an unsigned transaction to the appchain using applyAlias to alias msg.sender.
    /// @param gasLimit appchain gas limit
    /// @param maxFeePerGas appchain max gas price
    /// @param to appchain destination address or zero to deploy a contract
    /// @param value appchain tx value
    /// @param data appchain tx calldata
    /// Note that unlike the inbox function, no max data size is enforced.
    function sendUnsignedTransaction(
        uint64 gasLimit,
        uint256 maxFeePerGas,
        uint256 nonce,
        address to,
        uint256 value,
        bytes calldata data
    ) external onlyWhenAllowedUnsigned(msg.sender, tx.origin) trackGasUsage {
        emit TransactionProcessed(
            msg.sender,
            abi.encodePacked(
                TransactionType.Unsigned,
                applyAlias(msg.sender),
                uint256(gasLimit),
                maxFeePerGas,
                nonce,
                uint256(uint160(to)),
                value,
                data
            )
        );
    }

    /// @notice Processes a compressed batch of signed transactions.
    /// @param data The compressed transaction data.
    //#olympix-ignore-required-tx-origin
    function processTransactionsCompressed(bytes calldata data)
        external
        onlyWhenAllowedCompressed(msg.sender, tx.origin)
        trackGasUsage
    {
        require(data.length > 0, NoTxData());
        emit TransactionProcessed(msg.sender, abi.encodePacked(TransactionType.Compressed, data));
    }

    /// @notice Process a signed transaction.
    /// @param data Transaction data
    //#olympix-ignore-required-tx-origin
    function processTransaction(bytes calldata data)
        external
        onlyWhenAllowed(msg.sender, tx.origin, data)
        trackGasUsage
    {
        require(data.length > 0, NoTxData());
        emit TransactionProcessed(msg.sender, abi.encodePacked(TransactionType.Signed, data));
    }

    /// @notice Processes multiple signed transactions in bulk.
    /// @param data An array of transaction data.
    //#olympix-ignore
    function processTransactionsBulk(bytes[] calldata data) external trackGasUsage {
        uint256 dataCount = data.length;

        // Process all transactions
        uint256 i;
        for (i = 0; i < dataCount; i++) {
            bool isAllowed = data.length > 0 && isAllowed(msg.sender, tx.origin, data[i]); //#olympix-ignore-any-tx-origin
            if (isAllowed) {
                // only emit the event if the transaction is allowed
                emit TransactionProcessed(msg.sender, abi.encodePacked(TransactionType.Signed, data[i]));
            }
        }
    }

<<<<<<< HEAD
    /// @notice Prepends a zero byte to the transaction data
    /// @dev This helps op-translator identify uncompressed data
    /// @param _data The original transaction data
    /// @return bytes The transaction data with a zero byte prepended
    function prependZeroByte(bytes calldata _data) public pure returns (bytes memory) {
        return abi.encodePacked(bytes1(0x00), _data);
    }

    /*//////////////////////////////////////////////////////////////
                         EMISSIONS RECEIVER FUNCTIONS
    //////////////////////////////////////////////////////////////*/

    /// @notice Set the emissions receiver address
    /// @dev Only callable by the contract owner
    /// @param _emissionsReceiver The address to receive emissions
    function setEmissionsReceiver(address _emissionsReceiver) external onlyOwner {
        address oldReceiver = emissionsReceiver;
        emissionsReceiver = _emissionsReceiver;
        emit EmissionsReceiverUpdated(oldReceiver, _emissionsReceiver);
    }

    /// @notice Get the effective emissions receiver address
    /// @dev Returns emissionsReceiver if set, otherwise returns the contract owner
    /// @return The address that should receive emissions
    function getEmissionsReceiver() external view returns (address) {
        return emissionsReceiver == address(0) ? owner() : emissionsReceiver;
    }

    /// @notice Override transferOwnership to emit EmissionsReceiverUpdated event when appropriate
    /// @dev When emissionsReceiver is not explicitly set (address(0)), transferring ownership
    /// effectively changes the emissions receiver, so we emit the event for transparency
    /// @param newOwner The address of the new owner
    function transferOwnership(address newOwner) public override onlyOwner {
        if (emissionsReceiver == address(0)) {
            emit EmissionsReceiverUpdated(owner(), newOwner);
        }
        super.transferOwnership(newOwner);
=======
    /*//////////////////////////////////////////////////////////////
                         GAS TRACKING ADMIN FUNCTIONS
    //////////////////////////////////////////////////////////////*/

    /// @notice Disable gas tracking if needed
    /// @dev Only callable by the contract owner
    function disableGasTracking() external onlyOwner {
        _disableGasTracking();
    }

    /// @notice Enable gas tracking
    /// @dev Only callable by the contract owner
    function enableGasTracking() external onlyOwner {
        _enableGasTracking();
>>>>>>> f1e6f9bb
    }
}<|MERGE_RESOLUTION|>--- conflicted
+++ resolved
@@ -204,7 +204,6 @@
         }
     }
 
-<<<<<<< HEAD
     /// @notice Prepends a zero byte to the transaction data
     /// @dev This helps op-translator identify uncompressed data
     /// @param _data The original transaction data
@@ -214,7 +213,7 @@
     }
 
     /*//////////////////////////////////////////////////////////////
-                         EMISSIONS RECEIVER FUNCTIONS
+                         EMISSIONS RECEIVER ADMIN FUNCTIONS
     //////////////////////////////////////////////////////////////*/
 
     /// @notice Set the emissions receiver address
@@ -242,7 +241,7 @@
             emit EmissionsReceiverUpdated(owner(), newOwner);
         }
         super.transferOwnership(newOwner);
-=======
+    }
     /*//////////////////////////////////////////////////////////////
                          GAS TRACKING ADMIN FUNCTIONS
     //////////////////////////////////////////////////////////////*/
@@ -257,6 +256,5 @@
     /// @dev Only callable by the contract owner
     function enableGasTracking() external onlyOwner {
         _enableGasTracking();
->>>>>>> f1e6f9bb
     }
 }