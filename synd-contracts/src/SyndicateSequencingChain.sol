--- conflicted
+++ resolved
@@ -2,9 +2,7 @@
 pragma solidity 0.8.28;
 
 import {SequencingModuleChecker} from "./SequencingModuleChecker.sol";
-<<<<<<< HEAD
 import {GasCounter} from "./staking/GasCounter.sol";
-=======
 import {ISyndicateSequencingChain} from "./interfaces/ISyndicateSequencingChain.sol";
 
 enum TransactionType {
@@ -15,7 +13,6 @@
     Signed // a regular signed tx
 
 }
->>>>>>> ec9f3c07
 
 /// @title SyndicateSequencingChain
 /// @notice Core contract for transaction sequencing using Syndicate's "secure by module design" architecture
@@ -50,11 +47,7 @@
 ///
 /// This event-based design provides scalability and gas efficiency while maintaining security
 /// through modular, developer-controlled permission systems.
-<<<<<<< HEAD
-contract SyndicateSequencingChain is SequencingModuleChecker, GasCounter {
-=======
-contract SyndicateSequencingChain is SequencingModuleChecker, ISyndicateSequencingChain {
->>>>>>> ec9f3c07
+contract SyndicateSequencingChain is SequencingModuleChecker, ISyndicateSequencingChain, GasCounter {
     /// @notice The ID of the App chain that this contract is sequencing transactions for.
     uint256 public immutable appchainId;
 
@@ -72,17 +65,6 @@
         appchainId = _appchainId;
     }
 
-<<<<<<< HEAD
-    /// @notice Processes a compressed transaction.
-    /// @param data The compressed transaction data.
-    //#olympix-ignore-required-tx-origin
-    function processTransaction(bytes calldata data)
-        external
-        onlyWhenAllowed(msg.sender, tx.origin, data)
-        trackGasUsage
-    {
-        emit TransactionProcessed(msg.sender, data);
-=======
     // We use per-address contract nonces instead of a global one to increase the predictability of the request id
     // and store per-address contract tx counts for debugging purposes.
     // Note that gaps are allowed in the request id, unlike a regular nonce.
@@ -109,7 +91,6 @@
         unchecked {
             seqAddress = address(uint160(appAddress) - OFFSET);
         }
->>>>>>> ec9f3c07
     }
 
     /// @notice Send a contract transaction to the appchain using applyAlias to alias msg.sender.
@@ -179,12 +160,8 @@
     //#olympix-ignore-required-tx-origin
     function processTransactionsCompressed(bytes calldata data)
         external
-<<<<<<< HEAD
-        onlyWhenAllowed(msg.sender, tx.origin, data)
+        onlyWhenAllowedCompressed(msg.sender, tx.origin)
         trackGasUsage
-=======
-        onlyWhenAllowedCompressed(msg.sender, tx.origin)
->>>>>>> ec9f3c07
     {
         require(data.length > 0, NoTxData());
         emit TransactionProcessed(msg.sender, abi.encodePacked(TransactionType.Compressed, data));
@@ -214,15 +191,6 @@
             }
         }
     }
-<<<<<<< HEAD
-
-    /// @notice Prepends a zero byte to the transaction data
-    /// @dev This helps op-translator identify uncompressed data
-    /// @param _data The original transaction data
-    /// @return bytes The transaction data with a zero byte prepended
-    function prependZeroByte(bytes calldata _data) public pure returns (bytes memory) {
-        return abi.encodePacked(bytes1(0x00), _data);
-    }
 
     /*//////////////////////////////////////////////////////////////
                          GAS TRACKING ADMIN FUNCTIONS
@@ -239,6 +207,4 @@
     function enableGasTracking() external onlyOwner {
         _enableGasTracking();
     }
-=======
->>>>>>> ec9f3c07
 }