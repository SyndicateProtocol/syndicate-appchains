--- conflicted
+++ resolved
@@ -55,16 +55,20 @@
     error GasTrackingAlreadyEnabled();
     error GasTrackingAlreadyDisabled();
 
-    /// @notice The address that receives emissions for this sequencing chain
-    address public emissionsReceiver;
-
     /// @notice Emitted when a new transaction is processed
     /// @param sender The address that submitted the transaction
     /// @param data The transaction data that was processed
     event TransactionProcessed(address indexed sender, bytes data);
 
-<<<<<<< HEAD
+    /// @notice Emitted when the emissions receiver is updated
+    /// @param oldReceiver The previous emissions receiver address
+    /// @param newReceiver The new emissions receiver address
+    event EmissionsReceiverUpdated(address indexed oldReceiver, address indexed newReceiver);
+
     uint256 public immutable appchainId;
+
+    /// @notice The address that receives emissions for this sequencing chain
+    address public emissionsReceiver;
 
     bool public syndicateForkEnabled;
 
@@ -72,12 +76,6 @@
     // and store per-address contract tx counts for debugging purposes.
     // Note that gaps are allowed in the request id, unlike a regular nonce.
     mapping(address => uint256) public contractNonce;
-=======
-    /// @notice Emitted when the emissions receiver is updated
-    /// @param oldReceiver The previous emissions receiver address
-    /// @param newReceiver The new emissions receiver address
-    event EmissionsReceiverUpdated(address indexed oldReceiver, address indexed newReceiver);
->>>>>>> b9de4df8
 
     /// @notice Constructs the SyndicateSequencingChain contract.
     /// @param _appchainId The ID of the App chain that this contract is sequencing transactions for.
@@ -89,7 +87,6 @@
         syndicateForkEnabled = _syndicateForkEnabled;
     }
 
-<<<<<<< HEAD
     /// @notice Utility function that converts the address in the sequencing chain
     /// that submitted a tx to the inbox to the msg.sender viewed in the appchain.
     /// @param seqAddress the address in the sequencing chain that triggered the tx to appchain
@@ -172,8 +169,6 @@
         emit TransactionProcessed(msg.sender, transaction);
     }
 
-=======
->>>>>>> b9de4df8
     /// @notice Processes a compressed batch of signed transactions.
     /// @param data The compressed transaction data.
     //#olympix-ignore-required-tx-origin
