// SPDX-License-Identifier: UNLICENSED
pragma solidity 0.8.28;

import {IPermissionModule} from "./interfaces/IPermissionModule.sol";
import {NotInitializedModule} from "./sequencing-modules/NotInitializedModule.sol";
<<<<<<< HEAD
import {OwnableUpgradeable} from "@openzeppelin/contracts-upgradeable/access/OwnableUpgradeable.sol";
import {Initializable} from "@openzeppelin/contracts-upgradeable/proxy/utils/Initializable.sol";

/// @custom:storage-location erc7201:syndicate.storage.SequencingModule
struct SequencingModuleStorage {
    /// @notice The requirement module that handles checks
    IPermissionModule permissionRequirementModule;
}
=======
import {Ownable} from "@openzeppelin/contracts/access/Ownable.sol";
import {DataTooLarge} from "@arbitrum/nitro-contracts/src/libraries/Error.sol";
>>>>>>> 535277d8

/// @title SequencingModuleChecker
/// @notice A contract that delegates permission checks to modular permission systems
/// @dev This separation of concerns allows for flexible permission systems:
/// 1. The SequencingModuleChecker manages the core permission interface
/// 2. The permissionRequirementModule (typically RequireAndModule or RequireOrModule) handles the actual permission logic
/// 3. This design allows for complex permission structures (AND/OR logic) that can be upgraded over time
<<<<<<< HEAD
/// 4. The initialization pattern allows for proper setup of the permission system after deployment
abstract contract SequencingModuleChecker is Initializable, OwnableUpgradeable, IPermissionModule {
    event RequirementModuleUpdated(address indexed newModule);

    // cast index-erc7201 syndicate.storage.SequencingModule
    bytes32 public constant SEQUENCING_MODULE_STORAGE_LOCATION =
        0x5c6d1774bdd69d8d16847c3c97b51ea7343257b8f5ace5da9e25ab3bafd7d500;

    function _getSequencingModuleStorage() private pure returns (SequencingModuleStorage storage $) {
        assembly {
            $.slot := SEQUENCING_MODULE_STORAGE_LOCATION
        }
    }

    function permissionRequirementModule() public view returns (IPermissionModule) {
        SequencingModuleStorage storage $ = _getSequencingModuleStorage();
        return $.permissionRequirementModule;
    }

    function __SequencingModuleChecker_init(address admin, address _permissionRequirementModule)
        internal
        onlyInitializing
    {
        __Ownable_init(admin);
        _getSequencingModuleStorage().permissionRequirementModule = IPermissionModule(_permissionRequirementModule);
    }
=======
/// 4. Proper setup of the permission system after deployment involves setting a sequencing module and transferring ownership
///    via the Ownable transferOwnership() function
abstract contract SequencingModuleChecker is Ownable, IPermissionModule {
    // Just in case, limit the amount of tx data sent to the isAllowed function.
    uint256 public constant maxDataSize = 200000;

    /// @notice The requirement module that handles checks
    IPermissionModule public permissionRequirementModule;

    event RequirementModuleUpdated(address indexed newModule);

    /// @dev Constructor function
    // [Olympix Warning: no parameter validation in constructor] Admin validation handled by OpenZeppelin's Ownable
    constructor() Ownable(msg.sender) {}
>>>>>>> 535277d8

    /// @notice Updates the requirement module
    /// @param _newModule The address of the new requirement module
    /// Note that the zero address is allowed and corresponds to a forbid all module which reverts.
    /// All addresses without code cause all transaction types to be forbidden by reverting.
    /// Address one corresponds to the always allowed module.
    function updateRequirementModule(address _newModule) external onlyOwner {
        _getSequencingModuleStorage().permissionRequirementModule = IPermissionModule(_newModule);

        emit RequirementModuleUpdated(_newModule);
    }

    /// @notice Checks if both the proposer and calldata are allowed
    /// @param proposer The address to check
    /// @param originator The address of tx.origin.
    /// @param data The calldata to check
    /// @return bool indicating if both the proposer and calldata are allowed
    function isAllowed(address proposer, address originator, bytes memory data) public view returns (bool) {
<<<<<<< HEAD
        return address(permissionRequirementModule()) == address(0)
            || permissionRequirementModule().isAllowed(proposer, originator, data); //#olympix-ignore-calls-in-loop
=======
        require(data.length <= maxDataSize, DataTooLarge(data.length, maxDataSize));
        return address(permissionRequirementModule) == address(1)
            || permissionRequirementModule.isAllowed(proposer, originator, data); //#olympix-ignore-calls-in-loop
>>>>>>> 535277d8
    }
}<|MERGE_RESOLUTION|>--- conflicted
+++ resolved
@@ -2,20 +2,15 @@
 pragma solidity 0.8.28;
 
 import {IPermissionModule} from "./interfaces/IPermissionModule.sol";
-import {NotInitializedModule} from "./sequencing-modules/NotInitializedModule.sol";
-<<<<<<< HEAD
 import {OwnableUpgradeable} from "@openzeppelin/contracts-upgradeable/access/OwnableUpgradeable.sol";
 import {Initializable} from "@openzeppelin/contracts-upgradeable/proxy/utils/Initializable.sol";
+import {DataTooLarge} from "@arbitrum/nitro-contracts/src/libraries/Error.sol";
 
 /// @custom:storage-location erc7201:syndicate.storage.SequencingModule
 struct SequencingModuleStorage {
     /// @notice The requirement module that handles checks
     IPermissionModule permissionRequirementModule;
 }
-=======
-import {Ownable} from "@openzeppelin/contracts/access/Ownable.sol";
-import {DataTooLarge} from "@arbitrum/nitro-contracts/src/libraries/Error.sol";
->>>>>>> 535277d8
 
 /// @title SequencingModuleChecker
 /// @notice A contract that delegates permission checks to modular permission systems
@@ -23,10 +18,12 @@
 /// 1. The SequencingModuleChecker manages the core permission interface
 /// 2. The permissionRequirementModule (typically RequireAndModule or RequireOrModule) handles the actual permission logic
 /// 3. This design allows for complex permission structures (AND/OR logic) that can be upgraded over time
-<<<<<<< HEAD
 /// 4. The initialization pattern allows for proper setup of the permission system after deployment
 abstract contract SequencingModuleChecker is Initializable, OwnableUpgradeable, IPermissionModule {
     event RequirementModuleUpdated(address indexed newModule);
+
+    // Just in case, limit the amount of tx data sent to the isAllowed function.
+    uint256 public constant maxDataSize = 200000;
 
     // cast index-erc7201 syndicate.storage.SequencingModule
     bytes32 public constant SEQUENCING_MODULE_STORAGE_LOCATION =
@@ -50,22 +47,6 @@
         __Ownable_init(admin);
         _getSequencingModuleStorage().permissionRequirementModule = IPermissionModule(_permissionRequirementModule);
     }
-=======
-/// 4. Proper setup of the permission system after deployment involves setting a sequencing module and transferring ownership
-///    via the Ownable transferOwnership() function
-abstract contract SequencingModuleChecker is Ownable, IPermissionModule {
-    // Just in case, limit the amount of tx data sent to the isAllowed function.
-    uint256 public constant maxDataSize = 200000;
-
-    /// @notice The requirement module that handles checks
-    IPermissionModule public permissionRequirementModule;
-
-    event RequirementModuleUpdated(address indexed newModule);
-
-    /// @dev Constructor function
-    // [Olympix Warning: no parameter validation in constructor] Admin validation handled by OpenZeppelin's Ownable
-    constructor() Ownable(msg.sender) {}
->>>>>>> 535277d8
 
     /// @notice Updates the requirement module
     /// @param _newModule The address of the new requirement module
@@ -84,13 +65,8 @@
     /// @param data The calldata to check
     /// @return bool indicating if both the proposer and calldata are allowed
     function isAllowed(address proposer, address originator, bytes memory data) public view returns (bool) {
-<<<<<<< HEAD
-        return address(permissionRequirementModule()) == address(0)
+        require(data.length <= maxDataSize, DataTooLarge(data.length, maxDataSize));
+        return address(permissionRequirementModule()) == address(1)
             || permissionRequirementModule().isAllowed(proposer, originator, data); //#olympix-ignore-calls-in-loop
-=======
-        require(data.length <= maxDataSize, DataTooLarge(data.length, maxDataSize));
-        return address(permissionRequirementModule) == address(1)
-            || permissionRequirementModule.isAllowed(proposer, originator, data); //#olympix-ignore-calls-in-loop
->>>>>>> 535277d8
     }
 }