--- conflicted
+++ resolved
@@ -4,12 +4,6 @@
 import {IPermissionModule} from "./interfaces/IPermissionModule.sol";
 import {NotInitializedModule} from "./sequencing-modules/NotInitializedModule.sol";
 import {Ownable} from "@openzeppelin/contracts/access/Ownable.sol";
-
-interface ArbSys {
-    function arbBlockNumber() external view returns (uint256);
-}
-
-ArbSys constant arbsys = ArbSys(0x0000000000000000000000000000000000000064);
 
 /// @title SequencingModuleChecker
 /// @notice A contract that delegates permission checks to modular permission systems
@@ -19,33 +13,6 @@
 /// 3. This design allows for complex permission structures (AND/OR logic) that can be upgraded over time
 /// 4. The initialization pattern allows for proper setup of the permission system after deployment
 abstract contract SequencingModuleChecker is Ownable, IPermissionModule {
-    /// @custom:storage-location
-    struct TxData {
-        bytes32 acc;
-        uint64 count;
-    }
-
-    // keccak256("syndicate.tx.data")
-    bytes32 public constant TX_DATA_STORAGE_LOCATION =
-        0xbcd134af035e52869741eb0221dfc8a26900a04521f5a2d44a59b675ea20a969;
-
-    function _getTxData() private pure returns (TxData storage $) {
-        assembly {
-            $.slot := TX_DATA_STORAGE_LOCATION
-        }
-    }
-
-    function txCount() public view returns (uint64) {
-        return _getTxData().count;
-    }
-
-    function txAcc() public view returns (bytes32) {
-        return _getTxData().acc;
-    }
-
-    /// @notice Emitted when a new transaction is processed.
-    event TransactionProcessed(address indexed sender, bytes data);
-
     /// @notice The requirement module that handles checks
     IPermissionModule public permissionRequirementModule;
 
@@ -90,8 +57,6 @@
         emit RequirementModuleUpdated(_newModule);
     }
 
-<<<<<<< HEAD
-=======
     /// @notice Modifier to check if an address is allowed to submit txs based on the sender, origin and data
     /// @param msgSender The address calling the function (msg.sender)
     /// @param txOrigin The address that initiated the transaction (tx.origin)
@@ -101,7 +66,6 @@
         _;
     }
 
->>>>>>> 1cccad94
     /// @notice Checks if both the proposer and calldata are allowed
     /// @param proposer The address to check
     /// @param originator The address of tx.origin.
@@ -110,44 +74,4 @@
     function isAllowed(address proposer, address originator, bytes calldata data) public view returns (bool) {
         return permissionRequirementModule.isAllowed(proposer, originator, data); //#olympix-ignore-calls-in-loop
     }
-
-    function transactionProcessed(bytes calldata data) internal returns (bool) {
-        if (!isAllowed(msg.sender, tx.origin, data)) {
-            return false;
-        }
-        _transactionProcessed(data);
-        return true;
-    }
-
-    function uncompressedTransactionProcessed(bytes calldata data) internal returns (bool) {
-        if (!isAllowed(msg.sender, tx.origin, data)) {
-            return false;
-        }
-        _transactionProcessed(prependZeroByte(data));
-        return true;
-    }
-
-    function _transactionProcessed(bytes memory data) private {
-        TxData storage txData = _getTxData();
-        uint256 blockNumber = block.number;
-        if (address(arbsys).code.length > 0) {
-            try arbsys.arbBlockNumber() returns (uint256 number) {
-                blockNumber = number;
-            } catch {}
-        }
-
-        txData.acc = keccak256(
-            abi.encodePacked(txData.acc, msg.sender, blockNumber, block.timestamp, txData.count, keccak256(data))
-        );
-        txData.count += 1;
-        emit TransactionProcessed(msg.sender, data);
-    }
-
-    /// @notice Prepends a zero byte to the transaction data
-    /// @dev This helps op-translator identify uncompressed data
-    /// @param _data The original transaction data
-    /// @return bytes The transaction data with a zero byte prepended
-    function prependZeroByte(bytes calldata _data) internal pure returns (bytes memory) {
-        return abi.encodePacked(bytes1(0x00), _data);
-    }
 }