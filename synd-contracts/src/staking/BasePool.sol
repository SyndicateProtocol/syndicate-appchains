// SPDX-License-Identifier: UNLICENSED
pragma solidity 0.8.28;

<<<<<<< HEAD
import {ISyndStaking} from "./SyndStaking.sol";
import {ReentrancyGuard} from "@openzeppelin/contracts/utils/ReentrancyGuard.sol";
=======
import {ISyndStaking} from "./ISyndStaking.sol";
import {IPool} from "./IPool.sol";
import {Address} from "@openzeppelin/contracts/utils/Address.sol";
>>>>>>> a3af4454

/**
 * @title BasePool
 * @notice Contract for distributing rewards to stakers based on their stake proportion
 * @dev Implements a pro-rata reward distribution system where users can claim rewards
 * based on their stake share in a specific epoch
 *
 * This contract allows anyone to deposit rewards for specific epochs,
 * and stakers can claim their proportional share of those rewards based on their
 * stake in the SyndStaking contract.
 */
<<<<<<< HEAD
contract BasePool is ReentrancyGuard {
    /// @notice The address authorized to deposit rewards into the pool
    address public immutable depositor;

=======
contract BasePool is IPool {
>>>>>>> a3af4454
    /// @notice Reference to the SyndStaking contract for stake queries
    ISyndStaking public immutable stakingContract;

    /// @notice Mapping from epoch index to total reward amount deposited for that epoch
    mapping(uint256 epochIndex => uint256 total) public epochRewardTotal;

    /// @notice Mapping from epoch index and user address to the amount of rewards claimed
    mapping(uint256 epochIndex => mapping(address user => uint256 claimed)) public claimed;

    /**
     * @notice Emitted when rewards are deposited for a specific epoch
     * @param epochIndex The epoch index for which rewards were deposited
     * @param amount The amount of rewards deposited
     */
    event EpochDeposit(uint256 epochIndex, uint256 amount);

    /**
     * @notice Emitted when a user successfully claims their rewards
     * @param epochIndex The epoch index for which rewards were claimed
     * @param user The address of the user who claimed rewards
     * @param destination The address where rewards were sent
     * @param amount The amount of rewards claimed
     */
    event ClaimSuccess(uint256 epochIndex, address user, address destination, uint256 amount);

    /// @notice Error thrown when trying to claim from an epoch with no rewards
    error ClaimNotAvailable();

    /**
     * @notice Constructor to initialize the pool with staking contract and depositor
     * @param _stakingContract Address of the SyndStaking contract
     */
    constructor(address _stakingContract) {
        stakingContract = ISyndStaking(_stakingContract);
    }

    /**
     * @notice Deposit rewards for a specific epoch
     * @dev Since rewards are additive, we dont care who deposits
     * @param epochIndex The epoch index for which rewards are being deposited
     */
    function deposit(uint256 epochIndex) external payable {
        uint256 amount = msg.value;
        epochRewardTotal[epochIndex] += amount;

        emit EpochDeposit(epochIndex, amount);
    }

    /**
     * @notice Claim rewards for a specific epoch based on user's stake proportion
     * @dev Users can only claim once per epoch and must have stake in the SyndStaking contract
     * @param epochIndex The epoch index for which to claim rewards
     * @param destination The address where rewards should be sent
     */
<<<<<<< HEAD
    function claim(uint256 epochIndex, address destination) external nonReentrant {
        if (epochTotal[epochIndex] == 0) {
=======
    function claim(uint256 epochIndex, address destination) external {
        if (epochRewardTotal[epochIndex] == 0 || stakingContract.getCurrentEpoch() <= epochIndex) {
>>>>>>> a3af4454
            revert ClaimNotAvailable();
        }

        uint256 claimAmount = getClaimableAmount(epochIndex, msg.sender);
        if (claimAmount == 0) {
            revert ClaimNotAvailable();
        }
        claimed[epochIndex][msg.sender] += claimAmount;

        // Send synd to destination
        Address.sendValue(payable(destination), claimAmount);

        emit ClaimSuccess(epochIndex, msg.sender, destination, claimAmount);
    }

    /**
     * @notice Calculates the claimable reward amount for a user in a specific epoch
     * @dev Returns the amount of rewards the user can claim for the given epoch, based on their stake share and any previously claimed amount.
     * @param epochIndex The epoch index to query
     * @param user The address of the user
     * @return The amount of rewards claimable by the user for the specified epoch
     */
    function getClaimableAmount(uint256 epochIndex, address user) public view returns (uint256) {
        if (epochRewardTotal[epochIndex] == 0) {
            return 0;
        }

        uint256 user_staked_amount = stakingContract.getUserStakeShare(epochIndex, user);
        if (user_staked_amount == 0) {
            return 0;
        }

        uint256 total_staked_amount = stakingContract.getTotalStakeShare(epochIndex);
        if (total_staked_amount == 0) {
            return 0;
        }

        uint256 reward_total = epochRewardTotal[epochIndex];
        uint256 user_reward_share = (reward_total * user_staked_amount) / total_staked_amount;
        // Subtract the amount the user has already claimed for this epoch
        return user_reward_share - claimed[epochIndex][user];
    }
}<|MERGE_RESOLUTION|>--- conflicted
+++ resolved
@@ -1,14 +1,10 @@
 // SPDX-License-Identifier: UNLICENSED
 pragma solidity 0.8.28;
 
-<<<<<<< HEAD
-import {ISyndStaking} from "./SyndStaking.sol";
-import {ReentrancyGuard} from "@openzeppelin/contracts/utils/ReentrancyGuard.sol";
-=======
 import {ISyndStaking} from "./ISyndStaking.sol";
 import {IPool} from "./IPool.sol";
 import {Address} from "@openzeppelin/contracts/utils/Address.sol";
->>>>>>> a3af4454
+import {ReentrancyGuard} from "@openzeppelin/contracts/utils/ReentrancyGuard.sol";
 
 /**
  * @title BasePool
@@ -20,14 +16,7 @@
  * and stakers can claim their proportional share of those rewards based on their
  * stake in the SyndStaking contract.
  */
-<<<<<<< HEAD
-contract BasePool is ReentrancyGuard {
-    /// @notice The address authorized to deposit rewards into the pool
-    address public immutable depositor;
-
-=======
-contract BasePool is IPool {
->>>>>>> a3af4454
+contract BasePool is IPool, ReentrancyGuard {
     /// @notice Reference to the SyndStaking contract for stake queries
     ISyndStaking public immutable stakingContract;
 
@@ -82,13 +71,8 @@
      * @param epochIndex The epoch index for which to claim rewards
      * @param destination The address where rewards should be sent
      */
-<<<<<<< HEAD
     function claim(uint256 epochIndex, address destination) external nonReentrant {
-        if (epochTotal[epochIndex] == 0) {
-=======
-    function claim(uint256 epochIndex, address destination) external {
         if (epochRewardTotal[epochIndex] == 0 || stakingContract.getCurrentEpoch() <= epochIndex) {
->>>>>>> a3af4454
             revert ClaimNotAvailable();
         }
 
