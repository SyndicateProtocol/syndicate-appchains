--- conflicted
+++ resolved
@@ -75,20 +75,7 @@
 /**
  * @title TeeModule Contract
  */
-<<<<<<< HEAD
-contract TeeModule is Ownable(msg.sender), ReentrancyGuard {
-    // Maximum number of pending assertions allowed to prevent DoS attacks via unbounded array growth.
-    // The value is set to 2 based on the following considerations:
-    // 1. Normal operation expects 0-1 pending assertions at any given time, ensuring efficient processing.
-    // 2. A limit of 2 enables the detection of potential TEE hacks, as the presence of exactly 2 assertions
-    //    triggers the TEE hack detection logic, which is a critical security feature of the system.
-    // 3. The closeChallengeWindow() function requires the number of pending assertions to be either 0 or 1
-    //    for proper processing. A higher limit would complicate this logic and potentially introduce errors.
-    uint256 public constant MAX_PENDING_ASSERTIONS = 2;
-
-=======
 contract TeeModule is Ownable(msg.sender) {
->>>>>>> 25e97e98
     // Immutable state variables
     IAssertionPoster public immutable poster;
     IBridge public immutable bridge;
@@ -221,11 +208,6 @@
     function submitAssertion(PendingAssertion calldata assertion, bytes calldata signature, address rewardAddr)
         public
     {
-<<<<<<< HEAD
-        require(pendingAssertions.length < MAX_PENDING_ASSERTIONS, "TeeModule: Too many pending assertions");
-        require(rewardAddr != address(0), "reward address cannot be zero");
-=======
->>>>>>> 25e97e98
         require(signature.length == 65, "invalid signature length");
         bytes32 assertionHash = hash_object(assertion);
         bytes32 payload_hash = keccak256(abi.encodePacked(hash_object(teeTrustedInput), assertionHash));
