--- conflicted
+++ resolved
@@ -125,24 +125,11 @@
 
 ### Syndicate Exo
 
-<<<<<<< HEAD
-| Contract Name           | Address                                                                                                                                                        |
-| ----------------------- | -------------------------------------------------------------------------------------------------------------------------------------------------------------- |
-| SyndicateFactory        | `SyndicateFactory` [0x60D834808d4C90a5A0D66fcFd44292FcAa4537fe](https://syndicate-exo.explorer.alchemy.com/address/0x60D834808d4C90a5A0D66fcFd44292FcAa4537fe) |
-| WalletPoolWrapperModule | [0x9d9E8B09C1f7d9cC1Cdd4a843e695fD580a390E8](https://syndicate-exo.explorer.alchemy.com/address/0x9d9E8B09C1f7d9cC1Cdd4a843e695fD580a390E8)                    |
-
-### Base Sepolia
-
-| Contract Name    | Address                                                                                                                       |
-| ---------------- | ----------------------------------------------------------------------------------------------------------------------------- |
-| ArbConfigManager | [0xCaf9F341401cD3e72Fc49081E498Ef0F86055b67](https://sepolia.etherscan.io/address/0xCaf9F341401cD3e72Fc49081E498Ef0F86055b67) |
-=======
 | Contract Name           | Address                                                                                                                                     |
 | ----------------------- | ------------------------------------------------------------------------------------------------------------------------------------------- |
 | SyndicateFactory        | TODO: deploy new `SyndicateFactory` [0x60D834808d4C90a5A0D66fcFd44292FcAa4537fe](https://syndicate-exo.explorer.alchemy.com/address/0x60D834808d4C90a5A0D66fcFd44292FcAa4537fe) |
 | WalletPoolWrapperModule | [0x9d9E8B09C1f7d9cC1Cdd4a843e695fD580a390E8](https://syndicate-exo.explorer.alchemy.com/address/0x9d9E8B09C1f7d9cC1Cdd4a843e695fD580a390E8) |
 | ArbConfigManagerFactory | [0x4CC2c0a57D3615dc7aBb6bE9586f19666a6Fa913](https://syndicate-exo.explorer.alchemy.com/address/0x4CC2c0a57D3615dc7aBb6bE9586f19666a6Fa913) |
->>>>>>> bbcbe9d6
 
 ### ETH Holesky
 
