// SPDX-License-Identifier: UNLICENSED
pragma solidity 0.8.28;

import {SequencingModuleChecker} from "src/SequencingModuleChecker.sol";
import {SyndicateSequencingChain, SequencingModuleChecker} from "src/SyndicateSequencingChain.sol";
import {RequireAndModule} from "src/requirement-modules/RequireAndModule.sol";
import {RequireOrModule} from "src/requirement-modules/RequireOrModule.sol";
import {IPermissionModule} from "src/interfaces/IPermissionModule.sol";
import {Test} from "forge-std/Test.sol";
import {Vm} from "forge-std/Vm.sol";

contract MockIsAllowed is IPermissionModule {
    bool allowed;

    constructor(bool _allowed) {
        allowed = _allowed;
    }

    function isAllowed(address, address, bytes calldata) external view override returns (bool) {
        return allowed;
    }
}

contract MockIsAllowedWithInvalidData is IPermissionModule {
    function isAllowed(address, address, bytes calldata data) external pure override returns (bool) {
        return keccak256(data) != keccak256(abi.encode("invalid"));
    }
}

contract DirectMockModule is IPermissionModule {
    mapping(bytes => bool) public allowedData;

    function setAllowed(bytes memory data, bool allowed) external {
        allowedData[data] = allowed;
    }

    function isAllowed(address, address, bytes calldata data) external view override returns (bool) {
        return allowedData[data];
    }
}

contract SyndicateSequencingChainTestSetUp is Test {
    SyndicateSequencingChain public chain;
    RequireAndModule public permissionModule;
    RequireOrModule public permissionModuleAny;
    address public admin;

    function setUp() public virtual {
        admin = address(0x1);
        uint256 appchainId = 10042001;

        vm.startPrank(admin);
        permissionModule = new RequireAndModule(admin);
        permissionModuleAny = new RequireOrModule(admin);
        chain = new SyndicateSequencingChain(appchainId);
        chain.initialize(admin, address(permissionModule));
        vm.stopPrank();
    }
}

contract SyndicateSequencingChainTest is SyndicateSequencingChainTestSetUp {
    function testProcessRawTransaction() public {
        bytes memory validTxn = abi.encode("valid transaction");

        vm.startPrank(admin);
        permissionModule.addPermissionCheck(address(new MockIsAllowed(true)), false);
        vm.stopPrank();

        vm.expectEmit(true, false, false, true);
        emit SequencingModuleChecker.TransactionProcessed(address(this), validTxn);

        chain.processTransaction(validTxn);
    }

    function testProcessTransactionRequireAllFailure() public {
        bytes memory validTxn = abi.encode("valid transaction");
        address mockRequireAll = address(new MockIsAllowed(false));

        vm.startPrank(admin);
        permissionModule.addPermissionCheck(mockRequireAll, false);
        vm.stopPrank();

        vm.expectRevert(abi.encodeWithSelector(RequireAndModule.CheckFailed.selector, mockRequireAll, address(this)));
        chain.processTransaction(validTxn);
    }

    function testProcessTransactionRequireAnyFailure() public {
        bytes memory validTxn = abi.encode("valid transaction");

        vm.startPrank(admin);
        chain.updateRequirementModule(address(permissionModuleAny));
        permissionModuleAny.addPermissionCheck(address(new MockIsAllowed(false)), false);
        vm.stopPrank();

        vm.expectRevert(abi.encodeWithSelector(RequireOrModule.CheckFailed.selector, address(this)));
        chain.processTransaction(validTxn);
    }

    function testProcessTransaction() public {
        bytes memory _data = abi.encode("raw transaction");
        bytes memory expectedTx = abi.encodePacked(bytes1(0x00), _data);

        vm.startPrank(admin);
        permissionModule.addPermissionCheck(address(new MockIsAllowed(true)), false);
        vm.stopPrank();

        vm.expectEmit(true, false, false, true);
        emit SequencingModuleChecker.TransactionProcessed(address(this), expectedTx);

        chain.processTransactionUncompressed(_data);
    }

    function testProcessTransactionsBulk() public {
        bytes[] memory validTxns = new bytes[](3);
        validTxns[0] = abi.encode("transaction 1");
        validTxns[1] = abi.encode("transaction 2");
        validTxns[2] = abi.encode("transaction 3");

        vm.startPrank(admin);
        permissionModule.addPermissionCheck(address(new MockIsAllowed(true)), false);
        vm.stopPrank();

        for (uint256 i = 0; i < validTxns.length; i++) {
            vm.expectEmit(true, false, false, true);

            emit SequencingModuleChecker.TransactionProcessed(
                address(this), abi.encodePacked(bytes1(0x00), validTxns[i])
            );
        }

        chain.processTransactionsBulk(validTxns);
    }

    function testConstructorWithZeroAppChainId() public {
        vm.expectRevert("App chain ID cannot be 0");
        new SyndicateSequencingChain(0);
    }

    function testProcessTransactionsBulkAllAllowed() public {
        // Deploy a module we can directly control
        DirectMockModule directMock = new DirectMockModule();

        // Set up the chain with our custom module
        vm.startPrank(admin);
        chain.updateRequirementModule(address(directMock));
        vm.stopPrank();

        // Prepare test data
        bytes[] memory txns = new bytes[](3);
        txns[0] = abi.encode("transaction 1");
        txns[1] = abi.encode("transaction 2");
        txns[2] = abi.encode("transaction 3");

        // Configure mock to allow all transactions
        directMock.setAllowed(txns[0], true);
        directMock.setAllowed(txns[1], true);
        directMock.setAllowed(txns[2], true);

        // Expect events for all transactions
        for (uint256 i = 0; i < txns.length; i++) {
            vm.expectEmit(true, false, false, true);
            emit SequencingModuleChecker.TransactionProcessed(address(this), abi.encodePacked(bytes1(0x00), txns[i]));
        }

        // Process all transactions
        chain.processTransactionsBulk(txns);
    }

    function testProcessTransactionsBulkBranchCoverage() public {
        // Deploy a module we can directly control
        DirectMockModule directMock = new DirectMockModule();

        // Set up the chain with our custom module
        vm.startPrank(admin);
        chain.updateRequirementModule(address(directMock));
        vm.stopPrank();

        // Part 1: Test the failure branch
        bytes[] memory failingTxns = new bytes[](2);
        failingTxns[0] = abi.encode("allowed tx");
        failingTxns[1] = abi.encode("disallowed tx");

        directMock.setAllowed(failingTxns[0], true);
        directMock.setAllowed(failingTxns[1], false);

        chain.processTransactionsBulk(failingTxns);

        // Part 2: Test the success branch
        bytes[] memory successTxns = new bytes[](2);
        successTxns[0] = abi.encode("allowed tx 1");
        successTxns[1] = abi.encode("allowed tx 2");

        directMock.setAllowed(successTxns[0], true);
        directMock.setAllowed(successTxns[1], true);

        // Expect events for successful transactions
        for (uint256 i = 0; i < successTxns.length; i++) {
            vm.expectEmit(true, false, false, true);
            emit SequencingModuleChecker.TransactionProcessed(
                address(this), abi.encodePacked(bytes1(0x00), successTxns[i])
            );
        }

        chain.processTransactionsBulk(successTxns);
    }

    function testProcessTransactionsBulkOnlyEmitsValidTransactionsAsEvents() public {
        vm.startPrank(admin);
        SyndicateSequencingChain chainWithInvalidDataPermissionModule = new SyndicateSequencingChain(10042002);
        chainWithInvalidDataPermissionModule.initialize(admin, address(new MockIsAllowedWithInvalidData()));
        vm.stopPrank();

        bytes[] memory txns = new bytes[](3);
        txns[0] = abi.encode("valid");
        txns[1] = abi.encode("invalid");
        txns[2] = abi.encode("valid");

        vm.recordLogs();
        chainWithInvalidDataPermissionModule.processTransactionsBulk(txns);
        Vm.Log[] memory logs = vm.getRecordedLogs();

        bytes32 expectedSig = keccak256("TransactionProcessed(address,bytes)");

        uint256 validEventCount = 0;
        uint256 expectedValidEventCount = 2;

        for (uint256 i = 0; i < logs.length; i++) {
            Vm.Log memory log = logs[i];

            if (log.topics.length > 0 && log.topics[0] == expectedSig) {
                // Decode data to make sure it's not for the "invalid" txn
                (, bytes memory emittedData) = abi.decode(log.data, (address, bytes));

                if (keccak256(emittedData) == keccak256(abi.encodePacked(bytes1(0x00), abi.encode("invalid")))) {
                    fail();
                }

                validEventCount++;
            }
        }

        assertEq(validEventCount, expectedValidEventCount, "Wrong amount of valid transaction events emitted");
    }

    function testOnlyWhenAllowedModifierBranches() public {
        // Deploy a module we can directly control
        DirectMockModule directMock = new DirectMockModule();

        // Set up the chain with our custom module
        vm.startPrank(admin);
        chain.updateRequirementModule(address(directMock));
        vm.stopPrank();

        bytes memory allowedData = abi.encode("allowed data");
        bytes memory disallowedData = abi.encode("disallowed data");

        // Configure permissions
        directMock.setAllowed(allowedData, true);
        directMock.setAllowed(disallowedData, false);

        // Test 1: Failure path of onlyWhenAllowed (processTransaction)
        vm.expectRevert(SequencingModuleChecker.TransactionOrSenderNotAllowed.selector);
        chain.processTransaction(disallowedData);

        // Test 2: Success path of onlyWhenAllowed (processTransaction)
        vm.expectEmit(true, false, false, true);
<<<<<<< HEAD
        emit SequencingModuleChecker.TransactionProcessed(address(this), allowedData);
        chain.processTransactionRaw(allowedData);
=======
        emit SyndicateSequencingChain.TransactionProcessed(address(this), allowedData);
        chain.processTransaction(allowedData);
>>>>>>> 1cccad94

        // Test 3: Failure path of onlyWhenAllowed (processTransaction)
        vm.expectRevert(SequencingModuleChecker.TransactionOrSenderNotAllowed.selector);
        chain.processTransactionUncompressed(disallowedData);

        // Test 4: Success path of onlyWhenAllowed (processTransaction)
        vm.expectEmit(true, false, false, true);
<<<<<<< HEAD
        emit SequencingModuleChecker.TransactionProcessed(address(this), abi.encodePacked(bytes1(0x00), allowedData));
        chain.processTransaction(allowedData);
=======
        emit SyndicateSequencingChain.TransactionProcessed(address(this), abi.encodePacked(bytes1(0x00), allowedData));
        chain.processTransactionUncompressed(allowedData);
>>>>>>> 1cccad94
    }

    function testProcessTransactionsBulkWithEmptyArray() public {
        bytes[] memory emptyArray = new bytes[](0);

        // This should execute without errors or events
        chain.processTransactionsBulk(emptyArray);
    }
}

contract SyndicateSequencingChainViewRequireAllTest is SyndicateSequencingChainTestSetUp {
    MockIsAllowed mockRequireAll1;
    MockIsAllowed mockRequireAll2;

    function setUp() public override {
        super.setUp();
        mockRequireAll1 = new MockIsAllowed(true);
        mockRequireAll2 = new MockIsAllowed(true);

        vm.startPrank(admin);
        permissionModule.addPermissionCheck(address(mockRequireAll1), false);
        permissionModule.addPermissionCheck(address(mockRequireAll2), false);
        vm.stopPrank();
    }

    function testGetAllRequirementsRequireAll() public view {
        address[] memory allChecks = permissionModule.getAllPermissionChecks();
        assertEq(allChecks.length, 2);
        assertEq(allChecks[0], address(mockRequireAll1));
        assertEq(allChecks[1], address(mockRequireAll2));
    }
}

contract SyndicateSequencingChainViewRequireAnyTest is SyndicateSequencingChainTestSetUp {
    MockIsAllowed mockRequireAny1;
    MockIsAllowed mockRequireAny2;

    function setUp() public override {
        super.setUp();

        mockRequireAny1 = new MockIsAllowed(false);
        mockRequireAny2 = new MockIsAllowed(true);

        vm.startPrank(admin);
        chain.updateRequirementModule(address(permissionModuleAny));

        permissionModuleAny.addPermissionCheck(address(mockRequireAny1), false);
        permissionModuleAny.addPermissionCheck(address(mockRequireAny2), false);
        vm.stopPrank();
    }

    function testGetAllRequirementsRequireAny() public view {
        address[] memory allChecks = permissionModuleAny.getAllPermissionChecks();
        assertEq(allChecks.length, 2);
        assertEq(allChecks[0], address(mockRequireAny1));
        assertEq(allChecks[1], address(mockRequireAny2));
    }
}<|MERGE_RESOLUTION|>--- conflicted
+++ resolved
@@ -1,8 +1,8 @@
 // SPDX-License-Identifier: UNLICENSED
 pragma solidity 0.8.28;
 
-import {SequencingModuleChecker} from "src/SequencingModuleChecker.sol";
 import {SyndicateSequencingChain, SequencingModuleChecker} from "src/SyndicateSequencingChain.sol";
+import {SyndicateAccumulator} from "src/SyndicateAccumulator.sol";
 import {RequireAndModule} from "src/requirement-modules/RequireAndModule.sol";
 import {RequireOrModule} from "src/requirement-modules/RequireOrModule.sol";
 import {IPermissionModule} from "src/interfaces/IPermissionModule.sol";
@@ -67,7 +67,7 @@
         vm.stopPrank();
 
         vm.expectEmit(true, false, false, true);
-        emit SequencingModuleChecker.TransactionProcessed(address(this), validTxn);
+        emit SyndicateAccumulator.TransactionProcessed(address(this), validTxn);
 
         chain.processTransaction(validTxn);
     }
@@ -105,7 +105,7 @@
         vm.stopPrank();
 
         vm.expectEmit(true, false, false, true);
-        emit SequencingModuleChecker.TransactionProcessed(address(this), expectedTx);
+        emit SyndicateAccumulator.TransactionProcessed(address(this), expectedTx);
 
         chain.processTransactionUncompressed(_data);
     }
@@ -123,9 +123,7 @@
         for (uint256 i = 0; i < validTxns.length; i++) {
             vm.expectEmit(true, false, false, true);
 
-            emit SequencingModuleChecker.TransactionProcessed(
-                address(this), abi.encodePacked(bytes1(0x00), validTxns[i])
-            );
+            emit SyndicateAccumulator.TransactionProcessed(address(this), abi.encodePacked(bytes1(0x00), validTxns[i]));
         }
 
         chain.processTransactionsBulk(validTxns);
@@ -159,7 +157,7 @@
         // Expect events for all transactions
         for (uint256 i = 0; i < txns.length; i++) {
             vm.expectEmit(true, false, false, true);
-            emit SequencingModuleChecker.TransactionProcessed(address(this), abi.encodePacked(bytes1(0x00), txns[i]));
+            emit SyndicateAccumulator.TransactionProcessed(address(this), abi.encodePacked(bytes1(0x00), txns[i]));
         }
 
         // Process all transactions
@@ -196,7 +194,7 @@
         // Expect events for successful transactions
         for (uint256 i = 0; i < successTxns.length; i++) {
             vm.expectEmit(true, false, false, true);
-            emit SequencingModuleChecker.TransactionProcessed(
+            emit SyndicateAccumulator.TransactionProcessed(
                 address(this), abi.encodePacked(bytes1(0x00), successTxns[i])
             );
         }
@@ -264,13 +262,8 @@
 
         // Test 2: Success path of onlyWhenAllowed (processTransaction)
         vm.expectEmit(true, false, false, true);
-<<<<<<< HEAD
-        emit SequencingModuleChecker.TransactionProcessed(address(this), allowedData);
-        chain.processTransactionRaw(allowedData);
-=======
-        emit SyndicateSequencingChain.TransactionProcessed(address(this), allowedData);
+        emit SyndicateAccumulator.TransactionProcessed(address(this), allowedData);
         chain.processTransaction(allowedData);
->>>>>>> 1cccad94
 
         // Test 3: Failure path of onlyWhenAllowed (processTransaction)
         vm.expectRevert(SequencingModuleChecker.TransactionOrSenderNotAllowed.selector);
@@ -278,13 +271,8 @@
 
         // Test 4: Success path of onlyWhenAllowed (processTransaction)
         vm.expectEmit(true, false, false, true);
-<<<<<<< HEAD
-        emit SequencingModuleChecker.TransactionProcessed(address(this), abi.encodePacked(bytes1(0x00), allowedData));
-        chain.processTransaction(allowedData);
-=======
-        emit SyndicateSequencingChain.TransactionProcessed(address(this), abi.encodePacked(bytes1(0x00), allowedData));
+        emit SyndicateAccumulator.TransactionProcessed(address(this), abi.encodePacked(bytes1(0x00), allowedData));
         chain.processTransactionUncompressed(allowedData);
->>>>>>> 1cccad94
     }
 
     function testProcessTransactionsBulkWithEmptyArray() public {
