// SPDX-License-Identifier: UNLICENSED
pragma solidity 0.8.28;

import {Test} from "forge-std/Test.sol";
import {ArbitrumBridgeProxy} from "src/token/bridges/ArbitrumBridgeProxy.sol";
import {IERC20} from "@openzeppelin/contracts/token/ERC20/IERC20.sol";
import {ERC20Mock} from "@openzeppelin/contracts/mocks/token/ERC20Mock.sol";
import {IAccessControl} from "@openzeppelin/contracts/access/AccessControl.sol";

// Mock Arbitrum Bridge contract
contract MockArbitrumBridge {
    struct TransferCall {
        address token;
        address refundTo;
        address to;
        uint256 amount;
        uint256 maxGas;
        uint256 gasPriceBid;
        bytes data;
        uint256 ethValue;
    }

    TransferCall[] public transferCalls;
    bool public shouldRevert;
    address public mockGateway;

    constructor() {
        // Set mock gateway to this contract for simplicity
        mockGateway = address(this);
    }

    function setShouldRevert(bool _shouldRevert) external {
        shouldRevert = _shouldRevert;
    }

    function getGateway(address) external view returns (address) {
        return mockGateway;
    }

    function outboundTransferCustomRefund(
        address _token,
        address _refundTo,
        address _to,
        uint256 _amount,
        uint256 _maxGas,
        uint256 _gasPriceBid,
        bytes calldata _data
    ) external payable returns (bytes memory) {
        if (shouldRevert) {
            revert("Arbitrum bridge failed");
        }

        // Transfer tokens to simulate bridge behavior
        IERC20(_token).transferFrom(msg.sender, address(this), _amount);

        transferCalls.push(
            TransferCall({
                token: _token,
                refundTo: _refundTo,
                to: _to,
                amount: _amount,
                maxGas: _maxGas,
                gasPriceBid: _gasPriceBid,
                data: _data,
                ethValue: msg.value
            })
        );

        return abi.encode("success");
    }

    function getLastTransferCall() external view returns (TransferCall memory) {
        require(transferCalls.length > 0, "No transfers");
        return transferCalls[transferCalls.length - 1];
    }

    function getTransferCallCount() external view returns (uint256) {
        return transferCalls.length;
    }

    // Allow contract to receive ETH
    receive() external payable {}
}

contract ArbitrumBridgeProxyTest is Test {
    ArbitrumBridgeProxy public bridgeProxy;
    MockArbitrumBridge public arbitrumBridge;
    ERC20Mock public token;

    address public admin = address(0x1234);
    address public caller = address(0x5678);
    address public user = address(0x9ABC);

    address public recipient = address(0x1111);
    uint256 public maxGas = 2_000_000;
    uint256 public gasPriceBid = 1 gwei;

    uint256 public constant MAX_SINGLE_TRANSFER = 1_000_000 * 10 ** 18;
    uint256 public constant DAILY_LIMIT = 5_000_000 * 10 ** 18;

    // Events
    event ArbitrumConfigUpdated(address recipient, uint256 maxGas, uint256 gasPriceBid);
    event BridgeExecuted(address indexed token, uint256 amount, address indexed target);
    event EthWithdrawn(address indexed to, uint256 amount);

    function setUp() public {
        token = new ERC20Mock();
        arbitrumBridge = new MockArbitrumBridge();

        bridgeProxy = new ArbitrumBridgeProxy(
            admin, caller, address(arbitrumBridge), MAX_SINGLE_TRANSFER, DAILY_LIMIT, recipient, maxGas, gasPriceBid
        );

        // Mint tokens to caller and give some ETH
        token.mint(caller, 10_000_000 * 10 ** 18);
        vm.deal(caller, 100 ether);
        vm.deal(address(bridgeProxy), 10 ether);
    }

    /*//////////////////////////////////////////////////////////////
                            CONSTRUCTOR TESTS
    //////////////////////////////////////////////////////////////*/

    function test_Constructor_Success() public view {
        assertEq(bridgeProxy.bridgeTarget(), address(arbitrumBridge));
        assertEq(bridgeProxy.recipient(), recipient);
        assertEq(bridgeProxy.maxGas(), maxGas);
        assertEq(bridgeProxy.gasPriceBid(), gasPriceBid);
        assertEq(bridgeProxy.maxSubmissionCost(), 1000000000000000); // 0.001 ETH
        assertEq(bridgeProxy.maxSingleTransfer(), MAX_SINGLE_TRANSFER);
        assertEq(bridgeProxy.dailyLimit(), DAILY_LIMIT);
        assertTrue(bridgeProxy.bridgeActive());
    }

    function test_Constructor_BridgeInfo() public view {
        (string memory name, address target, bool active) = bridgeProxy.getBridgeInfo();

        assertEq(name, "Arbitrum Bridge");
        assertEq(target, address(arbitrumBridge));
        assertTrue(active);
    }

    function test_Constructor_RoleAssignment() public view {
        assertTrue(bridgeProxy.hasRole(bridgeProxy.DEFAULT_ADMIN_ROLE(), admin));
        assertTrue(bridgeProxy.hasRole(bridgeProxy.BRIDGE_ADMIN_ROLE(), admin));
        assertTrue(bridgeProxy.hasRole(bridgeProxy.BRIDGE_CALLER_ROLE(), caller));
    }

    /*//////////////////////////////////////////////////////////////
                        BRIDGE EXECUTION TESTS
    //////////////////////////////////////////////////////////////*/

    function test_ExecuteBridge_Success_DefaultParams() public {
        uint256 amount = 500_000 * 10 ** 18;
        bytes memory dynamicData = "";

        vm.prank(caller);
        token.approve(address(bridgeProxy), amount);

        vm.expectEmit(true, false, true, true);
        emit BridgeExecuted(address(token), amount, address(arbitrumBridge));

        vm.prank(caller);
        bridgeProxy.executeBridge(address(token), amount, dynamicData);

        // Verify Arbitrum bridge was called correctly
        MockArbitrumBridge.TransferCall memory call = arbitrumBridge.getLastTransferCall();
        assertEq(call.token, address(token));
        assertEq(call.refundTo, address(bridgeProxy));
        assertEq(call.to, recipient);
        assertEq(call.amount, amount);
        assertEq(call.maxGas, maxGas);
        assertEq(call.gasPriceBid, gasPriceBid);
        uint256 expectedMaxSubmissionCost = 1000000000000000; // 0.001 ETH
        bytes memory expectedData = abi.encode(expectedMaxSubmissionCost, "");
        assertEq(call.data, expectedData);
        uint256 maxSubmissionCost = 1000000000000000; // 0.001 ETH
        uint256 expectedEthValue = (maxGas * gasPriceBid) + maxSubmissionCost;
        assertEq(call.ethValue, expectedEthValue);
    }

    function test_ExecuteBridge_Success_CustomParams() public {
        uint256 amount = 300_000 * 10 ** 18;
        address customRecipient = address(0x2222);
        uint256 customMaxGas = 1_500_000;
        uint256 customGasPriceBid = 2 gwei;
        bytes memory dynamicData = abi.encode(customRecipient, customMaxGas, customGasPriceBid);

        vm.prank(caller);
        token.approve(address(bridgeProxy), amount);

        vm.prank(caller);
        bridgeProxy.executeBridge(address(token), amount, dynamicData);

        // Verify custom parameters were used
        MockArbitrumBridge.TransferCall memory call = arbitrumBridge.getLastTransferCall();
        assertEq(call.token, address(token));
        assertEq(call.refundTo, address(bridgeProxy));
        assertEq(call.to, customRecipient);
        assertEq(call.amount, amount);
        assertEq(call.maxGas, customMaxGas);
        assertEq(call.gasPriceBid, customGasPriceBid);
        uint256 maxSubmissionCost = 1000000000000000; // 0.001 ETH
        uint256 expectedEthValue = (customMaxGas * customGasPriceBid) + maxSubmissionCost;
        assertEq(call.ethValue, expectedEthValue);
    }

    function test_ExecuteBridge_Success_MultipleTransfers() public {
        uint256 amount1 = 200_000 * 10 ** 18;
        uint256 amount2 = 300_000 * 10 ** 18;

        vm.startPrank(caller);
        token.approve(address(bridgeProxy), amount1 + amount2);

        bridgeProxy.executeBridge(address(token), amount1, "");
        bridgeProxy.executeBridge(address(token), amount2, "");
        vm.stopPrank();

        assertEq(arbitrumBridge.getTransferCallCount(), 2);
        assertEq(bridgeProxy.dailyUsed(), amount1 + amount2);
    }

    function test_RevertWhen_ExecuteBridge_ArbitrumBridgeFails() public {
        uint256 amount = 100_000 * 10 ** 18;

        arbitrumBridge.setShouldRevert(true);

        vm.prank(caller);
        token.approve(address(bridgeProxy), amount);

        vm.prank(caller);
        vm.expectRevert("Arbitrum bridge failed");
        bridgeProxy.executeBridge(address(token), amount, "");
    }

    function test_ExecuteBridge_EthValueCalculation() public {
        uint256 amount = 100_000 * 10 ** 18;
        uint256 customMaxGas = 3_000_000;
        uint256 customGasPriceBid = 5 gwei;
        bytes memory dynamicData = abi.encode(recipient, customMaxGas, customGasPriceBid);

        uint256 maxSubmissionCost = 1000000000000000; // 0.001 ETH
        uint256 expectedEthValue = (customMaxGas * customGasPriceBid) + maxSubmissionCost;
        uint256 initialBridgeEth = address(bridgeProxy).balance;

        vm.prank(caller);
        token.approve(address(bridgeProxy), amount);

        vm.prank(caller);
        bridgeProxy.executeBridge(address(token), amount, dynamicData);

        MockArbitrumBridge.TransferCall memory call = arbitrumBridge.getLastTransferCall();
        assertEq(call.ethValue, expectedEthValue);

        // ETH should be transferred from bridge proxy to arbitrum bridge
        assertEq(address(bridgeProxy).balance, initialBridgeEth - expectedEthValue);
    }

    /*//////////////////////////////////////////////////////////////
                        CONFIGURATION TESTS
    //////////////////////////////////////////////////////////////*/

    function test_SetArbitrumConfig_Success() public {
        address newRecipient = address(0x3333);
        uint256 newMaxGas = 2_500_000;
        uint256 newGasPriceBid = 3 gwei;

        vm.expectEmit(false, false, false, true);
        emit ArbitrumConfigUpdated(newRecipient, newMaxGas, newGasPriceBid);

        vm.prank(admin);
        bridgeProxy.setArbitrumConfig(newRecipient, newMaxGas, newGasPriceBid);

        assertEq(bridgeProxy.recipient(), newRecipient);
        assertEq(bridgeProxy.maxGas(), newMaxGas);
        assertEq(bridgeProxy.gasPriceBid(), newGasPriceBid);
    }

    function test_RevertWhen_SetArbitrumConfig_NotAdmin() public {
        vm.startPrank(user);
        bytes32 bridgeAdminRole = bridgeProxy.BRIDGE_ADMIN_ROLE();

        vm.expectRevert(
            abi.encodeWithSelector(IAccessControl.AccessControlUnauthorizedAccount.selector, user, bridgeAdminRole)
        );
        bridgeProxy.setArbitrumConfig(recipient, maxGas, gasPriceBid);
        vm.stopPrank();
    }

    /*//////////////////////////////////////////////////////////////
                        MAX SUBMISSION COST TESTS
    //////////////////////////////////////////////////////////////*/

    function test_SetMaxSubmissionCost_Success() public {
        uint256 newMaxSubmissionCost = 2000000000000000; // 0.002 ETH

        vm.prank(admin);
        bridgeProxy.setMaxSubmissionCost(newMaxSubmissionCost);

        assertEq(bridgeProxy.maxSubmissionCost(), newMaxSubmissionCost);
    }

    function test_RevertWhen_SetMaxSubmissionCost_NotAdmin() public {
        uint256 newMaxSubmissionCost = 2000000000000000; // 0.002 ETH
        bytes32 bridgeAdminRole = bridgeProxy.BRIDGE_ADMIN_ROLE();

        vm.prank(user);
        vm.expectRevert(
            abi.encodeWithSelector(IAccessControl.AccessControlUnauthorizedAccount.selector, user, bridgeAdminRole)
        );
        bridgeProxy.setMaxSubmissionCost(newMaxSubmissionCost);
    }

    function test_ExecuteBridge_UsesUpdatedMaxSubmissionCost() public {
        uint256 newMaxSubmissionCost = 2000000000000000; // 0.002 ETH
        uint256 amount = 100_000 * 10 ** 18;

        // Update maxSubmissionCost
        vm.prank(admin);
        bridgeProxy.setMaxSubmissionCost(newMaxSubmissionCost);

        // Execute bridge
        vm.prank(caller);
        token.approve(address(bridgeProxy), amount);

        vm.prank(caller);
        bridgeProxy.executeBridge(address(token), amount, "");

        // Verify the updated maxSubmissionCost is used in the bridge call
        MockArbitrumBridge.TransferCall memory call = arbitrumBridge.getLastTransferCall();
        bytes memory expectedData = abi.encode(newMaxSubmissionCost, "");
        assertEq(call.data, expectedData);

        uint256 expectedEthValue = (maxGas * gasPriceBid) + newMaxSubmissionCost;
        assertEq(call.ethValue, expectedEthValue);
    }

    /*//////////////////////////////////////////////////////////////
                              VIEW FUNCTION TESTS
    //////////////////////////////////////////////////////////////*/

    function test_GetArbitrumConfig() public view {
        (address recipientAddr, uint256 maxGasLimit, uint256 gasPriceBidAmount) = bridgeProxy.getArbitrumConfig();

        assertEq(recipientAddr, recipient);
        assertEq(maxGasLimit, maxGas);
        assertEq(gasPriceBidAmount, gasPriceBid);
    }

    function test_CalculateEthValue() public view {
        uint256 testMaxGas = 1_800_000;
        uint256 testGasPriceBid = 4 gwei;
        uint256 expectedValue = testMaxGas * testGasPriceBid;

        assertEq(bridgeProxy.calculateEthValue(testMaxGas, testGasPriceBid), expectedValue);
    }

    /*//////////////////////////////////////////////////////////////
                          ETH HANDLING TESTS
    //////////////////////////////////////////////////////////////*/

    function test_ReceiveEth_Success() public {
        uint256 initialBalance = address(bridgeProxy).balance;
        uint256 sendAmount = 1 ether;

        vm.prank(caller);
        (bool success,) = address(bridgeProxy).call{value: sendAmount}("");

        assertTrue(success);
        assertEq(address(bridgeProxy).balance, initialBalance + sendAmount);
    }

    function test_ExecuteBridge_InsufficientEthBalance() public {
        // Deploy new bridge proxy with no ETH
        ArbitrumBridgeProxy newBridgeProxy = new ArbitrumBridgeProxy(
            admin, caller, address(arbitrumBridge), MAX_SINGLE_TRANSFER, DAILY_LIMIT, recipient, maxGas, gasPriceBid
        );

        uint256 amount = 100_000 * 10 ** 18;

        vm.prank(caller);
        token.approve(address(newBridgeProxy), amount);

        vm.prank(caller);
        vm.expectRevert(); // Should revert due to insufficient ETH balance
        newBridgeProxy.executeBridge(address(token), amount, "");
    }

    /*//////////////////////////////////////////////////////////////
                        INTEGRATION TESTS
    //////////////////////////////////////////////////////////////*/

    function test_Integration_FullBridgeFlow() public {
        uint256 amount = 750_000 * 10 ** 18;
        address customRecipient = address(0x5555);
        uint256 customMaxGas = 1_800_000;
        uint256 customGasPriceBid = 3 gwei;
        bytes memory dynamicData = abi.encode(customRecipient, customMaxGas, customGasPriceBid);

        uint256 initialTokenBalance = token.balanceOf(caller);
        uint256 initialEthBalance = address(bridgeProxy).balance;
        uint256 maxSubmissionCost = 1000000000000000; // 0.001 ETH
        uint256 expectedEthCost = (customMaxGas * customGasPriceBid) + maxSubmissionCost;

        vm.prank(caller);
        token.approve(address(bridgeProxy), amount);

        vm.prank(caller);
        bridgeProxy.executeBridge(address(token), amount, dynamicData);

        // Verify token transfer
        assertEq(token.balanceOf(caller), initialTokenBalance - amount);
        assertEq(token.balanceOf(address(arbitrumBridge)), amount);

        // Verify ETH transfer for gas
        assertEq(address(bridgeProxy).balance, initialEthBalance - expectedEthCost);

        // Verify bridge call
        MockArbitrumBridge.TransferCall memory call = arbitrumBridge.getLastTransferCall();
        assertEq(call.token, address(token));
        assertEq(call.refundTo, address(bridgeProxy));
        assertEq(call.to, customRecipient);
        assertEq(call.amount, amount);
        assertEq(call.maxGas, customMaxGas);
        assertEq(call.gasPriceBid, customGasPriceBid);
        assertEq(call.ethValue, expectedEthCost);

        // Verify daily usage tracking
        assertEq(bridgeProxy.dailyUsed(), amount);
    }

    function test_Integration_MultipleTransfersGasCosts() public {
        uint256 amount = 200_000 * 10 ** 18;
        uint256 transferCount = 3;
        uint256 maxSubmissionCost = 1000000000000000; // 0.001 ETH
        uint256 expectedTotalEthCost = ((maxGas * gasPriceBid) + maxSubmissionCost) * transferCount;
        uint256 initialEthBalance = address(bridgeProxy).balance;

        vm.prank(caller);
        token.approve(address(bridgeProxy), amount * transferCount);

        vm.startPrank(caller);
        for (uint256 i = 0; i < transferCount; i++) {
            bridgeProxy.executeBridge(address(token), amount, "");
        }
        vm.stopPrank();

        assertEq(address(bridgeProxy).balance, initialEthBalance - expectedTotalEthCost);
        assertEq(arbitrumBridge.getTransferCallCount(), transferCount);
    }

    /*//////////////////////////////////////////////////////////////
                              FUZZ TESTS
    //////////////////////////////////////////////////////////////*/

    function testFuzz_ExecuteBridge_ValidAmounts(uint256 amount) public {
        amount = bound(amount, 1, MAX_SINGLE_TRANSFER);

        vm.prank(caller);
        token.approve(address(bridgeProxy), amount);

        vm.prank(caller);
        bridgeProxy.executeBridge(address(token), amount, "");

        MockArbitrumBridge.TransferCall memory call = arbitrumBridge.getLastTransferCall();
        assertEq(call.amount, amount);
        assertEq(bridgeProxy.dailyUsed(), amount);
    }

    function testFuzz_CalculateEthValue(uint256 gas, uint256 price) public view {
        gas = bound(gas, 21000, 10_000_000);
        price = bound(price, 1 wei, 1000 gwei);

        uint256 expected = gas * price;
        assertEq(bridgeProxy.calculateEthValue(gas, price), expected);
    }

    function testFuzz_SetArbitrumConfig_ValidGasParams(uint256 newMaxGas, uint256 newGasPriceBid) public {
        newMaxGas = bound(newMaxGas, 21000, 50_000_000);
        newGasPriceBid = bound(newGasPriceBid, 1 wei, 1000 gwei);

        vm.prank(admin);
        bridgeProxy.setArbitrumConfig(recipient, newMaxGas, newGasPriceBid);

        assertEq(bridgeProxy.maxGas(), newMaxGas);
        assertEq(bridgeProxy.gasPriceBid(), newGasPriceBid);
    }

    function testFuzz_ExecuteBridge_CustomGasParams(uint256 customMaxGas, uint256 customGasPriceBid) public {
        customMaxGas = bound(customMaxGas, 100_000, 5_000_000);
        customGasPriceBid = bound(customGasPriceBid, 1 gwei, 100 gwei);

        uint256 amount = 100_000 * 10 ** 18;
        bytes memory dynamicData = abi.encode(recipient, customMaxGas, customGasPriceBid);

        // Ensure bridge has enough ETH
        uint256 maxSubmissionCost = 1000000000000000; // 0.001 ETH
        uint256 requiredEth = (customMaxGas * customGasPriceBid) + maxSubmissionCost;
        vm.deal(address(bridgeProxy), requiredEth + 1 ether);

        vm.prank(caller);
        token.approve(address(bridgeProxy), amount);

        vm.prank(caller);
        bridgeProxy.executeBridge(address(token), amount, dynamicData);

        MockArbitrumBridge.TransferCall memory call = arbitrumBridge.getLastTransferCall();
        assertEq(call.maxGas, customMaxGas);
        assertEq(call.gasPriceBid, customGasPriceBid);
        assertEq(call.ethValue, requiredEth);
    }

    /*//////////////////////////////////////////////////////////////
                         ETH WITHDRAWAL TESTS
    //////////////////////////////////////////////////////////////*/

    function test_WithdrawEth_Success() public {
        uint256 withdrawAmount = 1 ether;
        uint256 initialBridgeBalance = address(bridgeProxy).balance;
        uint256 initialUserBalance = user.balance;

        vm.expectEmit(true, false, false, true);
        emit EthWithdrawn(user, withdrawAmount);

        vm.prank(admin);
        bridgeProxy.withdrawEth(payable(user), withdrawAmount);

        assertEq(address(bridgeProxy).balance, initialBridgeBalance - withdrawAmount);
        assertEq(user.balance, initialUserBalance + withdrawAmount);
    }

    function test_WithdrawEth_Success_PartialBalance() public {
        uint256 bridgeBalance = address(bridgeProxy).balance;
        uint256 withdrawAmount = bridgeBalance / 2;
        uint256 initialUserBalance = user.balance;

        vm.prank(admin);
        bridgeProxy.withdrawEth(payable(user), withdrawAmount);

        assertEq(address(bridgeProxy).balance, bridgeBalance - withdrawAmount);
        assertEq(user.balance, initialUserBalance + withdrawAmount);
    }

    function test_WithdrawEth_Success_FullBalance() public {
        uint256 bridgeBalance = address(bridgeProxy).balance;
        uint256 initialUserBalance = user.balance;

        vm.prank(admin);
        bridgeProxy.withdrawEth(payable(user), bridgeBalance);

        assertEq(address(bridgeProxy).balance, 0);
        assertEq(user.balance, initialUserBalance + bridgeBalance);
    }

    function test_RevertWhen_WithdrawEth_NotAdmin() public {
        uint256 withdrawAmount = 1 ether;
        bytes32 bridgeAdminRole = bridgeProxy.BRIDGE_ADMIN_ROLE();

        vm.prank(user);
        vm.expectRevert(
            abi.encodeWithSelector(IAccessControl.AccessControlUnauthorizedAccount.selector, user, bridgeAdminRole)
        );
        bridgeProxy.withdrawEth(payable(user), withdrawAmount);
    }

    function test_RevertWhen_WithdrawEth_ZeroAddress() public {
        uint256 withdrawAmount = 1 ether;

        vm.prank(admin);
        vm.expectRevert("ArbitrumBridgeProxy: zero address");
        bridgeProxy.withdrawEth(payable(address(0)), withdrawAmount);
    }

    function test_RevertWhen_WithdrawEth_InsufficientBalance() public {
        uint256 bridgeBalance = address(bridgeProxy).balance;
        uint256 withdrawAmount = bridgeBalance + 1 ether;

        vm.prank(admin);
        vm.expectRevert("ArbitrumBridgeProxy: insufficient balance");
        bridgeProxy.withdrawEth(payable(user), withdrawAmount);
    }

    function test_RevertWhen_WithdrawEth_TransferFails() public {
        // Deploy a contract that rejects ETH transfers
        RejectEthContract rejectContract = new RejectEthContract();
        uint256 withdrawAmount = 1 ether;

        vm.prank(admin);
        vm.expectRevert("ArbitrumBridgeProxy: ETH transfer failed");
        bridgeProxy.withdrawEth(payable(address(rejectContract)), withdrawAmount);
    }

    function test_WithdrawEth_EmitsCorrectEvent() public {
        uint256 withdrawAmount = 0.5 ether;
        address recipient_ = address(0x1234);

        vm.expectEmit(true, false, false, true);
        emit EthWithdrawn(recipient_, withdrawAmount);

        vm.prank(admin);
        bridgeProxy.withdrawEth(payable(recipient_), withdrawAmount);
    }

    function test_WithdrawEth_MultipleWithdrawals() public {
        uint256 firstWithdraw = 1 ether;
        uint256 secondWithdraw = 2 ether;
        uint256 initialBalance = address(bridgeProxy).balance;
        uint256 initialUserBalance = user.balance;

        vm.startPrank(admin);
        bridgeProxy.withdrawEth(payable(user), firstWithdraw);
        bridgeProxy.withdrawEth(payable(user), secondWithdraw);
        vm.stopPrank();

        assertEq(address(bridgeProxy).balance, initialBalance - firstWithdraw - secondWithdraw);
        assertEq(user.balance, initialUserBalance + firstWithdraw + secondWithdraw);
    }

    /*//////////////////////////////////////////////////////////////
                          FUZZ TESTS FOR WITHDRAWAL
    //////////////////////////////////////////////////////////////*/

    function testFuzz_WithdrawEth_ValidAmounts(uint256 withdrawAmount) public {
        uint256 bridgeBalance = address(bridgeProxy).balance;
        withdrawAmount = bound(withdrawAmount, 1 wei, bridgeBalance);

        uint256 initialUserBalance = user.balance;

        vm.prank(admin);
        bridgeProxy.withdrawEth(payable(user), withdrawAmount);

        assertEq(address(bridgeProxy).balance, bridgeBalance - withdrawAmount);
        assertEq(user.balance, initialUserBalance + withdrawAmount);
    }

    function testFuzz_WithdrawEth_DifferentRecipients(address recipient_) public {
        vm.assume(recipient_ != address(0));
        vm.assume(recipient_.code.length == 0); // Not a contract
<<<<<<< HEAD
        vm.assume(uint160(recipient_) > 0x09); // Exclude precompiles (0x01-0x09)
=======
        // Exclude precompiles (0x01-0x0a) - https://www.evm.codes/precompiled
        vm.assume(uint160(recipient_) > 0x0a);
>>>>>>> 48c308ec

        uint256 withdrawAmount = 1 ether;
        uint256 initialBridgeBalance = address(bridgeProxy).balance;
        uint256 initialRecipientBalance = recipient_.balance;

        vm.prank(admin);
        bridgeProxy.withdrawEth(payable(recipient_), withdrawAmount);

        assertEq(address(bridgeProxy).balance, initialBridgeBalance - withdrawAmount);
        assertEq(recipient_.balance, initialRecipientBalance + withdrawAmount);
    }
}

// Helper contract that rejects ETH transfers
contract RejectEthContract {
    // Fallback function that reverts
    fallback() external payable {
        revert("Cannot receive ETH");
    }

    receive() external payable {
        revert("Cannot receive ETH");
    }
}<|MERGE_RESOLUTION|>--- conflicted
+++ resolved
@@ -636,12 +636,12 @@
     function testFuzz_WithdrawEth_DifferentRecipients(address recipient_) public {
         vm.assume(recipient_ != address(0));
         vm.assume(recipient_.code.length == 0); // Not a contract
-<<<<<<< HEAD
+
         vm.assume(uint160(recipient_) > 0x09); // Exclude precompiles (0x01-0x09)
-=======
+
         // Exclude precompiles (0x01-0x0a) - https://www.evm.codes/precompiled
         vm.assume(uint160(recipient_) > 0x0a);
->>>>>>> 48c308ec
+
 
         uint256 withdrawAmount = 1 ether;
         uint256 initialBridgeBalance = address(bridgeProxy).balance;
