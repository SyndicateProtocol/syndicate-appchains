--- conflicted
+++ resolved
@@ -642,13 +642,9 @@
         // Exclude precompiles (0x01-0x0a) - https://www.evm.codes/precompiled
         vm.assume(uint160(recipient_) > 0x0a);
 
-<<<<<<< HEAD
         uint256 withdrawAmount = 1 ether;
         uint256 initialBridgeBalance = address(bridgeProxy).balance;
         uint256 initialRecipientBalance = recipient_.balance;
-        vm.prank(admin);
-        bridgeProxy.withdrawEth(payable(recipient_), withdrawAmount);
-=======
         // Additional filtering for special addresses that might cause issues
         // Exclude forge/foundry specific addresses
         vm.assume(recipient_ != address(0x000000000000000000636F6e736F6c652e6c6f67)); // "console.log"
@@ -658,7 +654,6 @@
         // Skip addresses that might be special in testing environments
         vm.assume(uint160(recipient_) > 0x10000); // Skip very low addresses
         vm.assume(uint160(recipient_) < type(uint160).max); // Skip max address
->>>>>>> 86d838f4
 
         // Try to make the call first to see if it would work
         vm.prank(admin);
