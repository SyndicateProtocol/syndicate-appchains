--- conflicted
+++ resolved
@@ -88,16 +88,12 @@
 
 func (m *mockEthClient) BlockByNumber(ctx context.Context, number *big.Int) (*types.Block, error) {
 	args := m.Called(ctx, number)
-<<<<<<< HEAD
 	return mocks.Args0[*types.Block](args), args.Error(1)
-=======
-	return args.Get(0).(*types.Block), args.Error(1)
 }
 
 func (m *mockEthClient) BlockByHash(ctx context.Context, hash common.Hash) (*types.Block, error) {
 	args := m.Called(ctx, hash)
-	return args.Get(0).(*types.Block), args.Error(1)
->>>>>>> a50cc678
+	return mocks.Args0[*types.Block](args), args.Error(1)
 }
 
 func (m *mockEthClient) Client() *rpc.Client {
@@ -111,19 +107,6 @@
 func (m *mockEthClient) ChainID(ctx context.Context) (*big.Int, error) {
 	args := m.Called(ctx)
 	return mocks.Args0[*big.Int](args), args.Error(1)
-}
-
-func (m *mockEthClient) BlockByHash(ctx context.Context, hash common.Hash) (*types.Block, error) {
-	args := m.Called(ctx, hash)
-	return mocks.Args0[*types.Block](args), args.Error(1)
-}
-
-func (m *mockEthClient) Client() *rpc.Client {
-	args := m.Called()
-	if ret := args.Get(0); ret != nil {
-		return ret.(*rpc.Client)
-	}
-	return nil
 }
 
 func (m *mockEthClient) Close() {
