package publisher

import (
	"context"
	"math/big"
	"testing"
	"time"

	"github.com/SyndicateProtocol/metabased-rollup/metabased-publisher/metrics"
	"github.com/SyndicateProtocol/metabased-rollup/op-translator/mocks"
	altda "github.com/ethereum-optimism/optimism/op-alt-da"
	"github.com/ethereum-optimism/optimism/op-service/testlog"
	"github.com/ethereum/go-ethereum/common"
	"github.com/ethereum/go-ethereum/core/types"

	gethlog "github.com/ethereum/go-ethereum/log"
	"github.com/ethereum/go-ethereum/rpc"
	"github.com/stretchr/testify/mock"
	"github.com/stretchr/testify/require"
)

func TestBasic(t *testing.T) {
	log := testlog.Logger(t, gethlog.LvlDebug)

	mockL3 := &mockEthClient{}
	mockAltDAProvider := &mockAltDAProvider{}
	publisher := NewPublisher(
		(*ethclient.Client)(mockL3),
		mockAltDAProvider,
		common.Address{},
		common.Address{},
		10*time.Millisecond,
		10*time.Millisecond,
		10*time.Millisecond,
		log,
		metrics.NoopMetrics,
	)

	// no L3 blocks
	mockedL3Call := mockL3.On("BlockNumber", mock.Anything).
		Return(uint64(0), nil)
	mockAltDAProvider.On("SetInput", mock.Anything, mock.Anything).
		Return(altda.NewGenericCommitment([]byte{}), nil)

	publisher.Start(context.Background())

	time.Sleep(20 * time.Millisecond) // wait for the publisher to process the batch (more time than the poll interval)

	var err error
	require.Len(t, mockAltDAProvider.Calls, 0)

	// progress the L3 block number to 1
	mockedL3Call.Unset()
	mockL3.On("BlockNumber", mock.Anything).
		Return(uint64(1), nil)
	mockL3.On("BlockByNumber", mock.Anything, mock.Anything).
		Return(types.NewBlock(&types.Header{Number: big.NewInt(1)}, nil, nil, nil), nil)

	time.Sleep(20 * time.Millisecond) // wait for the publisher to process the batch (more time than the poll interval)
	// assert the altDA provider was called once
	require.Len(t, mockAltDAProvider.Calls, 1)

	// Clean up
	publisher.Stop()
}

////////////////////////////////////////////////////////////
// Mocks
////////////////////////////////////////////////////////////

// Mocked L3 RPC API
type mockEthClient struct{ mock.Mock }

// Verify interface compliance
var _ RPCClient = (*mockEthClient)(nil)

func (m *mockEthClient) BlockNumber(ctx context.Context) (uint64, error) {
	args := m.Called(ctx)
	return mocks.Args0[uint64](args), args.Error(1)
}

func (m *mockEthClient) BlockByNumber(ctx context.Context, number *big.Int) (*types.Block, error) {
	args := m.Called(ctx, number)
	return mocks.Args0[*types.Block](args), args.Error(1)
}

<<<<<<< HEAD
=======
func (m *mockEthClient) BlockByHash(ctx context.Context, hash common.Hash) (*types.Block, error) {
	args := m.Called(ctx, hash)
	return mocks.Args0[*types.Block](args), args.Error(1)
}
>>>>>>> d90f8290


func (m *mockEthClient) ChainID(ctx context.Context) (*big.Int, error) {
	args := m.Called(ctx)
	return mocks.Args0[*big.Int](args), args.Error(1)
}

func (m *mockEthClient) Close() {
	m.Called()
}

// Mocked AltDA Provider
type mockAltDAProvider struct{ mock.Mock }

var _ AltDAProvider = (*mockAltDAProvider)(nil)

func (m *mockAltDAProvider) GetInput(ctx context.Context, comm altda.CommitmentData) ([]byte, error) {
	args := m.Called(ctx, comm)
	return mocks.Args0[[]byte](args), args.Error(1)
}

func (m *mockAltDAProvider) SetInput(ctx context.Context, img []byte) (altda.CommitmentData, error) {
	args := m.Called(ctx, img)
	return mocks.Args0[altda.CommitmentData](args), args.Error(1)
}<|MERGE_RESOLUTION|>--- conflicted
+++ resolved
@@ -25,7 +25,7 @@
 	mockL3 := &mockEthClient{}
 	mockAltDAProvider := &mockAltDAProvider{}
 	publisher := NewPublisher(
-		(*ethclient.Client)(mockL3),
+		mockL3,
 		mockAltDAProvider,
 		common.Address{},
 		common.Address{},
@@ -84,14 +84,6 @@
 	return mocks.Args0[*types.Block](args), args.Error(1)
 }
 
-<<<<<<< HEAD
-=======
-func (m *mockEthClient) BlockByHash(ctx context.Context, hash common.Hash) (*types.Block, error) {
-	args := m.Called(ctx, hash)
-	return mocks.Args0[*types.Block](args), args.Error(1)
-}
->>>>>>> d90f8290
-
 
 func (m *mockEthClient) ChainID(ctx context.Context) (*big.Int, error) {
 	args := m.Called(ctx)
