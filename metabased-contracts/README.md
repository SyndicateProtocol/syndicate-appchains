--- conflicted
+++ resolved
@@ -41,9 +41,8 @@
 | AlwaysAllowedModule     | 0x33aB24E0a47A7aAe869755420950A6326e3CB9F3 |
 | MetafillerStorage       | 0x745bdeFA5C879ADCf739075bB03FD4ecCd03cE22 |
 
-#### Metabased Testnet
+#### Metabased Testnet (Private Devnet)
 
-<<<<<<< HEAD
 | Contract Name                             | Address                                    |
 | ----------------------------------------- | ------------------------------------------ |
 | MetabasedFactory                          | 0x9a0Ef1333681b357047282144dc06D7DAA1f76Ba |
@@ -53,26 +52,14 @@
 
 ### Metabased Stratos
 
+| Contract Name                   | Address                                    |
+| ------------------------------- | ------------------------------------------ |
+| MetabasedFactory                | 0xc75954B9B4Bb4B80883Cf645744612138b7e4870 |
+| AlwaysAllowedModule             | 0x471584f0B8e35faEB2a618BD58A62316D8882d63 |
+| MetabasedSequencerChain (Frame) | 0x2d45AA77567618C031b8C8AFD3296ED724793B01 |
+| MetabsedSequencerChain (Ham)    | 0x869eE769d6ab3221894Cc555792e8c6467953bE1 |
+| MetafillerStorage (Frame)       | 0xFEA8A2BA8B760348ea95492516620ad45a299d53 |
+| MetafillerStorage (Ham)         | 0x9cecA064CaB740E5F511b426c7dBD7820795fe13 |
+
 | MetafillerStorage (Frame) | 0xFEA8A2BA8B760348ea95492516620ad45a299d53 |
-| MetafillerStorage (Ham) | 0x9cecA064CaB740E5F511b426c7dBD7820795fe13 |
-=======
-| Contract Name    | Address                                    |
-| ---------------- | ------------------------------------------ |
-| MetabasedFactory | 0xfE0a902d5E3bEe35B7E0D0c10214D0b04947F974 |
-
-Contracts for Testing with Dummy L3 Chain ID `42424242424242424242`
-| Contract Name           | Address                                    |
-| ----------------------- | ------------------------------------------ |
-| MetabasedSequencerChain | 0x5b6bB750222ADeE5B6031702a08D239f97F3b063 |
-| AlwaysAllowedModule | 0x471584f0B8e35faEB2a618BD58A62316D8882d63 |
-| MetafillerStorage | 0xC329B96c47271426B237bA85dF5504375C5cCB28 |
-
-### Metabased Stratos
-| Contract Name                     | Address                                    |
-| --------------------------------- | ------------------------------------------ |
-| MetabasedFactory                  | 0xc75954B9B4Bb4B80883Cf645744612138b7e4870 |
-| MetabasedSequencerChain (Frame)   | 0x2d45AA77567618C031b8C8AFD3296ED724793B01 |
-| MetabsedSequencerChain (Ham)      | 0x869eE769d6ab3221894Cc555792e8c6467953bE1 |
-| MetafillerStorage (Frame)         | 0xFEA8A2BA8B760348ea95492516620ad45a299d53 |
-| MetafillerStorage (Ham)           | 0x9cecA064CaB740E5F511b426c7dBD7820795fe13 |
->>>>>>> 0fe1ac8c
+| MetafillerStorage (Ham) | 0x9cecA064CaB740E5F511b426c7dBD7820795fe13 |