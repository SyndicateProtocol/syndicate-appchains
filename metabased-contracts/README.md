--- conflicted
+++ resolved
@@ -54,20 +54,11 @@
 
 | Contract Name                   | Address                                    |
 | ------------------------------- | ------------------------------------------ |
-<<<<<<< HEAD
-| MetabasedFactory                | 0xc75954B9B4Bb4B80883Cf645744612138b7e4870 |
-| AlwaysAllowedModule             | 0x471584f0B8e35faEB2a618BD58A62316D8882d63 |
-| MetabasedSequencerChain (Frame) | 0x2d45AA77567618C031b8C8AFD3296ED724793B01 |
-| MetabsedSequencerChain (Ham)    | 0x869eE769d6ab3221894Cc555792e8c6467953bE1 |
-| MetafillerStorage (Frame)       | 0x04a1D138d681De93412581673a993eD7878EaBC4 |
-| MetafillerStorage (Ham)         | 0x037A5BC4DB3C5c4Be90d8C3D7eaD6B2B231b9EFb |
-=======
 | MetabasedFactory                | 0x19aaf160dA8985c54bb97adAF9304B5aC7890421 |
 | AlwaysAllowedModule             | 0x87F4DE1886298255c5fce2adF15977fE44F48f68 |
 | MetabasedSequencerChain (Frame) | 0x56b2cd4fb8d6D6486b95Ff2DF5cDC30FE526FFaf |
 | MetabasedSequencerChain (Ham)   | 0x0e6A93458fEdaEFaAcb106f08441058c8E0b2b0F |
-| MetafillerStorage (Frame)       | 0x0D26034350193af5Fb3e7c206f3462A8fD25F289 |
-| MetafillerStorage (Ham)         | 0xE3c1d5335203066EB8c3212a6bda57Ff33133f54 |
+| MetafillerStorage (Frame)       | 0x04a1D138d681De93412581673a993eD7878EaBC4 |
+| MetafillerStorage (Ham)         | 0x037A5BC4DB3C5c4Be90d8C3D7eaD6B2B231b9EFb |
 | RequiredAllModule (Ham)         | 0xAfeA8F68921242A90ae9e35f4DDF0d3769dE3150 |
-| RequiredAllModule (Frame)       | 0x7Bc475096B936Ad04Cfc544FB56aC54B3661beE6 |
->>>>>>> 6e5d5c2f
+| RequiredAllModule (Frame)       | 0x7Bc475096B936Ad04Cfc544FB56aC54B3661beE6 |