using PermissionModuleBasic as permission;

methods {
    // View functions
    function l3ChainId() external returns (uint256) envfree;
    function requirementModule() external returns (address) envfree;
    function isAllowed(address) external returns (bool) envfree;
    function owner() external returns (address) envfree;

    // Permission Module interface methods
    function permission.isAllowed(address) external returns (bool) envfree;
}

/*
 * Define ghost variables to track important state
 */
ghost mapping(address => bool) processedSenders;
ghost mapping(bytes32 => bool) processedTransactions;

/*
 * Rule 1: Verify that l3ChainId cannot be zero
 * This should always be true after contract deployment
 */
invariant l3ChainIdNotZero()
    l3ChainId() != 0;

/*
 * Rule 2: Verify that requirementModule address is never zero
 */
rule moduleNotZero(method f) {
    // Get the module before
    address oldModule = requirementModule();

    // Function call
    env e;
    calldataarg args;
    f(e, args);

    // Get the module after
    address newModule = requirementModule();

    // Assert module cannot be zero address
    assert newModule != 0;
}

/*
 * Rule 3: Only allowed addresses can process transactions
 */
rule onlyAllowedCanProcess(bytes data) {
    env e;

    // Try to process a transaction
    processTransaction@withrevert(e, data);

    // If the transaction succeeded
    bool success = !lastReverted;

    // Then the sender must have been allowed
    assert success => permission.isAllowed(e.msg.sender),
        "Unauthorized sender processed transaction";
}

/*
 * Rule 4: Consistent behavior between processTransaction and processTransactionRaw
 */
rule processConsistency(bytes data) {
    env e;

    // Record both outcomes
    processTransaction@withrevert(e, data);
    bool txSuccess = !lastReverted;

    processTransactionRaw@withrevert(e, data);
    bool rawSuccess = !lastReverted;

    // If one succeeds, both should succeed under same conditions
    assert txSuccess == rawSuccess,
        "Inconsistent behavior between process methods";
}

/*
 * Rule 5: Bulk processing maintains individual transaction properties
 */
rule bulkProcessingConsistency(bytes[] data) {
    env e;

    // Process transactions in bulk
    processBulkTransactions@withrevert(e, data);
    bool bulkSuccess = !lastReverted;

    // If bulk processing succeeded, each individual transaction should succeed
    require bulkSuccess;
    require data.length < 3; // Loop unrolling limit - Certora will unroll up to this limit

    processTransaction@withrevert(e, data[0]);
    assert !lastReverted,
        "Bulk processing accepted invalid transaction";

    processTransaction@withrevert(e, data[1]);
    assert !lastReverted,
        "Bulk processing accepted invalid transaction";

    processTransaction@withrevert(e, data[2]);
    assert !lastReverted,
        "Bulk processing accepted invalid transaction";

    // If individual transactions succeeded, bulk processing should succeed
    assert bulkSuccess,
        "Bulk processing failed despite individual transactions succeeding";


}

/*
 * Rule 6: Only owner can update requirement module
 */
rule onlyOwnerCanUpdateModule(address newModule) {
    env e;

    // Try to update the module
    updateRequirementModule@withrevert(e, newModule);

    // If successful, must have been owner
    assert !lastReverted => e.msg.sender == owner(),
        "Non-owner updated requirement module";
}

/*
 * Rule 7: Module update changes state correctly
 */
rule moduleUpdateChangesState(address newModule) {
    env e;
    require newModule != 0;

    // Store old module
    address oldModule = requirementModule();

    // Update module
    updateRequirementModule@withrevert(e, newModule);

    // If successful, module should be updated
    assert !lastReverted => requirementModule() == newModule,
        "Module not updated correctly";
}
<<<<<<< HEAD
// Complimentary rule to the above calling updateRequirementModule without revert
=======
// Complementary rule to the above calling updateRequirementModule without revert
>>>>>>> b62a66bb
rule moduleUpdateConsistency(address newModule) {
    env e;

    updateRequirementModule(e, newModule);

    assert requirementModule() == newModule;
    assert newModule != 0;
}

/*
 * Rule 8: State consistency after transaction processing
 */
rule stateConsistencyAfterProcessing(bytes data) {
    env e;
    address oldModule = requirementModule();

    // Process transaction
    processTransaction@withrevert(e, data);

    // Verify requirement module hasn't changed
    assert requirementModule() == oldModule,
        "Transaction processing modified core state";
}

/*
 * Rule 9: Verify permissions are correctly enforced
 */
rule permissionsCorrectlyEnforced(bytes data) {
    env e;

    // Set initial allowed state
    bool initiallyAllowed = permission.isAllowed(e.msg.sender);

    // Try to process a transaction
    processTransaction@withrevert(e, data);
    bool txSucceeded = !lastReverted;

    // Direction 1: Success implies allowed
    assert txSucceeded => initiallyAllowed,
        "Transaction succeeded with unauthorized sender";

    // Direction 2: Allowed implies success (with preconditions)
    require data.length > 0;  // Example precondition: non-empty data
    require e.msg.value == 0; // Example precondition: no ETH sent

    assert initiallyAllowed => txSucceeded,
        "Transaction failed despite sender being authorized and valid preconditions";
}<|MERGE_RESOLUTION|>--- conflicted
+++ resolved
@@ -142,11 +142,7 @@
     assert !lastReverted => requirementModule() == newModule,
         "Module not updated correctly";
 }
-<<<<<<< HEAD
-// Complimentary rule to the above calling updateRequirementModule without revert
-=======
 // Complementary rule to the above calling updateRequirementModule without revert
->>>>>>> b62a66bb
 rule moduleUpdateConsistency(address newModule) {
     env e;
 
