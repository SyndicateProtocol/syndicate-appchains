--- conflicted
+++ resolved
@@ -2,20 +2,13 @@
 pragma solidity 0.8.25;
 
 import {ProposerPermissionModule} from "../interfaces/ProposerPermissionModule.sol";
-<<<<<<< HEAD
-=======
 import {CalldataPermissionModule} from "../interfaces/CalldataPermissionModule.sol";
->>>>>>> 4e1e91cb
 
 /**
  * @title AlwaysAllowedModule
  * @dev Module used for testing and experimentations. It allows any proposer to send batch data.
  */
-<<<<<<< HEAD
-contract AlwaysAllowedModule is ProposerPermissionModule {
-=======
 contract AlwaysAllowedModule is ProposerPermissionModule, CalldataPermissionModule {
->>>>>>> 4e1e91cb
     /**
      * @notice caller is allowed.
      * @return bool indicating if the caller is allowed.
