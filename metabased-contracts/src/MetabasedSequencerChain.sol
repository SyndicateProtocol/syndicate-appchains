--- conflicted
+++ resolved
@@ -11,11 +11,7 @@
     uint256 public immutable l3ChainId;
 
     /// @notice Emitted when a new transaction is processed.
-<<<<<<< HEAD
     event TransactionProcessed(address indexed sender, bytes data);
-=======
-    event TransactionProcessed(address indexed sender, bytes tx);
->>>>>>> a96aefe9
 
     /// @notice Emitted when a chunk of transactions is processed.
     event TransactionChunkProcessed(bytes txChunk, uint256 index, uint256 totalChunks, bytes32 txHashForParent);
@@ -33,7 +29,6 @@
         l3ChainId = _l3ChainId;
     }
 
-<<<<<<< HEAD
     /// @notice Processes a single compressed transaction.
     /// @param data The compressed transaction data.
     function processTransactionRaw(bytes calldata data) external onlyWhenAllowed(msg.sender) {
@@ -56,54 +51,15 @@
         // Process all transactions
         for (uint256 i = 0; i < dataCount; i++) {
             emit TransactionProcessed(msg.sender, prependZeroByte(datas[i]));
-=======
-    modifier onlyWhenAllowed(address sender) {
-        // Check if msg.sender is allowed
-        requireAllAllowed(msg.sender);
-        requireAnyAllowed(msg.sender);
-        _;
-    }
-
-    /// @notice Processes a single compressed transaction.
-    /// @param txn The compressed transaction data.
-    function processTransactionRaw(bytes calldata txn) external onlyWhenAllowed(msg.sender) {
-        emit TransactionProcessed(msg.sender, txn);
-    }
-
-    /// @notice process transactions
-    /// @dev It prepends a zero byte to the transaction data to signal uncompressed data
-    /// @param txn The transaction data
-    function processTransaction(bytes calldata txn) external onlyWhenAllowed(msg.sender) {
-        emit TransactionProcessed(msg.sender, prependZeroByte(txn));
-    }
-
-    /// @notice Processes multiple transactions in bulk.
-    /// @dev It prepends a zero byte to the transaction data to signal uncompressed data
-    /// @param txns An array of  transaction data.
-    function processBulkTransactions(bytes[] calldata txns) external onlyWhenAllowed(msg.sender) {
-        uint256 txnCount = txns.length;
-
-        // Process all transactions
-        for (uint256 i = 0; i < txnCount; i++) {
-            emit TransactionProcessed(msg.sender, prependZeroByte(txns[i]));
->>>>>>> a96aefe9
         }
     }
 
     /// @notice Processes a chunk of transactions from a larger batch.
-<<<<<<< HEAD
     /// @param data An array of transaction data.
     /// @param startIndex The starting index for this chunk in the overall batch.
     /// @param chunkSize The number of transactions to process in this chunk.
     /// @param chunkId A unique identifier for this chunk.
     function processChunk(bytes[] calldata data, uint256 startIndex, uint256 chunkSize, uint256 chunkId)
-=======
-    /// @param txChunk the compressed chunked transaction data.
-    /// @param index The starting index for this chunk in the overall batch.
-    /// @param totalChunks The number of transactions to process in this chunk.
-    /// @param txHashForParent The hash of the parent transaction.
-    function processChunk(bytes calldata txChunk, uint256 index, uint256 totalChunks, bytes32 txHashForParent)
->>>>>>> a96aefe9
         external
         onlyWhenAllowed(msg.sender)
     {
@@ -111,19 +67,12 @@
             revert InvalidChunkSize();
         }
 
-<<<<<<< HEAD
         uint256 endIndex = startIndex + chunkSize;
         require(endIndex <= data.length, "Chunk exceeds batch size");
 
         for (uint256 i = startIndex; i < endIndex; i++) {
             emit TransactionProcessed(msg.sender, data[i]);
         }
-=======
-        emit TransactionProcessed(msg.sender, txChunk);
-
-        emit TransactionChunkProcessed(txChunk, index, totalChunks, txHashForParent);
-    }
->>>>>>> a96aefe9
 
     /// @notice Prepends a zero byte to the transaction data
     /// @dev This helps op-translator identify uncompressed data
