// SPDX-License-Identifier: UNLICENSED
pragma solidity 0.8.25;

import {RequireListManager} from "./RequireListManager.sol";

/// @title MetabasedSequencerChain
/// @notice The core contract for sequencing transactions using a modular architecture to determine who is allowed to sequence.
contract MetabasedSequencerChain is RequireListManager {
    /// @notice The ID of the L3 chain that this contract is sequencing transactions for.
    uint256 public immutable l3ChainId;

    /// @notice Emitted when a new transaction is processed.
    event TransactionProcessed(address indexed sender, bytes tx);

    /// @notice Emitted when a chunk of transactions is processed.
    event TransactionChunkProcessed(bytes txChunk, uint256 index, uint256 totalChunks, bytes32 txHashForParent);

    /// @dev Thrown when the transaction form is invalid.
    error InvalidTransactionForm();

    /// @dev Thrown when an invalid chunk size is provided.
    error InvalidChunkSize();

    /// @notice Constructs the MetabasedSequencerChain contract.
    /// @param _l3ChainId The ID of the L3 chain that this contract is sequencing transactions for.
    /// @param admin The address that will be set as the admin
    constructor(uint256 _l3ChainId, address admin) RequireListManager(admin) {
        // chain id zero has no replay protection : https://eips.ethereum.org/EIPS/eip-3788
        require(_l3ChainId != 0, "L3 chain ID cannot be 0");

        l3ChainId = _l3ChainId;
    }

    modifier onlyWhenAllowed(address sender) {
        // Check if msg.sender is allowed
        requireAllAllowed(msg.sender);
        requireAnyAllowed(msg.sender);
        _;
    }

    /// @notice Processes a single compressed transaction.
    /// @param txn The compressed transaction data.
    function processTransactionRaw(bytes calldata txn) external onlyWhenAllowed(msg.sender) {
        emit TransactionProcessed(msg.sender, txn);
    }

    /// @notice process transactions
    /// @dev It prepends a zero byte to the transaction data to signal uncompressed data
    /// @param txn The transaction data
    function processTransaction(bytes calldata txn) external onlyWhenAllowed(msg.sender) {
        emit TransactionProcessed(msg.sender, prependZeroByte(txn));
    }

    /// @notice Processes multiple transactions in bulk.
    /// @dev It prepends a zero byte to the transaction data to signal uncompressed data
    /// @param txns An array of  transaction data.
    function processBulkTransactions(bytes[] calldata txns) external onlyWhenAllowed(msg.sender) {
        uint256 txnCount = txns.length;

        // Process all transactions
        for (uint256 i = 0; i < txnCount; i++) {
            emit TransactionProcessed(msg.sender, prependZeroByte(txns[i]));
        }
    }

    /// @notice Processes a chunk of transactions from a larger batch.
<<<<<<< HEAD
    /// @param txChunk the compressed chunked transaction data.
    /// @param index The starting index for this chunk in the overall batch.
    /// @param totalChunks The number of transactions to process in this chunk.
    /// @param txHashForParent The hash of the parent transaction.
    function processChunk(bytes calldata txChunk, uint256 index, uint256 totalChunks, bytes32 txHashForParent)
=======
    /// @param txs An array of transaction data.
    /// @param startIndex The starting index for this chunk in the overall batch.
    /// @param chunkSize The number of transactions to process in this chunk.
    /// @param chunkId A unique identifier for this chunk.
    function processChunk(bytes[] calldata txs, uint256 startIndex, uint256 chunkSize, uint256 chunkId)
>>>>>>> f1bdab31
        external
        onlyWhenAllowed(msg.sender)
    {
        if (totalChunks == 0) {
            revert InvalidChunkSize();
        }

        emit TransactionProcessed(msg.sender, txChunk);

        emit TransactionChunkProcessed(txChunk, index, totalChunks, txHashForParent);
    }

    /// @notice Prepends a zero byte to the transaction data
    /// @dev This helps op-translator identify uncompressed data
    /// @param _tx The original transaction data
    /// @return bytes The transaction data
    function prependZeroByte(bytes calldata _tx) private pure returns (bytes memory) {
        return abi.encodePacked(bytes1(0x00), _tx);
    }
}<|MERGE_RESOLUTION|>--- conflicted
+++ resolved
@@ -64,19 +64,11 @@
     }
 
     /// @notice Processes a chunk of transactions from a larger batch.
-<<<<<<< HEAD
     /// @param txChunk the compressed chunked transaction data.
     /// @param index The starting index for this chunk in the overall batch.
     /// @param totalChunks The number of transactions to process in this chunk.
     /// @param txHashForParent The hash of the parent transaction.
     function processChunk(bytes calldata txChunk, uint256 index, uint256 totalChunks, bytes32 txHashForParent)
-=======
-    /// @param txs An array of transaction data.
-    /// @param startIndex The starting index for this chunk in the overall batch.
-    /// @param chunkSize The number of transactions to process in this chunk.
-    /// @param chunkId A unique identifier for this chunk.
-    function processChunk(bytes[] calldata txs, uint256 startIndex, uint256 chunkSize, uint256 chunkId)
->>>>>>> f1bdab31
         external
         onlyWhenAllowed(msg.sender)
     {
