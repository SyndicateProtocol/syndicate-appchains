//! The Batcher service for the sequencer.

use crate::{
    config::BatcherConfig,
    metrics::BatcherMetrics,
    sequencing_batch::{SequencingBatch, TxWithValkeyId},
};
use alloy::{
    network::EthereumWallet,
    primitives::{keccak256, Bytes},
    providers::Provider,
    signers::local::PrivateKeySigner,
    transports::TransportError,
};
use contract_bindings::synd::syndicate_sequencing_chain::SyndicateSequencingChain::SyndicateSequencingChainInstance;
use derivative::Derivative;
use eyre::{eyre, Result};
use redis::{aio::ConnectionManager, Client as ValkeyClient};
use shared::{
    multi_rpc_provider::{MultiRpcProvider, RetryConfig},
    service_start_utils::{
        cache_health_check_handler, start_http_server_with_aux_handlers, MetricsState,
    },
    tracing::SpanKind,
};
use std::{
    collections::VecDeque,
    str::FromStr,
    sync::Arc,
    time::{Duration, Instant, SystemTime},
};
use synd_maestro::{
    valkey::{
        models::consumer_last_id::ConsumerLastIdExt as _,
        streams::consumer::StreamConsumer,
        valkey_metrics::{CacheType, Operation, ValkeyMetrics},
    },
    with_cache_metrics,
};
use tokio::task::JoinHandle;
use tracing::{debug, error, info, instrument, trace, warn};

/// Batcher service
#[derive(Derivative)]
#[derivative(Debug)]
struct Batcher {
    /// Batcher configuration
    config: BatcherConfig,
    /// The max batch size for the batcher (default: 90KB)
    max_batch_size: usize,
    /// The Stream consumer for the batcher
    stream_consumer: StreamConsumer,
    /// The Valkey connection for the batcher
    #[derivative(Debug = "ignore")]
    valkey_conn: ConnectionManager,
    /// The sequencing contract provider for the batcher
    sequencing_contract_instance: SyndicateSequencingChainInstance<MultiRpcProvider>,
    /// Metrics
    metrics: BatcherMetrics,
    /// Outstanding transactions that didn't fit in the last batch and their stream ID
    /// [(0xbytes, <milliseconds-since-epoch>-<sequence>)]
    outstanding_txs: Vec<TxWithValkeyId>,
}

#[derive(Debug, thiserror::Error)]
enum BatchError {
    #[error(transparent)]
    Io(#[from] std::io::Error),

    #[error(transparent)]
    Other(#[from] eyre::Report),

    #[error("Failed to send batch: {0}")]
    SendBatchFailed(String),
}

/// Get the consumer last id from the Valkey cache.
///
/// If the consumer last id is not found, return "0-0".
/// If the consumer last id is found but fails to parse, return "0-0".
/// `0-0` means the consumer will start from the beginning of all transactions in the cache
pub async fn get_cached_consumer_last_id(
    conn: &mut ConnectionManager,
    chain_id: u64,
    valkey_metrics: ValkeyMetrics,
) -> String {
    let consumer_last_id =
        match with_cache_metrics!(&valkey_metrics, conn.get_consumer_last_id(chain_id)) {
            Ok(Some(id)) => id,
            Err(e) => {
                warn!(%e, %chain_id, "Failed to get consumer last id, using 0-0");
                "0-0".to_string()
            }
            _ => "0-0".to_string(),
        };

    consumer_last_id
}

/// Run the batcher service. Starts the server and listens for batch requests.
pub async fn run_batcher(config: BatcherConfig) -> Result<JoinHandle<()>> {
    let client = ValkeyClient::open(config.valkey_url.as_str()).map_err(|e| {
        eyre!("Failed to open Valkey client: {}. Valkey URL: {}", e, config.valkey_url)
    })?;
    let mut conn = ConnectionManager::new(client).await.map_err(|e| {
        eyre!("Failed to get Valkey connection: {}. Valkey URL: {}", e, config.valkey_url)
    })?;

    // Start metrics and health endpoints
    let mut metrics_state = MetricsState::default();
    let registry = &mut metrics_state.registry;
    let metrics = BatcherMetrics::new(registry);
    let valkey_metrics = metrics.valkey.clone();

    let cache_health_handler = cache_health_check_handler(conn.clone());
    tokio::spawn(start_http_server_with_aux_handlers(
        metrics_state,
        config.port,
        Some(cache_health_handler.clone()),
        Some(cache_health_handler), // same /ready behavior as /health
    ));

    let sequencing_contract_instance = create_sequencing_contract_instance(&config).await?;

    let consumer_last_id =
        get_cached_consumer_last_id(&mut conn, config.chain_id, valkey_metrics.clone()).await;

    debug!(%config.chain_id, %consumer_last_id, "Using consumer last id");

    let stream_consumer = StreamConsumer::new(
        conn.clone(),
        config.chain_id,
        consumer_last_id,
        Arc::new(valkey_metrics),
    );

    let mut batcher = Batcher::new(
        config,
        conn.clone(),
        stream_consumer,
        sequencing_contract_instance,
        metrics.clone(),
    );

    let handle = tokio::spawn({
        async move {
            loop {
                debug!(
                    "Batcher reading and batching transactions at time {}",
                    humantime::format_rfc3339_millis(SystemTime::now()),
                );
                if let Err(e) = batcher.process_transactions().await {
                    error!("Batcher error: {e:?}");
                    // Reset wallet nonce by recreating the contract instance
                    batcher.reset_sequencing_contract_instance().await;
                    tokio::time::sleep(Duration::from_secs(1)).await;
                }
            }
        }
    });
    info!("Batcher job started");
    Ok(handle)
}

async fn create_sequencing_contract_instance(
    config: &BatcherConfig,
) -> Result<SyndicateSequencingChainInstance<MultiRpcProvider>, TransportError> {
    let signer = PrivateKeySigner::from_str(&config.private_key)
        .unwrap_or_else(|err| panic!("Failed to parse default private key for signer: {err}"));

    let retry_config = RetryConfig::new(
        config.rpc_max_retries,
        config.rpc_initial_backoff_ms,
        config.rpc_compute_units_per_second,
        config.rpc_compute_units_avg_request_cost,
    );

    let multi_provider = MultiRpcProvider::new_with_wallet_and_retry(
        config.sequencing_rpc_urls.clone(),
        None,
        EthereumWallet::from(signer),
        Some(retry_config),
    )
    .await
    .map_err(|e| TransportError::local_usage_str(&e.to_string()))?;

    Ok(SyndicateSequencingChainInstance::new(config.sequencing_address, multi_provider))
}

impl Batcher {
    fn new(
        config: BatcherConfig,
        valkey_conn: ConnectionManager,
        stream_consumer: StreamConsumer,
        sequencing_contract_instance: SyndicateSequencingChainInstance<MultiRpcProvider>,
        metrics: BatcherMetrics,
    ) -> Self {
        Self {
            config: config.clone(),
            max_batch_size: config.max_batch_size.as_u64() as usize,
            stream_consumer,
            valkey_conn,
            sequencing_contract_instance,
            metrics,
            outstanding_txs: Vec::new(),
        }
    }

    async fn reset_sequencing_contract_instance(&mut self) {
        debug!("Resetting sequencing contract instance");
        let contract_instance = match create_sequencing_contract_instance(&self.config).await {
            Ok(instance) => instance,
            Err(e) => {
                error!("Failed to reset sequencing contract instance: {:?}", e);
                return
            }
        };

        self.sequencing_contract_instance = contract_instance
    }

    #[instrument(
        skip(self),
        err,
        fields(
            otel.kind = ?SpanKind::Consumer,
            chain_id = %self.config.chain_id
        )
    )]
    async fn process_transactions(&mut self) -> Result<(), BatchError> {
        let start = Instant::now();

        let (batch, last_included_id) = self.read_and_batch_transactions().await?;
        if batch.is_empty() {
            trace!(%self.config.chain_id, "No transactions available to batch.");
            return Ok(());
        }

        let submission_start = Instant::now();
        if let Err(e) = self.send_batch(&batch).await {
            // Don't reset the compressor here, because we want to retry the same batch
            error!(%self.config.chain_id, "send_batch failed: {:?}", e);
            self.outstanding_txs.extend(batch.into_owned_txs());
            return Err(e);
        }

        self.update_consumer_last_id(last_included_id);
        self.metrics.record_outstanding_txs(self.outstanding_txs.len());
        self.metrics.record_submission_latency(submission_start.elapsed());
        self.metrics.record_processing_time(start.elapsed());

        Ok(())
    }

    #[instrument(
        skip(self),
        err,
        fields(
            otel.kind = ?SpanKind::Consumer,
            chain_id = %self.config.chain_id
        )
    )]
    async fn read_and_batch_transactions(&mut self) -> Result<(SequencingBatch, String)> {
        let start = Instant::now();
        let mut batch = match self.config.compression_enabled {
            true => SequencingBatch::Compressed(vec![], vec![]),
            false => SequencingBatch::Uncompressed(vec![]),
        };
        let mut uncompressed_size = 0;
        let mut last_included_id = "0-0".to_string();

        'outer: loop {
            if start.elapsed() >= self.config.timeout {
                debug!(%self.config.chain_id, "Read timeout reached. Stopping transaction read.");
                break;
            }

            // TODO (SEQ-842): Configurable max msg count
            // NOTE: If msg count is >1 we need to handle edge cases where not all transactions fit
            // in the batch
            let incoming_txs = self.stream_consumer.recv(1, Duration::from_millis(100)).await?;

            // Combine outstanding transactions with incoming transactions
            let mut pending_txs: VecDeque<(Vec<u8>, String)> =
                std::mem::take(&mut self.outstanding_txs).into_iter().chain(incoming_txs).collect();

            // Process transactions until one doesn't fit
            while let Some((tx_bytes, tx_id)) = pending_txs.front() {
                let proposed_batch = batch.create_new_with_tx((tx_bytes.clone(), tx_id.clone()))?;

                if proposed_batch.len() > self.max_batch_size {
                    // If the current txs vector is empty, that means the transaction we are trying
                    // to add is too large to fit in a single batch by itself.
                    // We need to discard it, or this loop will get stuck trying
                    // to add the same transaction over and over.
                    if batch.txs().is_empty() {
                        let (bad_tx, bad_tx_id) = pending_txs.pop_front().unwrap_or_default();
                        error!(%self.config.chain_id, tx_hash=%keccak256(bad_tx), tx_id=%bad_tx_id, "Transaction is too large to fit in the batch. Discarding");
                        continue;
                    }

                    // Stop consuming
                    // Save all remaining transactions
                    self.outstanding_txs = pending_txs.into();
                    break 'outer;
                }

                uncompressed_size += tx_bytes.len();
                debug!(
                    %self.config.chain_id, %tx_id, batch_size = %proposed_batch.len(), "Adding transaction to batch",
                );
                batch = proposed_batch;
                last_included_id = tx_id.clone();
                pending_txs.pop_front(); // remove the tx from the pending txs
            }
        }
        self.metrics.record_batch_transactions(batch.txs().len());
        if self.config.compression_enabled {
            if batch.len() > uncompressed_size {
                warn!(%self.config.chain_id, "Batch compressed size is larger than uncompressed size.");
            }
            self.metrics.record_compression_space_saving_pct(uncompressed_size, batch.len());
        }
        Ok((batch, last_included_id))
    }

    #[instrument(
        skip_all,
        err,
        fields(
            otel.kind = ?SpanKind::Producer,
            chain_id = %self.config.chain_id,
            batch_size = %batch.len()
        )
    )]
    async fn send_batch(&mut self, batch: &SequencingBatch) -> Result<(), BatchError> {
        debug!(
            %self.config.chain_id, "Sending Batch - size: {} bytes",
            batch.len()
        );

        let transaction_request = match batch {
            SequencingBatch::Compressed(compressed_bytes, _) => self
                .sequencing_contract_instance
<<<<<<< HEAD
                .processTransactionsCompressed(Bytes::from(batch))
=======
                .processTransaction(Bytes::from(compressed_bytes.clone()))
>>>>>>> e5e5aad3
                .into_transaction_request(),
            SequencingBatch::Uncompressed(batch) => self
                .sequencing_contract_instance
                .processTransactionsBulk(batch.iter().map(|tx| Bytes::from(tx.0.clone())).collect())
                .into_transaction_request(),
        };

        let pending_tx = self
            .sequencing_contract_instance
            .provider()
            .send_transaction(transaction_request.clone())
            .await
            .map_err(|e| {
                BatchError::SendBatchFailed(format!("error: {e:?}, tx: {transaction_request:?}",))
            })?;

        if self.config.wait_for_receipt {
            let receipt = pending_tx
                .with_timeout(self.config.wait_for_receipt_timeout)
                .get_receipt()
                .await
                .map_err(|e| BatchError::SendBatchFailed(e.to_string()))?;
            warn!(%self.config.chain_id, "Batch submitted and receipt received: {:?}", receipt);
            if !receipt.status() {
                error!(%self.config.chain_id, "Batch submission failed. tx: {:?}, receipt: {:?}", transaction_request, receipt);
                return Err(BatchError::SendBatchFailed("Batch submission failed".to_string()));
            }
        }
        debug!(%self.config.chain_id, "Batch submitted");

        // Record the wallet balance in the background
        self.record_wallet_balance();

        Ok(())
    }

    fn record_wallet_balance(&self) {
        let provider = self.sequencing_contract_instance.provider().clone();
        let metrics = self.metrics.clone();
        tokio::spawn(async move {
            let wallet_address = provider.signer_address();

            match provider.get_balance(wallet_address).await {
                Ok(balance) => {
                    metrics.record_wallet_balance(balance.to());
                }
                Err(e) => {
                    error!("Failed to get wallet balance: {:?}", e);
                }
            }
        });
    }

    fn update_consumer_last_id(&self, last_included_id: String) {
        if last_included_id.is_empty() {
            return;
        }
        let mut conn = self.valkey_conn.clone();
        let chain_id = self.config.chain_id;
        let metrics = self.metrics.clone();
        tokio::spawn(async move {
            let cache_result = with_cache_metrics!(
                &metrics.valkey,
                Operation::Write,
                CacheType::ValkeyCache,
                conn.set_consumer_last_id(chain_id, last_included_id.clone())
            );

            match cache_result {
                Ok(_) => {
                    debug!(%chain_id, %last_included_id, "Updated consumer last id");
                }
                Err(e) => {
                    warn!(%e, %chain_id, %last_included_id, "Failed to update consumer last id");
                }
            }
        });
    }
}

#[cfg(test)]
mod tests {
    use super::*;
    use alloy::{
        eips::Encodable2718,
        network::{EthereumWallet, TransactionBuilder},
        primitives::{Address, U256},
        providers::ext::AnvilApi,
        rpc::types::TransactionRequest,
        sol,
    };
    use prometheus_client::registry::Registry;
    use reqwest;
    use shared::{tracing::setup_global_logging, types::FilledProvider};
    use std::sync::Arc;
    use synd_maestro::valkey::{
        streams::producer::{CheckFinalizationResult, StreamProducer},
        valkey_metrics::ValkeyMetrics,
    };
    use test_utils::{
        anvil::start_anvil,
        chain_info::{test_account1, ChainInfo},
        docker::{start_valkey, E2EProcess},
        port_manager::PortManager,
        wait_until,
    };
    use url::Url;

    #[ctor::ctor]
    fn init() {
        setup_global_logging();
    }

    // Create a mock provider that always succeeds
    async fn create_mock_contract(
        anvil: Option<&ChainInfo>,
    ) -> SyndicateSequencingChainInstance<MultiRpcProvider> {
        let mock_address = Address::from([0; 20]); // Use a dummy address

        let signer = PrivateKeySigner::from_str(
            "0xafdfd9c3d2095ef696594f6cedcae59e72dcd697e2a7521b1578140422a4f890",
        )
        .unwrap_or_else(|err| panic!("Failed to parse default private key for signer: {err}"));

        let mock_provider = if let Some(anvil) = anvil {
            let signer_address =
                Address::from_str("0x06A85356DCb5b307096726FB86A78c59D38e08ee").unwrap();

            let multi_provider = MultiRpcProvider::new_with_wallet(
                vec![Url::parse(&anvil.http_url).unwrap()],
                None,
                EthereumWallet::from(signer.clone()),
            )
            .await
            .unwrap();

            // Set balance at 100 ETH using the underlying provider
            let provider = multi_provider.active_provider();
            let balance = U256::from(100) * U256::from(10).pow(U256::from(18));
            provider.anvil_set_balance(signer_address, balance).await.unwrap();
            multi_provider
        } else {
            // For mocked client, create providers directly without network connection
            use alloy::{providers::ProviderBuilder, transports::mock::Asserter};
            let asserter = Asserter::new();
            let mock_provider = ProviderBuilder::new()
                .wallet(EthereumWallet::from(signer))
                .connect_mocked_client(asserter);

            MultiRpcProvider::from_providers(vec![Arc::new(mock_provider)])
        };
        SyndicateSequencingChainInstance::new(mock_address, mock_provider)
    }

    fn test_config() -> BatcherConfig {
        BatcherConfig {
            max_batch_size: byte_unit::Byte::from_u64(1024),
            valkey_url: "dummy".to_string(),
            chain_id: 1,
            compression_enabled: true,
            timeout: Duration::from_millis(200),
            private_key: test_account1().private_key.to_string(),
            sequencing_rpc_urls: vec![Url::parse("http://localhost:8545").unwrap()],
            wait_for_receipt_timeout: Some(Duration::from_secs(1)),
            ..Default::default()
        }
    }

    #[tokio::test(flavor = "multi_thread")]
    async fn test_read_transactions() {
        let mut config = test_config();
        let (_valkey, valkey_url) = start_valkey().await.unwrap();
        config.valkey_url = valkey_url.clone();

        let conn = ConnectionManager::new(redis::Client::open(valkey_url.as_str()).unwrap())
            .await
            .unwrap();
        let chain_id = 1;
        let valkey_metrics = Arc::new(ValkeyMetrics::default());
        let stream_consumer =
            StreamConsumer::new(conn.clone(), chain_id, "0-0".to_string(), valkey_metrics);
        let producer = StreamProducer::new(
            conn.clone(),
            chain_id,
            Duration::from_secs(60),
            Duration::from_secs(60),
            0,
            |_| async { CheckFinalizationResult::Done },
            Arc::new(ValkeyMetrics::default()),
        )
        .await;

        let test_data1 = b"test transaction data 1".to_vec();
        producer.enqueue_transaction(&test_data1).await.unwrap();
        let mut registry = Registry::default();
        let metrics = BatcherMetrics::new(&mut registry);

        let sequencing_contract_instance = create_mock_contract(None).await;
        let mut batcher = Batcher::new(
            config,
            conn.clone(),
            stream_consumer,
            sequencing_contract_instance,
            metrics,
        );

        let result = batcher.read_and_batch_transactions().await;
        assert!(result.is_ok());
    }

    #[tokio::test]
    async fn test_send_compressed_batch_returns_error_if_too_large() {
        let mut config = test_config();
        config.max_batch_size = byte_unit::Byte::from_u64(1); // force failure
        config.compression_enabled = false;
        let (_valkey, valkey_url) = start_valkey().await.unwrap();
        config.valkey_url = valkey_url.clone();
        let valkey_metrics = Arc::new(ValkeyMetrics::default());

        let conn = ConnectionManager::new(redis::Client::open(valkey_url.as_str()).unwrap())
            .await
            .unwrap();
        let chain_id = 1;
        let stream_consumer =
            StreamConsumer::new(conn.clone(), chain_id, "0-0".to_string(), valkey_metrics);
        let producer = StreamProducer::new(
            conn.clone(),
            chain_id,
            Duration::from_secs(60),
            Duration::from_secs(60),
            0,
            |_| async { CheckFinalizationResult::Done },
            Arc::new(ValkeyMetrics::default()),
        )
        .await;

        let test_data1 = b"test transaction data 1".to_vec();
        producer.enqueue_transaction(&test_data1).await.unwrap();
        let mut registry = Registry::default();
        let metrics = BatcherMetrics::new(&mut registry);

        let sequencing_contract_instance = create_mock_contract(None).await;
        let mut batcher = Batcher::new(
            config,
            conn.clone(),
            stream_consumer,
            sequencing_contract_instance,
            metrics,
        );

        let result = batcher.read_and_batch_transactions().await;
        assert!(result.is_ok(), "result: {result:?}");
        assert!(result.unwrap().0.is_empty());
    }

    #[tokio::test]
    async fn test_read_transactions_no_data() {
        let mut config = test_config();
        let (_valkey, valkey_url) = start_valkey().await.unwrap();
        config.valkey_url = valkey_url.clone();
        let valkey_metrics = Arc::new(ValkeyMetrics::default());

        let conn = ConnectionManager::new(redis::Client::open(valkey_url.as_str()).unwrap())
            .await
            .unwrap();
        let stream_consumer =
            StreamConsumer::new(conn.clone(), config.chain_id, "0-0".to_string(), valkey_metrics);

        let mut registry = Registry::default();
        let metrics = BatcherMetrics::new(&mut registry);

        let sequencing_contract_instance = create_mock_contract(None).await;
        let mut batcher = Batcher::new(
            config,
            conn.clone(),
            stream_consumer,
            sequencing_contract_instance,
            metrics,
        );
        let result = batcher.read_and_batch_transactions().await;

        assert!(result.is_ok());
        assert!(result.unwrap().0.is_empty());
    }

    #[tokio::test]
    async fn test_multiple_txs() {
        let mut config = test_config();
        let (_valkey, valkey_url) = start_valkey().await.unwrap();
        config.valkey_url = valkey_url.clone();
        let valkey_metrics = Arc::new(ValkeyMetrics::default());

        let conn = ConnectionManager::new(redis::Client::open(valkey_url.as_str()).unwrap())
            .await
            .unwrap();
        let stream_consumer =
            StreamConsumer::new(conn.clone(), config.chain_id, "0-0".to_string(), valkey_metrics);
        let producer = StreamProducer::new(
            conn.clone(),
            config.chain_id,
            Duration::from_secs(60),
            Duration::from_secs(60),
            0,
            |_| async { CheckFinalizationResult::Done },
            Arc::new(ValkeyMetrics::default()),
        )
        .await;

        // Add 100 test transactions of ~50KB each
        // Create a 50KB transaction by repeating the pattern
        let base_data = b"test transaction data";
        let mut test_data = Vec::with_capacity(50 * 1024); // 50KB
        while test_data.len() < 50 * 1024 {
            test_data.extend_from_slice(base_data);
        }
        test_data.truncate(50 * 1024); // Ensure exact 50KB
        for _ in 0..100 {
            producer.enqueue_transaction(&test_data).await.unwrap();
        }

        let mut registry = Registry::default();
        let metrics = BatcherMetrics::new(&mut registry);
        let metrics_clone = metrics.clone();

        let anvil = start_anvil(1).await.unwrap();
        config.sequencing_rpc_urls = vec![Url::parse(&anvil.http_url).unwrap()];
        let sequencing_contract_instance = create_mock_contract(Some(&anvil)).await;
        let mut batcher = Batcher::new(
            config,
            conn.clone(),
            stream_consumer,
            sequencing_contract_instance,
            metrics,
        );

        // Run the batcher and verify it sends the batch
        let _handle = tokio::spawn(async move {
            loop {
                batcher.process_transactions().await.unwrap();
            }
        });

        wait_until!(metrics_clone.total_txs_processed.get() == 100, Duration::from_secs(10));
        drop(anvil);
    }

    #[tokio::test]
    async fn test_multiple_txs_uncompressed() {
        let mut config = test_config();
        config.compression_enabled = false;
        config.max_batch_size = byte_unit::Byte::from_u64(51 * 1024); // 51KB

        let (_valkey, valkey_url) = start_valkey().await.unwrap();
        config.valkey_url = valkey_url.clone();
        let valkey_metrics = Arc::new(ValkeyMetrics::default());

        let conn = ConnectionManager::new(redis::Client::open(valkey_url.as_str()).unwrap())
            .await
            .unwrap();
        let stream_consumer =
            StreamConsumer::new(conn.clone(), config.chain_id, "0-0".to_string(), valkey_metrics);
        let producer = StreamProducer::new(
            conn.clone(),
            config.chain_id,
            Duration::from_secs(60),
            Duration::from_secs(60),
            0,
            |_| async { CheckFinalizationResult::Done },
            Arc::new(ValkeyMetrics::default()),
        )
        .await;

        // Add 20 test transactions of ~10KB each
        // Create a 10KB transaction by repeating the pattern
        let base_data = b"test transaction data";
        let mut test_data = Vec::with_capacity(10 * 1024); // 10KB
        while test_data.len() < 10 * 1024 {
            test_data.extend_from_slice(base_data);
        }
        test_data.truncate(10 * 1024); // Ensure exact 10KB
        for _ in 0..20 {
            producer.enqueue_transaction(&test_data).await.unwrap();
        }

        let mut registry = Registry::default();
        let metrics = BatcherMetrics::new(&mut registry);
        let metrics_clone = metrics.clone();

        let anvil = start_anvil(1).await.unwrap();
        config.sequencing_rpc_urls = vec![Url::parse(&anvil.http_url).unwrap()];
        let sequencing_contract_instance = create_mock_contract(Some(&anvil)).await;
        let mut batcher = Batcher::new(
            config,
            conn.clone(),
            stream_consumer,
            sequencing_contract_instance,
            metrics,
        );

        // Run the batcher and verify it sends the batch
        let _handle = tokio::spawn(async move {
            loop {
                batcher.process_transactions().await.unwrap();
            }
        });

        wait_until!(metrics_clone.total_txs_processed.get() == 20, Duration::from_secs(10));
        drop(anvil);
    }

    #[tokio::test]
    async fn test_health_endpoint() {
        let (valkey, valkey_url) = start_valkey().await.unwrap();
        let anvil = start_anvil(1).await.unwrap();

        let port = PortManager::instance().next_port().await;
        let config = BatcherConfig {
            max_batch_size: byte_unit::Byte::from_u64(1024),
            valkey_url,
            chain_id: 1,
            compression_enabled: true,
            timeout: Duration::from_millis(200),
            private_key: "0xafdfd9c3d2095ef696594f6cedcae59e72dcd697e2a7521b1578140422a4f890"
                .to_string(),
            sequencing_rpc_urls: vec![Url::parse(&anvil.http_url).unwrap()],
            rpc_max_retries: 10,
            port,
            sequencing_address: Address::ZERO,
            ..Default::default()
        };

        let _handle = run_batcher(config).await.unwrap();

        let url = format!("http://0.0.0.0:{port}/health");

        let client = reqwest::Client::new();

        // Should succeed
        wait_until!(
            client.get(&url).send().await.is_ok_and(|resp| resp.status() == 200),
            Duration::from_secs(2)
        );

        // Close Valkey container and test failure
        drop(valkey);

        wait_until!(
            client.get(&url).send().await.is_ok_and(|resp| resp.status() == 500),
            Duration::from_secs(2)
        );
    }

    #[tokio::test]
    async fn test_consumer_last_id_update_on_tx() {
        let mut config = test_config();
        config.compression_enabled = false;
        config.max_batch_size = byte_unit::Byte::from_u64(51 * 1024); // 51KB

        let (_valkey, valkey_url) = start_valkey().await.unwrap();
        config.valkey_url = valkey_url.clone();
        let valkey_metrics = Arc::new(ValkeyMetrics::default());

        let conn = ConnectionManager::new(redis::Client::open(valkey_url.as_str()).unwrap())
            .await
            .unwrap();

        let anvil = start_anvil(1).await.unwrap();
        config.sequencing_rpc_urls = vec![Url::parse(&anvil.http_url).unwrap()];

        let stream_consumer = StreamConsumer::new(
            conn.clone(),
            config.chain_id,
            "0-0".to_string(),
            valkey_metrics.clone(),
        );
        let producer = StreamProducer::new(
            conn.clone(),
            config.chain_id,
            Duration::from_secs(60),
            Duration::from_secs(60),
            0,
            |_| async { CheckFinalizationResult::Done },
            Arc::new(ValkeyMetrics::default()),
        )
        .await;

        // Enqueue one transaction
        let test_data = b"hello world".to_vec();
        producer.enqueue_transaction(&test_data).await.unwrap();

        let mut registry = Registry::default();
        let metrics = BatcherMetrics::new(&mut registry);

        let sequencing_contract_instance = create_mock_contract(Some(&anvil)).await;
        let chain_id = config.chain_id;
        let mut batcher = Batcher::new(
            config,
            conn.clone(),
            stream_consumer,
            sequencing_contract_instance,
            metrics,
        );

        // Process the transaction so that last_included_id is updated and persisted
        batcher.process_transactions().await.unwrap();

        // get_cached_consumer_last_id reads what update_consumer_last_id wrote,
        // which is done on a spawned task; wait until it shows up.
        wait_until!(
            {
                let mut c = conn.clone();
                let vm = (*valkey_metrics).clone();
                get_cached_consumer_last_id(&mut c, chain_id, vm).await != "0-0"
            },
            Duration::from_secs(5)
        );

        // Final assert
        let mut conn_clone = conn.clone();
        let updated =
            get_cached_consumer_last_id(&mut conn_clone, chain_id, (*valkey_metrics).clone()).await;
        assert_ne!(updated, "0-0", "Expected consumer last id to be updated after processing a tx");
    }

    // Mock sequencing contract that mimics the real SyndicateSequencingChain interface
    sol! {
        #[sol(rpc, bytecode = "6080604052348015600e575f5ffd5b506109548061001c5f395ff3fe608060405234801561000f575f5ffd5b5060043610610055575f3560e01c806306661abd1461005957806346e2cc0914610077578063804e512314610093578063cdafb978146100af578063f0ba8440146100cb575b5f5ffd5b6100616100fb565b60405161006e91906102bc565b60405180910390f35b610091600480360381019061008c919061033e565b610100565b005b6100ad60048036038101906100a8919061033e565b610141565b005b6100c960048036038101906100c491906103de565b610182565b005b6100e560048036038101906100e09190610453565b610204565b6040516100f291906104ee565b60405180910390f35b5f5481565b818160015f546103e881106101185761011761050e565b5b01918261012692919061076f565b505f5f81548092919061013890610869565b91905055505050565b818160015f546103e881106101595761015861050e565b5b01918261016792919061076f565b505f5f81548092919061017990610869565b91905055505050565b5f5f90505b828290508110156101ff578282828181106101a5576101a461050e565b5b90506020028101906101b791906108bc565b60015f546103e881106101cd576101cc61050e565b5b0191826101db92919061076f565b505f5f8154809291906101ed90610869565b91905055508080600101915050610187565b505050565b6001816103e88110610214575f80fd5b015f9150905080546102259061059f565b80601f01602080910402602001604051908101604052809291908181526020018280546102519061059f565b801561029c5780601f106102735761010080835404028352916020019161029c565b820191905f5260205f20905b81548152906001019060200180831161027f57829003601f168201915b505050505081565b5f819050919050565b6102b6816102a4565b82525050565b5f6020820190506102cf5f8301846102ad565b92915050565b5f5ffd5b5f5ffd5b5f5ffd5b5f5ffd5b5f5ffd5b5f5f83601f8401126102fe576102fd6102dd565b5b8235905067ffffffffffffffff81111561031b5761031a6102e1565b5b602083019150836001820283011115610337576103366102e5565b5b9250929050565b5f5f60208385031215610354576103536102d5565b5b5f83013567ffffffffffffffff811115610371576103706102d9565b5b61037d858286016102e9565b92509250509250929050565b5f5f83601f84011261039e5761039d6102dd565b5b8235905067ffffffffffffffff8111156103bb576103ba6102e1565b5b6020830191508360208202830111156103d7576103d66102e5565b5b9250929050565b5f5f602083850312156103f4576103f36102d5565b5b5f83013567ffffffffffffffff811115610411576104106102d9565b5b61041d85828601610389565b92509250509250929050565b610432816102a4565b811461043c575f5ffd5b50565b5f8135905061044d81610429565b92915050565b5f60208284031215610468576104676102d5565b5b5f6104758482850161043f565b91505092915050565b5f81519050919050565b5f82825260208201905092915050565b8281835e5f83830152505050565b5f601f19601f8301169050919050565b5f6104c08261047e565b6104ca8185610488565b93506104da818560208601610498565b6104e3816104a6565b840191505092915050565b5f6020820190508181035f83015261050681846104b6565b905092915050565b7f4e487b71000000000000000000000000000000000000000000000000000000005f52603260045260245ffd5b5f82905092915050565b7f4e487b71000000000000000000000000000000000000000000000000000000005f52604160045260245ffd5b7f4e487b71000000000000000000000000000000000000000000000000000000005f52602260045260245ffd5b5f60028204905060018216806105b657607f821691505b6020821081036105c9576105c8610572565b5b50919050565b5f819050815f5260205f209050919050565b5f6020601f8301049050919050565b5f82821b905092915050565b5f6008830261062b7fffffffffffffffffffffffffffffffffffffffffffffffffffffffffffffffff826105f0565b61063586836105f0565b95508019841693508086168417925050509392505050565b5f819050919050565b5f61067061066b610666846102a4565b61064d565b6102a4565b9050919050565b5f819050919050565b61068983610656565b61069d61069582610677565b8484546105fc565b825550505050565b5f5f905090565b6106b46106a5565b6106bf818484610680565b505050565b5b818110156106e2576106d75f826106ac565b6001810190506106c5565b5050565b601f821115610727576106f8816105cf565b610701846105e1565b81016020851015610710578190505b61072461071c856105e1565b8301826106c4565b50505b505050565b5f82821c905092915050565b5f6107475f198460080261072c565b1980831691505092915050565b5f61075f8383610738565b9150826002028217905092915050565b610779838361053b565b67ffffffffffffffff81111561079257610791610545565b5b61079c825461059f565b6107a78282856106e6565b5f601f8311600181146107d4575f84156107c2578287013590505b6107cc8582610754565b865550610833565b601f1984166107e2866105cf565b5f5b82811015610809578489013582556001820191506020850194506020810190506107e4565b868310156108265784890135610822601f891682610738565b8355505b6001600288020188555050505b50505050505050565b7f4e487b71000000000000000000000000000000000000000000000000000000005f52601160045260245ffd5b5f610873826102a4565b91507fffffffffffffffffffffffffffffffffffffffffffffffffffffffffffffffff82036108a5576108a461083c565b5b600182019050919050565b5f5ffd5b5f5ffd5b5f5ffd5b5f5f833560016020038436030381126108d8576108d76108b0565b5b80840192508235915067ffffffffffffffff8211156108fa576108f96108b4565b5b602083019250600182023603831315610916576109156108b8565b5b50925092905056fea26469706673582212204ff9b99c0e542d742d48d5cb59e53d58788dfc360267673e76b6165ed68e3afb64736f6c634300081e0033")]
        contract MockSequencingContract {
            uint256 public count;
            bytes[1000] public data;

            function processTransaction(bytes calldata _data) external {
                data[count] = _data;
                count++;
            }
            function processTransactionUncompressed(bytes calldata _data) external {
                data[count] = _data;
                count++;
            }
            function processTransactionsBulk(bytes[] calldata _data) external {
                for (uint256 i = 0; i < _data.length; i++) {
                    data[count] = _data[i];
                    count++;
                }
            }
        }
    }

    #[tokio::test]
    async fn test_nonce_too_low_recovery() {
        let count = 2;
        let (anvil, mock_contract, producer, _valkey, _handle) = setup_nonce_test(count).await;
        let sequencer_address = test_account1().signer.address();

        let nonce = anvil.provider.get_transaction_count(sequencer_address).await.unwrap();
        info!("Sequencer nonce: {}", nonce);

        let tx = TransactionRequest::default()
            .with_to(sequencer_address)
            .with_from(sequencer_address)
            .with_value(U256::from(1))
            .with_gas_limit(100_000)
            .with_chain_id(1)
            .with_max_fee_per_gas(100000000)
            .with_nonce(nonce)
            .with_max_priority_fee_per_gas(0)
            .build(&EthereumWallet::from(test_account1().signer.clone()))
            .await
            .unwrap()
            .encoded_2718();
        let receipt =
            anvil.provider.send_raw_transaction(&tx).await.unwrap().get_receipt().await.unwrap();

        assert!(receipt.status());

        let test_data = b"transaction 11".to_vec();
        producer.enqueue_transaction(&test_data).await.unwrap();

        wait_until!(
            mock_contract.count().call().await.unwrap() == U256::from(count + 1),
            Duration::from_secs(5)
        );
    }

    #[tokio::test]
    async fn test_nonce_too_high_recovery() {
        let count = 5;
        let (anvil, mock_contract, producer, _valkey, _handle) = setup_nonce_test(count).await;
        let sequencer_address = test_account1().signer.address();

        // Get current block number before rollback
        let current_block = anvil.provider.get_block_number().await.unwrap();
        info!("Current block before rollback: {}", current_block);

        let nonce = anvil.provider.get_transaction_count(sequencer_address).await.unwrap();
        info!("Sequencer nonce: {}", nonce);

        // Rollback anvil to a previous state (this should cause nonce mismatch)
        let rollback_depth = 3;
        anvil.provider.anvil_rollback(Some(rollback_depth)).await.unwrap();
        assert_eq!(
            anvil.provider.get_block_number().await.unwrap(),
            current_block - rollback_depth
        );
        assert_eq!(
            anvil.provider.get_transaction_count(sequencer_address).await.unwrap(),
            nonce - rollback_depth
        );
        info!("Rolled back to block: {}", current_block - 1);
        assert_eq!(mock_contract.count().call().await.unwrap(), U256::from(count - rollback_depth));

        info!("count: {}", mock_contract.count().call().await.unwrap()); // TODO REMOVE

        // Add more transactions after rollback
        let test_data = b"transaction 11".to_vec();
        producer.enqueue_transaction(&test_data).await.unwrap();

        tokio::time::sleep(Duration::from_secs(10)).await;
        info!("count: {}", mock_contract.count().call().await.unwrap()); // TODO REMOVE

        wait_until!(
            mock_contract.count().call().await.unwrap() == U256::from(count - rollback_depth + 1),
            Duration::from_secs(5)
        );

        assert_eq!(
            mock_contract.data(U256::from(count - rollback_depth)).call().await.unwrap(),
            test_data
        );
    }

    async fn setup_nonce_test(
        count: u64,
    ) -> (
        ChainInfo,
        MockSequencingContract::MockSequencingContractInstance<FilledProvider>,
        StreamProducer,
        E2EProcess,
        JoinHandle<()>,
    ) {
        let mut config = test_config();
        config.compression_enabled = false;
        config.wait_for_receipt = true;

        let (_valkey, valkey_url) = start_valkey().await.unwrap();
        config.valkey_url = valkey_url.clone();

        let conn = ConnectionManager::new(redis::Client::open(valkey_url.as_str()).unwrap())
            .await
            .unwrap();

        let anvil = start_anvil(config.chain_id).await.unwrap();
        anvil.provider.anvil_set_auto_mine(true).await.unwrap();
        config.sequencing_rpc_urls = vec![Url::parse(&anvil.http_url).unwrap()];

        // Deploy the mock contract
        let mock_contract = MockSequencingContract::deploy(anvil.provider.clone()).await.unwrap();
        config.sequencing_address = *mock_contract.address();

        let producer = StreamProducer::new(
            conn.clone(),
            config.chain_id,
            Duration::from_secs(60),
            Duration::from_secs(60),
            0,
            |_| async { CheckFinalizationResult::Done },
            Arc::new(ValkeyMetrics::default()),
        )
        .await;

        config.private_key = test_account1().private_key.to_string();

        let _handle = run_batcher(config).await.unwrap();

        // Send some initial transactions
        for i in 0..count {
            let test_data = format!("transaction {i}").as_bytes().to_vec();
            producer.enqueue_transaction(&test_data).await.unwrap();
            wait_until!(
                mock_contract.count().call().await.unwrap() == U256::from(i + 1),
                Duration::from_secs(2)
            );
        }

        assert_eq!(mock_contract.count().call().await.unwrap(), U256::from(count));

        (anvil, mock_contract, producer, _valkey, _handle)
    }
}<|MERGE_RESOLUTION|>--- conflicted
+++ resolved
@@ -342,11 +342,7 @@
         let transaction_request = match batch {
             SequencingBatch::Compressed(compressed_bytes, _) => self
                 .sequencing_contract_instance
-<<<<<<< HEAD
-                .processTransactionsCompressed(Bytes::from(batch))
-=======
-                .processTransaction(Bytes::from(compressed_bytes.clone()))
->>>>>>> e5e5aad3
+                .processTransactionsCompressed(Bytes::from(compressed_bytes.clone()))
                 .into_transaction_request(),
             SequencingBatch::Uncompressed(batch) => self
                 .sequencing_contract_instance
