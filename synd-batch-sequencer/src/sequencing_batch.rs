//! The `additive_compression` module provides functionality for incrementally compressing
//! transactions using zlib.

<<<<<<< HEAD
use alloy::primitives::Bytes;
=======
use flate2::{write::ZlibEncoder, Compression};
>>>>>>> e5e5aad3
use rlp::RlpStream;
use tracing::instrument;

/// A batch of transactions.
#[derive(Debug, Clone)]
pub enum SequencingBatch {
<<<<<<< HEAD
    /// A batch of brotli compressed transactions.
    Compressed(Vec<u8>),
=======
    /// A batch of zlib compressed transactions. (also includes the uncompressed transactions, in
    /// case they need to be re-tried)
    Compressed(Vec<u8>, Vec<TxWithValkeyId>),
>>>>>>> e5e5aad3
    /// A batch of uncompressed transactions.
    Uncompressed(Vec<TxWithValkeyId>),
}

/// A transaction with a vakey ID.
pub type TxWithValkeyId = (Vec<u8>, String);

impl SequencingBatch {
    /// Returns the length of the batch.
    pub fn len(&self) -> usize {
        match self {
            Self::Compressed(batch, _) => batch.len(),
            Self::Uncompressed(batch) => batch.iter().map(|tx| tx.0.len()).sum(),
        }
    }

    /// Returns true if the batch is empty.
    pub const fn is_empty(&self) -> bool {
        match self {
            Self::Compressed(batch, _) => batch.is_empty(),
            Self::Uncompressed(batch) => batch.is_empty(),
        }
    }

    /// Returns a reference to the transactions in the batch.
    pub const fn txs(&self) -> &Vec<TxWithValkeyId> {
        match self {
            Self::Compressed(_, txs) | Self::Uncompressed(txs) => txs,
        }
    }

    /// Takes ownership of the transactions in the batch.
    pub fn into_owned_txs(self) -> Vec<TxWithValkeyId> {
        match self {
            Self::Compressed(_, txs) | Self::Uncompressed(txs) => txs,
        }
    }

    /// Creates a new batch with the given transaction added.
    pub fn create_new_with_tx(&self, tx: TxWithValkeyId) -> Result<Self, Error> {
        match self {
            Self::Compressed(_, txs) => compress_batch(txs, tx),
            Self::Uncompressed(txs) => Ok(uncompressed_batch(txs, tx)),
        }
    }
}

/// Creates an uncompressed batch from a list of transactions and a new transaction.
///
/// This function takes an existing list of transactions and a new transaction, combines them
/// into an RLP-encoded list, and returns the result as a vector of vectors of bytes.
///
/// # Arguments
///
/// * `txs` - A slice of existing transactions to be included in the batch
/// * `tx` - A new transaction to be appended to the list
///
/// # Returns
///
/// * `SequencingBatch::Uncompressed(Vec<Vec<u8>>)` - The uncompressed batch
#[instrument(
    skip_all,
    fields(
        tx_count = txs.len() + 1,
    )
)]
fn uncompressed_batch(txs: &[TxWithValkeyId], new_tx: TxWithValkeyId) -> SequencingBatch {
    let mut final_tx_list = txs.to_vec();
    final_tx_list.push(new_tx);
    SequencingBatch::Uncompressed(final_tx_list)
}

/// Compresses a list of transactions along with a new transaction using brotli compression.
///
/// This function takes an existing list of transactions and a new transaction, combines them
/// into an RLP-encoded list, and compresses the result using brotli compression. The compression
/// is validated to ensure it meets the required format (8-bit CM bits only).
///
/// # Arguments
///
/// * `txs` - A slice of existing transactions to be included in the compression
/// * `tx` - A new transaction to be appended to the list and included in the compression
///
/// # Returns
///
/// * `Ok(Vec<u8>)` - The compressed data if successful
/// * `Err(Error)` - An IO error if compression fails or if the compressed data doesn't meet format
///   requirements
///
/// # Example
///
/// ```
/// use alloy::primitives::Bytes;
/// use synd_batch_sequencer::sequencing_batch::compress_batch;
///
/// let existing_txs = [Bytes::from(vec![1, 2, 3])];
/// let new_tx = Bytes::from(vec![4, 5, 6]);
/// let compressed = compress_batch(&existing_txs, &new_tx).unwrap();
/// ```
#[instrument(
    skip_all,
    err,
    fields(
        tx_count = batch_txs.len() + 1,
    )
)]
<<<<<<< HEAD
pub fn compress_batch(txs: &[Bytes], tx: &Bytes) -> std::io::Result<SequencingBatch> {
    let mut stream = RlpStream::new_list(txs.len() + 1);
    for t in txs {
        stream.append(&t.as_ref());
=======
fn compress_batch(
    batch_txs: &[TxWithValkeyId],
    new_tx: TxWithValkeyId,
) -> Result<SequencingBatch, Error> {
    let mut batch_txs_clone = batch_txs.to_vec();
    batch_txs_clone.push(new_tx.clone());

    let mut stream = RlpStream::new_list(batch_txs.len() + 1);
    for t in batch_txs {
        stream.append(&t.0);
>>>>>>> e5e5aad3
    }
    stream.append(&new_tx.0);

    let mut compressed = Vec::new();
    brotli::enc::BrotliCompress(
        &mut &stream.out()[..],
        &mut compressed,
        &brotli::enc::BrotliEncoderInitParams(),
    )?;

    Ok(SequencingBatch::Compressed(compressed, batch_txs_clone))
}

#[cfg(test)]
mod tests {
    use super::*;
<<<<<<< HEAD
    use alloy::primitives::Bytes;
=======
    use flate2::read::ZlibDecoder;
>>>>>>> e5e5aad3
    use rlp::Rlp;

    #[test]
    fn test_uncompressed_batch() {
        let tx1 = vec![1, 1, 1];
        let tx2 = vec![2, 2, 2];
        let new_tx = vec![3, 3, 3];

        let existing_txs = vec![(tx1.clone(), "tx1".to_string()), (tx2.clone(), "tx2".to_string())];

        let batch = uncompressed_batch(&existing_txs, (new_tx.clone(), "new_tx".to_string()));
        match batch {
            SequencingBatch::Uncompressed(uncompressed_data) => {
                assert_eq!(uncompressed_data.len(), 3);
                assert_eq!(uncompressed_data[0], (tx1, "tx1".to_string()));
                assert_eq!(uncompressed_data[1], (tx2, "tx2".to_string()));
                assert_eq!(uncompressed_data[2], (new_tx, "new_tx".to_string()));
            }
            _ => {
                panic!("Expected Uncompressed batch for this test");
            }
        }
    }

    #[test]
    fn test_compress_single_transaction() {
        let txn = vec![0x10, 0x20, 0x30];
        let compressed = compress_batch(&[], (txn.clone(), "txn".to_string())).unwrap();
        assert!(!compressed.is_empty());
        let compressed = match compressed {
            SequencingBatch::Compressed(compressed, _) => compressed,
            SequencingBatch::Uncompressed(_) => panic!("Expected compressed batch"),
        };

        // Decompress and decode
        let mut decompressed = Vec::new();
        brotli::BrotliDecompress(&mut &compressed[..], &mut decompressed).unwrap();

        let rlp = Rlp::new(&decompressed);
        let decoded_txns: Vec<Vec<u8>> = rlp.as_list().unwrap();
        assert_eq!(decoded_txns.len(), 1, "Expected 1 transaction in the decoded list");
        assert_eq!(decoded_txns[0], txn, "Decoded transaction does not match original");
    }

    #[test]
    fn test_compress_multiple_transactions() {
        let txns = [(vec![1, 2, 3], "txn1".to_string()), (vec![4, 5, 6], "txn2".to_string())];

        let compressed = compress_batch(&[txns[0].clone()], txns[1].clone()).unwrap();
        assert!(!compressed.is_empty());

        let compressed = match compressed {
            SequencingBatch::Compressed(compressed, _) => compressed,
            SequencingBatch::Uncompressed(_) => panic!("Expected compressed batch"),
        };

        // Decompress and check the RLP list
        let mut decompressed = Vec::new();
        brotli::BrotliDecompress(&mut &compressed[..], &mut decompressed).unwrap();

        let rlp = Rlp::new(&decompressed);
        let decoded_txns: Vec<Vec<u8>> = rlp.as_list().unwrap();
        assert_eq!(decoded_txns.len(), 2);
        assert_eq!(decoded_txns[0], txns[0].0);
        assert_eq!(decoded_txns[1], txns[1].0);
    }

    #[test]
    fn test_compress_empty_transactions() {
        let result = compress_batch(&[], (vec![], "txn".to_string()));
        assert!(result.is_ok(), "Should be able to compress empty transactions");
        assert!(!result.unwrap().is_empty());
    }

    #[test]
    fn test_compress_large_transactions() {
        let txns = [
            (vec![0xAA, 0xBB], "txn1".to_string()),
            (vec![0xCC, 0xDD, 0xEE], "txn2".to_string()),
            (vec![0x01, 0x02, 0x03, 0x04], "txn3".to_string()),
        ];

        let batch = compress_batch(&[txns[0].clone(), txns[1].clone()], txns[2].clone()).unwrap();
        let compressed = match batch {
            SequencingBatch::Compressed(compressed, _) => compressed,
            SequencingBatch::Uncompressed(_) => panic!("Expected compressed batch"),
        };

        let mut decompressed = Vec::new();
        brotli::BrotliDecompress(&mut &compressed[..], &mut decompressed).unwrap();

        let rlp = Rlp::new(&decompressed);
        let decoded_txns: Vec<Vec<u8>> = rlp.as_list().unwrap();

        assert_eq!(decoded_txns.len(), txns.len());
        for (original, decoded) in txns.iter().zip(decoded_txns.iter()) {
            assert_eq!(original.0, *decoded, "Decoded transaction does not match original");
        }
    }
}<|MERGE_RESOLUTION|>--- conflicted
+++ resolved
@@ -1,30 +1,20 @@
 //! The `additive_compression` module provides functionality for incrementally compressing
 //! transactions using zlib.
 
-<<<<<<< HEAD
-use alloy::primitives::Bytes;
-=======
-use flate2::{write::ZlibEncoder, Compression};
->>>>>>> e5e5aad3
 use rlp::RlpStream;
 use tracing::instrument;
 
 /// A batch of transactions.
 #[derive(Debug, Clone)]
 pub enum SequencingBatch {
-<<<<<<< HEAD
-    /// A batch of brotli compressed transactions.
-    Compressed(Vec<u8>),
-=======
-    /// A batch of zlib compressed transactions. (also includes the uncompressed transactions, in
+    /// A batch of brotli compressed transactions. (also includes the uncompressed transactions, in
     /// case they need to be re-tried)
     Compressed(Vec<u8>, Vec<TxWithValkeyId>),
->>>>>>> e5e5aad3
     /// A batch of uncompressed transactions.
     Uncompressed(Vec<TxWithValkeyId>),
 }
 
-/// A transaction with a vakey ID.
+/// A transaction with a valkey ID.
 pub type TxWithValkeyId = (Vec<u8>, String);
 
 impl SequencingBatch {
@@ -59,7 +49,7 @@
     }
 
     /// Creates a new batch with the given transaction added.
-    pub fn create_new_with_tx(&self, tx: TxWithValkeyId) -> Result<Self, Error> {
+    pub fn create_new_with_tx(&self, tx: TxWithValkeyId) -> std::io::Result<Self> {
         match self {
             Self::Compressed(_, txs) => compress_batch(txs, tx),
             Self::Uncompressed(txs) => Ok(uncompressed_batch(txs, tx)),
@@ -126,23 +116,16 @@
         tx_count = batch_txs.len() + 1,
     )
 )]
-<<<<<<< HEAD
-pub fn compress_batch(txs: &[Bytes], tx: &Bytes) -> std::io::Result<SequencingBatch> {
-    let mut stream = RlpStream::new_list(txs.len() + 1);
-    for t in txs {
-        stream.append(&t.as_ref());
-=======
 fn compress_batch(
     batch_txs: &[TxWithValkeyId],
     new_tx: TxWithValkeyId,
-) -> Result<SequencingBatch, Error> {
+) -> std::io::Result<SequencingBatch> {
     let mut batch_txs_clone = batch_txs.to_vec();
     batch_txs_clone.push(new_tx.clone());
 
     let mut stream = RlpStream::new_list(batch_txs.len() + 1);
     for t in batch_txs {
         stream.append(&t.0);
->>>>>>> e5e5aad3
     }
     stream.append(&new_tx.0);
 
@@ -159,11 +142,6 @@
 #[cfg(test)]
 mod tests {
     use super::*;
-<<<<<<< HEAD
-    use alloy::primitives::Bytes;
-=======
-    use flate2::read::ZlibDecoder;
->>>>>>> e5e5aad3
     use rlp::Rlp;
 
     #[test]
