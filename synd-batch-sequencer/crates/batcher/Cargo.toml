[package]
description            = "Sequencer batcher"
edition.workspace      = true
homepage.workspace     = true
license.workspace      = true
name                   = "batcher"
repository.workspace   = true
rust-version.workspace = true
version.workspace      = true

[dependencies]
<<<<<<< HEAD
alloy             = { workspace = true }
=======
alloy             = { workspace = true, features = ["provider-engine-api", "providers"] }
axum              = { workspace = true }
>>>>>>> d58e9bd7
byte-unit         = { workspace = true }
clap              = { workspace = true, features = ["derive", "env"] }
contract-bindings = { workspace = true }
derivative        = { workspace = true }
eyre              = { workspace = true }
flate2            = { workspace = true }
humantime         = { workspace = true }
prometheus-client = { workspace = true }
redis             = { workspace = true, features = ["streams", "tokio-comp"] }
rlp               = { workspace = true }
serde_json        = { workspace = true }
shared            = { workspace = true }
synd-maestro      = { workspace = true }
thiserror         = { workspace = true }
tokio             = { workspace = true }
tracing           = { workspace = true }
url               = { workspace = true }

[dev-dependencies]
mockall    = { workspace = true }
reqwest    = { workspace = true }
test-utils = { workspace = true }

[lints]
workspace = true<|MERGE_RESOLUTION|>--- conflicted
+++ resolved
@@ -9,12 +9,8 @@
 version.workspace      = true
 
 [dependencies]
-<<<<<<< HEAD
 alloy             = { workspace = true }
-=======
-alloy             = { workspace = true, features = ["provider-engine-api", "providers"] }
 axum              = { workspace = true }
->>>>>>> d58e9bd7
 byte-unit         = { workspace = true }
 clap              = { workspace = true, features = ["derive", "env"] }
 contract-bindings = { workspace = true }
