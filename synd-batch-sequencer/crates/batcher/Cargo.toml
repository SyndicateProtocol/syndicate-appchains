--- conflicted
+++ resolved
@@ -9,12 +9,8 @@
 version.workspace      = true
 
 [dependencies]
-<<<<<<< HEAD
 alloy             = { workspace = true, features = ["provider-engine-api", "providers"] }
-=======
-alloy             = { workspace = true }
 axum              = { workspace = true }
->>>>>>> fb081443
 byte-unit         = { workspace = true }
 clap              = { workspace = true, features = ["derive", "env"] }
 contract-bindings = { workspace = true }
