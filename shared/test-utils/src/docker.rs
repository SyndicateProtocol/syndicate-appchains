--- conflicted
+++ resolved
@@ -122,47 +122,11 @@
     cargs: Vec<String>,
 ) -> Result<E2EProcess> {
     info!("launching {}", executable_name);
-<<<<<<< HEAD
-    let mut docker =
-        if let Ok(tag) = env::var(executable_name.to_uppercase().replace("-", "_") + "_TAG") {
-            E2EProcess::new(
-                Command::new("docker")
-                    .arg("run")
-                    .arg("--init")
-                    .arg("--rm")
-                    .arg("--net=host")
-                    .arg(format!("ghcr.io/syndicateprotocol/{executable_name}:{tag}"))
-                    .args(args),
-                executable_name,
-            )
-        } else {
-            E2EProcess::new(
-                Command::new("cargo")
-                    // ring has a custom build.rs script that rebuilds whenever certain environment
-                    // vars change
-                    .env_remove("CARGO_MANIFEST_DIR")
-                    .env_remove("CARGO_PKG_NAME")
-                    .env_remove("CARGO_PKG_VERSION_MAJOR")
-                    .env_remove("CARGO_PKG_VERSION_MINOR")
-                    .env_remove("CARGO_PKG_VERSION_PATCH")
-                    .env_remove("CARGO_PKG_VERSION_PRE")
-                    .env_remove("CARGO_MANIFEST_LINKS")
-                    .current_dir(env!("CARGO_WORKSPACE_DIR"))
-                    .arg("run")
-                    .arg("--bin")
-                    .arg(executable_name)
-                    .arg("--")
-                    .args(args)
-                    .args(cargs),
-                executable_name,
-            )
-        }?;
-=======
     let needs_rocksdb = executable_name == "synd-mchain";
     let mut docker = if let Ok(tag) =
         env::var(executable_name.to_uppercase().replace("-", "_") + "_TAG")
     {
-        Docker::new(
+        E2EProcess::new(
             Command::new("docker")
                 .arg("run")
                 .arg("--init")
@@ -170,6 +134,7 @@
                 .arg("--net=host")
                 .arg(format!("ghcr.io/syndicateprotocol/{executable_name}:{tag}"))
                 .args(args),
+            executable_name,
         )
     } else if executable_name == "synd-proposer" {
         // Synd-proposer is a Go service, so we need to use the Go command to run it
@@ -177,7 +142,7 @@
         cmd.current_dir(format!("{}/synd-withdrawals/synd-proposer", env!("CARGO_WORKSPACE_DIR")));
         cmd.arg("run").arg("./cmd/synd-proposer");
         cmd.args(args);
-        Docker::new(&mut cmd)
+        E2EProcess::new(&mut cmd, executable_name)
     } else {
         let mut cmd = Command::new("cargo");
         // ring has a custom build.rs script that rebuilds whenever certain environment
@@ -197,9 +162,8 @@
         }
 
         cmd.arg("--bin").arg(executable_name).arg("--").args(args).args(cargs);
-        Docker::new(&mut cmd)
+        E2EProcess::new(&mut cmd, executable_name)
     }?;
->>>>>>> f520a28d
 
     health_check(executable_name, api_port, &mut docker).await;
     Ok(docker)
