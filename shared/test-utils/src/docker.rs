--- conflicted
+++ resolved
@@ -136,11 +136,6 @@
     let temp = test_path("mchain");
     let port = PortManager::instance().next_port().await;
     let metric_port = PortManager::instance().next_port().await;
-<<<<<<< HEAD
-    let executable_name = "mchain";
-    let mut docker = start_component(
-        executable_name,
-=======
 
     let mut args = vec![
         "--appchain-chain-id".to_string(),
@@ -172,7 +167,6 @@
 
     let docker = start_component(
         "mchain",
->>>>>>> 7b56cba2
         metric_port,
         args,
         vec!["--datadir".to_string(), temp.to_string()],
