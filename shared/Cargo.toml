--- conflicted
+++ resolved
@@ -9,7 +9,6 @@
 version.workspace      = true
 
 [dependencies]
-<<<<<<< HEAD
 alloy = { workspace = true, features = [
   "consensus",
   "contract",
@@ -24,7 +23,13 @@
 bytes = { workspace = true }
 eyre = { workspace = true }
 flate2 = { workspace = true }
+http = { workspace = true }
 jsonrpsee = { workspace = true, features = ["jsonrpsee-types"] }
+opentelemetry = { workspace = true }
+opentelemetry-otlp = { workspace = true }
+opentelemetry-semantic-conventions = { workspace = true }
+opentelemetry-stdout = { workspace = true }
+opentelemetry_sdk = { workspace = true }
 prometheus-client = { workspace = true }
 rlp = { workspace = true }
 serde = { workspace = true, features = ["derive"] }
@@ -32,34 +37,9 @@
 thiserror = { workspace = true }
 tokio = { workspace = true }
 tracing = { workspace = true }
+tracing-opentelemetry = { workspace = true }
 tracing-subscriber = { workspace = true, features = ["env-filter", "json"] }
 url = { workspace = true }
-=======
-alloy                              = { workspace = true, features = ["k256", "rlp"] }
-async-trait                        = { workspace = true }
-axum                               = { workspace = true }
-byte-unit                          = { workspace = true, features = ["default"] }
-bytes                              = { workspace = true }
-eyre                               = { workspace = true }
-flate2                             = { workspace = true }
-http                               = { workspace = true }
-jsonrpsee                          = { workspace = true, features = ["jsonrpsee-types"] }
-opentelemetry                      = { workspace = true }
-opentelemetry-otlp                 = { workspace = true }
-opentelemetry-semantic-conventions = { workspace = true }
-opentelemetry-stdout               = { workspace = true }
-opentelemetry_sdk                  = { workspace = true }
-prometheus-client                  = { workspace = true }
-rlp                                = { workspace = true }
-serde                              = { workspace = true, features = ["derive"] }
-serde_json                         = { workspace = true }
-thiserror                          = { workspace = true }
-tokio                              = { workspace = true }
-tracing                            = { workspace = true }
-tracing-opentelemetry              = { workspace = true }
-tracing-subscriber                 = { workspace = true, features = ["env-filter", "json"] }
-url                                = { workspace = true }
->>>>>>> 79b24cb4
 
 
 [lints]
