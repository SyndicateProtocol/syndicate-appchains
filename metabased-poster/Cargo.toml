--- conflicted
+++ resolved
@@ -30,10 +30,6 @@
   "rpc-types-anvil",
   "sol-types",
 ] }
-<<<<<<< HEAD
-jsonrpsee = { workspace = true, features = ["server"] }
-reqwest = { workspace = true }
-=======
 ctor = { workspace = true }
 jsonrpsee = { workspace = true, features = ["server"] }
->>>>>>> 3fe60f1d
+reqwest = { workspace = true }