name: Publish Service Images

on:
  push:
    branches:
      - main
  workflow_dispatch:
    inputs:
      service:
        description: "Service to build (leave empty for all)"
        required: false
        type: string
      dry_run:
        description: "Dry run mode"
        required: false
        type: boolean
        default: false
      runner_label:
        description: "Which runner label(s) to use"
        required: false
        type: string
        default: "ubuntu-latest"
      tag:
        description: "Tag to use for the image"
        required: false
        type: string
        default: "latest"
  workflow_call:
    inputs:
      service:
        required: false
        type: string
      dry_run:
        required: false
        type: boolean
        default: false
      runner_label:
        required: false
        type: string
        default: "ubuntu-latest"
        description: "Which runner label(s) to use"
      tag:
        required: false
        type: string
        default: "latest"
        description: "Tag to use for the image"

env:
  GITHUB_REGISTRY: ghcr.io
  GOOGLE_REGISTRY: us-central1-docker.pkg.dev
  PROJECT_ID: metabased-testnet
  REPO_NAME: metabased-rollup
  WORKLOAD_IDENTITY_PROVIDER: projects/112197761096/locations/global/workloadIdentityPools/cloud-run-github-pool/providers/id-001

jobs:
  docker:
    name: Build and Push Services
    runs-on: ${{ inputs.runner_label || 'ubuntu-latest' }}
    permissions:
      contents: read
      id-token: write
      packages: write
    steps:
      - name: Checkout repository
        uses: actions/checkout@v4

      - name: Login to GitHub Container Registry
        uses: docker/login-action@v3
        with:
          registry: ${{ env.GITHUB_REGISTRY }}
          username: ${{ github.repository_owner }}
          password: ${{ secrets.GITHUB_TOKEN }}

      - name: Configure Google Cloud credentials
        uses: google-github-actions/auth@v2
        with:
          workload_identity_provider: ${{ env.WORKLOAD_IDENTITY_PROVIDER }}
          service_account: "cloud-run-service-account@metabased-testnet.iam.gserviceaccount.com"

      - name: Set up Cloud SDK
        uses: google-github-actions/setup-gcloud@v2

      - name: Configure docker auth for GAR
        run: |
          gcloud auth configure-docker ${{ env.GOOGLE_REGISTRY }} --quiet

      - name: Set up QEMU
        uses: docker/setup-qemu-action@v3

      - name: Set up Docker Buildx
        uses: docker/setup-buildx-action@v3

      - name: Build and push services
        run: |
          if [ -z "${{ inputs.service }}" ]; then
<<<<<<< HEAD
            SERVICES=("metabased-sequencer" "metabased-translator" "metabased-poster" "maestro" "mchain" "synd-batch-sequencer" "chain-ingestor")
=======
            SERVICES=("metabased-translator" "metabased-poster" "maestro" "mchain" "synd-batch-sequencer" "chain-ingestor")
>>>>>>> 81399d90
          else
            SERVICES=("${{ inputs.service }}")
          fi

          TAG="${{ inputs.tag }}"
          if [ -z "$TAG" ]; then
            TAG="latest"
          fi

          for service in "${SERVICES[@]}"; do
            echo "Building $service..."
            docker buildx build \
              --platform linux/amd64 \
              --push=${{ !inputs.dry_run }} \
              --target "$service" \
              --tag "${{ env.GITHUB_REGISTRY }}/$(echo ${{ github.repository }} | tr '[:upper:]' '[:lower:]')/$service:$TAG" \
              --tag "${{ env.GOOGLE_REGISTRY }}/${{ env.PROJECT_ID }}/images/${{ env.REPO_NAME }}/$service:$TAG" \
              --cache-from type=gha \
              --cache-to type=gha,mode=max \
              .
          done<|MERGE_RESOLUTION|>--- conflicted
+++ resolved
@@ -93,11 +93,7 @@
       - name: Build and push services
         run: |
           if [ -z "${{ inputs.service }}" ]; then
-<<<<<<< HEAD
-            SERVICES=("metabased-sequencer" "metabased-translator" "metabased-poster" "maestro" "mchain" "synd-batch-sequencer" "chain-ingestor")
-=======
             SERVICES=("metabased-translator" "metabased-poster" "maestro" "mchain" "synd-batch-sequencer" "chain-ingestor")
->>>>>>> 81399d90
           else
             SERVICES=("${{ inputs.service }}")
           fi
