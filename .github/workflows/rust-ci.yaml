name: Rust Workspace CI

on:
  # Run workflow on every push to main
  push:
    branches:
      - main
  # Run on PRs that touch Rust code or the workflow itself
  pull_request:
    paths:
      - "metabased-sequencer/**"
      - "metabased-translator/**"
<<<<<<< HEAD
      - "maestro"
      - "**/Cargo.toml"
=======
      - "tc-sequencer/**"
      - "maestro/**"
      - "Cargo.toml"
>>>>>>> 4e1e91cb
      - "Cargo.lock"
      - ".github/workflows/rust-ci.yaml"

concurrency:
  group: ${{ github.workflow }}-${{ github.ref || github.run_id }}
  cancel-in-progress: true

env:
  CARGO_TERM_COLOR: always
  # Make sure CI fails on all warnings, including Clippy lints
  RUSTFLAGS: "-Dwarnings"

jobs:
  clippy:
    name: Clippy
    runs-on: ubuntu-latest
    steps:
      - uses: actions/checkout@v4

      # Install Rust toolchain and clippy
      - name: Install Rust toolchain
        run: |
          rustup toolchain install stable --profile minimal
          rustup component add clippy

      # Cache Cargo dependencies
      - name: Cache dependencies
        uses: Swatinem/rust-cache@v2
        with:
          # Cache entire workspace
          workspaces: "."

      # Run Clippy checks on entire workspace
      - name: Run Clippy
        run: cargo clippy --workspace --all-targets --all-features

  fmt:
    name: Fmt
    runs-on: ubuntu-latest
    steps:
      - uses: actions/checkout@v4

      # Install Rust toolchain and rustfmt
      - name: Install Rust toolchain
        run: |
          rustup toolchain install nightly --profile minimal
          rustup component add --toolchain nightly-x86_64-unknown-linux-gnu rustfmt

      - name: Cache dependencies
        uses: Swatinem/rust-cache@v2
        with:
          # Cache entire workspace
          workspaces: "."

      # Run fmt check on entire workspace
      - name: Run Fmt
        run: cargo +nightly fmt --all --check -- --unstable-features

  machete:
    name: Machete
    runs-on: ubuntu-latest
    steps:
      - uses: actions/checkout@v4
      - name: Install cargo-machete
        uses: clechasseur/rs-cargo@v2
        with:
          command: install
          args: cargo-machete@0.7.0
      - name: Machete
        uses: clechasseur/rs-cargo@v2
        with:
          command: machete

  taplo:
    name: Cargo.toml format validation
    runs-on: ubuntu-latest
    steps:
      - uses: actions/checkout@v4

      # Install taplo using cargo
      - name: Install Taplo
        uses: clechasseur/rs-cargo@v2
        with:
          command: install
          args: taplo-cli@0.9.0

      # Cache Cargo dependencies
      - name: Cache dependencies
        uses: Swatinem/rust-cache@v2
        with:
          # Cache entire workspace
          workspaces: "."

      # Run Taplo validation on all Cargo.toml files in the workspace
      - name: Validate Cargo.toml files
        run: taplo lint "**/Cargo.toml" --verbose

      # Check Cargo.toml formatting
      - name: Check Cargo.toml formatting. Remove `--check` from command to apply changes
        run: taplo fmt --check "**/Cargo.toml" --verbose

  test:
    name: Tests
    runs-on: ubuntu-latest
    timeout-minutes: 45
    steps:
      - uses: actions/checkout@v4

      # Install Rust toolchain
      - name: Install Rust toolchain
        run: rustup toolchain install stable --profile minimal

      # Cache Cargo dependencies
      - name: Cache dependencies
        uses: Swatinem/rust-cache@v2
        with:
          # Cache entire workspace
          workspaces: "."

      # Install Foundry (required for Anvil, a local Ethereum node simulator)
      # Anvil is a critical dependency for tests, particularly
      # the block builder component which uses it to simulate blockchain operations
      - name: Install Foundry
        uses: foundry-rs/foundry-toolchain@v1
        with:
          version: stable
      
      - name: Verify Foundry Installation
        run: |
          which anvil
          anvil --version

      # Run tests on entire workspace. `maestro` is excluded because it is tested separately by Nextest below
      - name: Run Tests
        run: cargo test --workspace --exclude maestro

  nextest:
    name: Nextest Integration Tests
    runs-on: ubuntu-latest
    timeout-minutes: 15
    steps:
      - uses: actions/checkout@v4

      # Install Rust toolchain
      - name: Install Rust toolchain
        run: rustup toolchain install stable --profile minimal

      # Cache Cargo dependencies
      - name: Cache dependencies
        uses: Swatinem/rust-cache@v2
        with:
          # Cache entire workspace
          workspaces: "."

      # Install nextest
      - name: Install nextest
        uses: taiki-e/install-action@v2
        with:
          tool: cargo-nextest

      # Run maestro tests with nextest (using existing config)
      - name: Run Integration Tests with Nextest
        run: cargo nextest run --profile maestro -p maestro<|MERGE_RESOLUTION|>--- conflicted
+++ resolved
@@ -10,14 +10,9 @@
     paths:
       - "metabased-sequencer/**"
       - "metabased-translator/**"
-<<<<<<< HEAD
-      - "maestro"
       - "**/Cargo.toml"
-=======
       - "tc-sequencer/**"
       - "maestro/**"
-      - "Cargo.toml"
->>>>>>> 4e1e91cb
       - "Cargo.lock"
       - ".github/workflows/rust-ci.yaml"
 
