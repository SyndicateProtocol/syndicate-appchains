--- conflicted
+++ resolved
@@ -6,12 +6,10 @@
     rpc::client::ClientBuilder,
 };
 use clap::Parser;
-<<<<<<< HEAD
+use contract_bindings::metabased::{
+    arbchainconfig::ArbChainConfig, arbconfigmanager::ArbConfigManager,
+};
 use jsonrpsee::server::{RandomStringIdProvider, RpcServiceBuilder, Server};
-=======
-use contract_bindings::metabased::{arbchainconfig, arbconfigmanager::ArbConfigManager};
-use jsonrpsee::server::{RpcServiceBuilder, Server};
->>>>>>> fcd0efdd
 use mchain::{metrics::MchainMetrics, server::start_mchain};
 use rocksdb::DB;
 use shared::{
@@ -66,8 +64,7 @@
         .getArbChainConfigAddress(U256::from(appchain_chain_id))
         .call()
         .await?;
-    let arb_chain_config_contract =
-        arbchainconfig::ArbChainConfig::new(config_address._0, provider);
+    let arb_chain_config_contract = ArbChainConfig::new(config_address._0, provider);
 
     let rollup_owner = arb_chain_config_contract.ROLLUP_OWNER().call().await?;
     Ok(rollup_owner._0)
@@ -83,12 +80,6 @@
     let db = DB::open_default(cfg.datadir)?;
     let mut metrics_state = MetricsState::default();
     let metrics = MchainMetrics::new(&mut metrics_state.registry);
-<<<<<<< HEAD
-    info!("starting mchain server on port {}", cfg.port);
-    let module =
-        start_mchain(cfg.chain_id, cfg.chain_owner_address, cfg.finality_delay, db, metrics);
-=======
-    tokio::spawn(start_metrics(metrics_state, cfg.metrics_port));
 
     let initial_appchain_owner = match cfg.appchain_owner {
         Some(owner) => owner,
@@ -102,15 +93,15 @@
         }
     };
 
+    info!("starting mchain server on port {}", cfg.port);
     let module = start_mchain(
         cfg.appchain_chain_id,
         initial_appchain_owner,
         cfg.finality_delay,
         db,
         metrics,
-    )
-    .await;
->>>>>>> fcd0efdd
+    );
+
     let handle = Server::builder()
         .ws_only()
         .set_id_provider(RandomStringIdProvider::new(64))
