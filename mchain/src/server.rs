--- conflicted
+++ resolved
@@ -90,18 +90,11 @@
     cfg
 }
 
-<<<<<<< HEAD
 #[derive(Debug)]
 pub struct Context {
     finalized_block: u64,
     pending_ts: VecDeque<u64>,
     subs: Vec<SubscriptionSink>,
-=======
-#[derive(Debug, Clone)]
-pub struct FinalityState {
-    finalized_block: u64,
-    pending_txs: VecDeque<u64>,
->>>>>>> 6999e678
 }
 
 #[allow(clippy::unwrap_used)]
@@ -111,11 +104,7 @@
     finality_delay: u64,
     db: T,
     metrics: MchainMetrics,
-<<<<<<< HEAD
 ) -> RpcModule<(T, MchainMetrics, Mutex<Context>)> {
-=======
-) -> RpcModule<(T, MchainMetrics, Mutex<FinalityState>)> {
->>>>>>> 6999e678
     db.check_version();
     let init_msg = DelayedMessage {
         kind: 11, // L1MessageType::Initialize
@@ -130,7 +119,7 @@
             .into(),
         base_fee_l1: U256::ZERO,
     };
-    let mut pending_txs: VecDeque<u64> = Default::default();
+    let mut pending_ts: VecDeque<u64> = Default::default();
     let mut finalized_block = 1u64;
     if db.get_state().batch_count == 0 {
         // 000b00800203 corresponds to a batch containing a single delayed message
@@ -154,21 +143,15 @@
                 break;
             }
             finalized_block -= 1;
-            pending_txs.push_front(block_ts);
+            pending_ts.push_front(block_ts);
         }
     }
-<<<<<<< HEAD
     assert_eq!(finalized_block + pending_ts.len() as u64, db.get_state().batch_count);
     let mut module = RpcModule::new((
         db,
         metrics,
         Mutex::new(Context { finalized_block, pending_ts, subs: Default::default() }),
     ));
-=======
-    assert_eq!(finalized_block + pending_txs.len() as u64, db.get_state().batch_count);
-    let mut module =
-        RpcModule::new((db, metrics, Mutex::new(FinalityState { finalized_block, pending_txs })));
->>>>>>> 6999e678
 
     // -------------------------------------------------
     // mchain methods
@@ -184,7 +167,6 @@
                 metrics.record_sequencing_block(seq_block_number, timestamp);
                 Ok(block.inspect(|&block| {
                     metrics.record_last_block(block, timestamp);
-<<<<<<< HEAD
                     let mut data = mutex.lock().unwrap();
                     data.pending_ts.push_back(timestamp);
                     assert_eq!(data.finalized_block + data.pending_ts.len() as u64, block);
@@ -197,12 +179,6 @@
                             .is_ok()
                     });
                     drop(data);
-=======
-                    let mut finality = mutex.lock().unwrap();
-                    finality.pending_txs.push_back(timestamp);
-                    assert_eq!(finality.finalized_block + finality.pending_txs.len() as u64, block);
-                    drop(finality);
->>>>>>> 6999e678
                 }))
             },
         )
@@ -246,7 +222,6 @@
                     db.delete_message_acc(i);
                 }
                 // finally update stale finality data.
-<<<<<<< HEAD
                 let mut data = mutex.lock().unwrap();
                 if block_number < data.finalized_block {
                     metrics.record_finalized_block(block_number, block.timestamp);
@@ -268,24 +243,6 @@
                         .is_ok()
                 });
                 drop(data);
-=======
-                let mut finality = mutex.lock().unwrap();
-                if block_number < finality.finalized_block {
-                    metrics.record_finalized_block(block_number, block.timestamp);
-                    finality.finalized_block = block_number;
-                    finality.pending_txs.clear();
-                } else {
-                    let removed = (state.batch_count - block_number) as usize;
-                    let data_len = finality.pending_txs.len();
-                    assert!(data_len >= removed);
-                    finality.pending_txs.truncate(data_len - removed);
-                }
-                assert_eq!(
-                    finality.finalized_block + finality.pending_txs.len() as u64,
-                    block_number
-                );
-                drop(finality);
->>>>>>> 6999e678
                 Ok(())
             },
         )
@@ -470,19 +427,14 @@
                 let number = match tag {
                     BlockNumberOrTag::Latest => db.get_state().batch_count,
                     BlockNumberOrTag::Safe | BlockNumberOrTag::Finalized => {
-                        let mut finality = mutex.lock().unwrap();
+                        let mut data = mutex.lock().unwrap();
                         let now = SystemTime::now().duration_since(UNIX_EPOCH).unwrap().as_secs();
                         let mut ts = 0u64;
-<<<<<<< HEAD
                         while let Some(block_ts) = data.pending_ts.front() {
-=======
-                        while let Some(block_ts) = finality.pending_txs.front() {
->>>>>>> 6999e678
                             if block_ts + finality_delay > now {
                                 break;
                             }
                             ts = *block_ts;
-<<<<<<< HEAD
                             data.finalized_block += 1;
                             data.pending_ts.pop_front();
                         }
@@ -495,27 +447,6 @@
                     _ => return Err(format!("invalid tag: {}", tag)).map_err(to_err),
                 };
                 Ok(alloy::rpc::types::Block { header: create_header(number), ..Default::default() })
-=======
-                            finality.finalized_block += 1;
-                            finality.pending_txs.pop_front();
-                        }
-                        if ts > 0 {
-                            metrics.record_finalized_block(finality.finalized_block, ts);
-                        }
-
-                        finality.finalized_block
-                    }
-                    _ => return Err(format!("invalid tag: {}", tag)).map_err(to_err),
-                };
-
-                Ok(alloy::rpc::types::Block {
-                    header: alloy::rpc::types::Header {
-                        inner: alloy::consensus::Header { number, ..Default::default() },
-                        ..Default::default()
-                    },
-                    ..Default::default()
-                })
->>>>>>> 6999e678
             },
         )
         .unwrap();
