///Module containing a contract's types and functions.
/**

```solidity
library IRollupCore {
    struct Staker { uint256 amountStaked; bytes32 latestStakedAssertion; uint64 index; bool isStaked; address withdrawalAddress; }
}
```*/
#[allow(
    non_camel_case_types,
    non_snake_case,
    clippy::pub_underscore_fields,
    clippy::style,
    clippy::empty_structs_with_brackets
)]
pub mod IRollupCore {
    use super::*;
    use alloy::sol_types as alloy_sol_types;
    /**```solidity
struct Staker { uint256 amountStaked; bytes32 latestStakedAssertion; uint64 index; bool isStaked; address withdrawalAddress; }
```*/
    #[allow(non_camel_case_types, non_snake_case, clippy::pub_underscore_fields)]
    #[derive(Clone)]
    pub struct Staker {
        pub amountStaked: alloy::sol_types::private::primitives::aliases::U256,
        pub latestStakedAssertion: alloy::sol_types::private::FixedBytes<32>,
        pub index: u64,
        pub isStaked: bool,
        pub withdrawalAddress: alloy::sol_types::private::Address,
    }
    #[allow(
        non_camel_case_types,
        non_snake_case,
        clippy::pub_underscore_fields,
        clippy::style
    )]
    const _: () = {
        use alloy::sol_types as alloy_sol_types;
        #[doc(hidden)]
        type UnderlyingSolTuple<'a> = (
            alloy::sol_types::sol_data::Uint<256>,
            alloy::sol_types::sol_data::FixedBytes<32>,
            alloy::sol_types::sol_data::Uint<64>,
            alloy::sol_types::sol_data::Bool,
            alloy::sol_types::sol_data::Address,
        );
        #[doc(hidden)]
        type UnderlyingRustTuple<'a> = (
            alloy::sol_types::private::primitives::aliases::U256,
            alloy::sol_types::private::FixedBytes<32>,
            u64,
            bool,
            alloy::sol_types::private::Address,
        );
        #[cfg(test)]
        #[allow(dead_code, unreachable_patterns)]
        fn _type_assertion(
            _t: alloy_sol_types::private::AssertTypeEq<UnderlyingRustTuple>,
        ) {
            match _t {
                alloy_sol_types::private::AssertTypeEq::<
                    <UnderlyingSolTuple as alloy_sol_types::SolType>::RustType,
                >(_) => {}
            }
        }
        #[automatically_derived]
        #[doc(hidden)]
        impl ::core::convert::From<Staker> for UnderlyingRustTuple<'_> {
            fn from(value: Staker) -> Self {
                (
                    value.amountStaked,
                    value.latestStakedAssertion,
                    value.index,
                    value.isStaked,
                    value.withdrawalAddress,
                )
            }
        }
        #[automatically_derived]
        #[doc(hidden)]
        impl ::core::convert::From<UnderlyingRustTuple<'_>> for Staker {
            fn from(tuple: UnderlyingRustTuple<'_>) -> Self {
                Self {
                    amountStaked: tuple.0,
                    latestStakedAssertion: tuple.1,
                    index: tuple.2,
                    isStaked: tuple.3,
                    withdrawalAddress: tuple.4,
                }
            }
        }
        #[automatically_derived]
        impl alloy_sol_types::SolValue for Staker {
            type SolType = Self;
        }
        #[automatically_derived]
        impl alloy_sol_types::private::SolTypeValue<Self> for Staker {
            #[inline]
            fn stv_to_tokens(&self) -> <Self as alloy_sol_types::SolType>::Token<'_> {
                (
                    <alloy::sol_types::sol_data::Uint<
                        256,
                    > as alloy_sol_types::SolType>::tokenize(&self.amountStaked),
                    <alloy::sol_types::sol_data::FixedBytes<
                        32,
                    > as alloy_sol_types::SolType>::tokenize(
                        &self.latestStakedAssertion,
                    ),
                    <alloy::sol_types::sol_data::Uint<
                        64,
                    > as alloy_sol_types::SolType>::tokenize(&self.index),
                    <alloy::sol_types::sol_data::Bool as alloy_sol_types::SolType>::tokenize(
                        &self.isStaked,
                    ),
                    <alloy::sol_types::sol_data::Address as alloy_sol_types::SolType>::tokenize(
                        &self.withdrawalAddress,
                    ),
                )
            }
            #[inline]
            fn stv_abi_encoded_size(&self) -> usize {
                if let Some(size) = <Self as alloy_sol_types::SolType>::ENCODED_SIZE {
                    return size;
                }
                let tuple = <UnderlyingRustTuple<
                    '_,
                > as ::core::convert::From<Self>>::from(self.clone());
                <UnderlyingSolTuple<
                    '_,
                > as alloy_sol_types::SolType>::abi_encoded_size(&tuple)
            }
            #[inline]
            fn stv_eip712_data_word(&self) -> alloy_sol_types::Word {
                <Self as alloy_sol_types::SolStruct>::eip712_hash_struct(self)
            }
            #[inline]
            fn stv_abi_encode_packed_to(
                &self,
                out: &mut alloy_sol_types::private::Vec<u8>,
            ) {
                let tuple = <UnderlyingRustTuple<
                    '_,
                > as ::core::convert::From<Self>>::from(self.clone());
                <UnderlyingSolTuple<
                    '_,
                > as alloy_sol_types::SolType>::abi_encode_packed_to(&tuple, out)
            }
            #[inline]
            fn stv_abi_packed_encoded_size(&self) -> usize {
                if let Some(size) = <Self as alloy_sol_types::SolType>::PACKED_ENCODED_SIZE {
                    return size;
                }
                let tuple = <UnderlyingRustTuple<
                    '_,
                > as ::core::convert::From<Self>>::from(self.clone());
                <UnderlyingSolTuple<
                    '_,
                > as alloy_sol_types::SolType>::abi_packed_encoded_size(&tuple)
            }
        }
        #[automatically_derived]
        impl alloy_sol_types::SolType for Staker {
            type RustType = Self;
            type Token<'a> = <UnderlyingSolTuple<
                'a,
            > as alloy_sol_types::SolType>::Token<'a>;
            const SOL_NAME: &'static str = <Self as alloy_sol_types::SolStruct>::NAME;
            const ENCODED_SIZE: Option<usize> = <UnderlyingSolTuple<
                '_,
            > as alloy_sol_types::SolType>::ENCODED_SIZE;
            const PACKED_ENCODED_SIZE: Option<usize> = <UnderlyingSolTuple<
                '_,
            > as alloy_sol_types::SolType>::PACKED_ENCODED_SIZE;
            #[inline]
            fn valid_token(token: &Self::Token<'_>) -> bool {
                <UnderlyingSolTuple<'_> as alloy_sol_types::SolType>::valid_token(token)
            }
            #[inline]
            fn detokenize(token: Self::Token<'_>) -> Self::RustType {
                let tuple = <UnderlyingSolTuple<
                    '_,
                > as alloy_sol_types::SolType>::detokenize(token);
                <Self as ::core::convert::From<UnderlyingRustTuple<'_>>>::from(tuple)
            }
        }
        #[automatically_derived]
        impl alloy_sol_types::SolStruct for Staker {
            const NAME: &'static str = "Staker";
            #[inline]
            fn eip712_root_type() -> alloy_sol_types::private::Cow<'static, str> {
                alloy_sol_types::private::Cow::Borrowed(
                    "Staker(uint256 amountStaked,bytes32 latestStakedAssertion,uint64 index,bool isStaked,address withdrawalAddress)",
                )
            }
            #[inline]
            fn eip712_components() -> alloy_sol_types::private::Vec<
                alloy_sol_types::private::Cow<'static, str>,
            > {
                alloy_sol_types::private::Vec::new()
            }
            #[inline]
            fn eip712_encode_type() -> alloy_sol_types::private::Cow<'static, str> {
                <Self as alloy_sol_types::SolStruct>::eip712_root_type()
            }
            #[inline]
            fn eip712_encode_data(&self) -> alloy_sol_types::private::Vec<u8> {
                [
                    <alloy::sol_types::sol_data::Uint<
                        256,
                    > as alloy_sol_types::SolType>::eip712_data_word(&self.amountStaked)
                        .0,
                    <alloy::sol_types::sol_data::FixedBytes<
                        32,
                    > as alloy_sol_types::SolType>::eip712_data_word(
                            &self.latestStakedAssertion,
                        )
                        .0,
                    <alloy::sol_types::sol_data::Uint<
                        64,
                    > as alloy_sol_types::SolType>::eip712_data_word(&self.index)
                        .0,
                    <alloy::sol_types::sol_data::Bool as alloy_sol_types::SolType>::eip712_data_word(
                            &self.isStaked,
                        )
                        .0,
                    <alloy::sol_types::sol_data::Address as alloy_sol_types::SolType>::eip712_data_word(
                            &self.withdrawalAddress,
                        )
                        .0,
                ]
                    .concat()
            }
        }
        #[automatically_derived]
        impl alloy_sol_types::EventTopic for Staker {
            #[inline]
            fn topic_preimage_length(rust: &Self::RustType) -> usize {
                0usize
                    + <alloy::sol_types::sol_data::Uint<
                        256,
                    > as alloy_sol_types::EventTopic>::topic_preimage_length(
                        &rust.amountStaked,
                    )
                    + <alloy::sol_types::sol_data::FixedBytes<
                        32,
                    > as alloy_sol_types::EventTopic>::topic_preimage_length(
                        &rust.latestStakedAssertion,
                    )
                    + <alloy::sol_types::sol_data::Uint<
                        64,
                    > as alloy_sol_types::EventTopic>::topic_preimage_length(&rust.index)
                    + <alloy::sol_types::sol_data::Bool as alloy_sol_types::EventTopic>::topic_preimage_length(
                        &rust.isStaked,
                    )
                    + <alloy::sol_types::sol_data::Address as alloy_sol_types::EventTopic>::topic_preimage_length(
                        &rust.withdrawalAddress,
                    )
            }
            #[inline]
            fn encode_topic_preimage(
                rust: &Self::RustType,
                out: &mut alloy_sol_types::private::Vec<u8>,
            ) {
                out.reserve(
                    <Self as alloy_sol_types::EventTopic>::topic_preimage_length(rust),
                );
                <alloy::sol_types::sol_data::Uint<
                    256,
                > as alloy_sol_types::EventTopic>::encode_topic_preimage(
                    &rust.amountStaked,
                    out,
                );
                <alloy::sol_types::sol_data::FixedBytes<
                    32,
                > as alloy_sol_types::EventTopic>::encode_topic_preimage(
                    &rust.latestStakedAssertion,
                    out,
                );
                <alloy::sol_types::sol_data::Uint<
                    64,
                > as alloy_sol_types::EventTopic>::encode_topic_preimage(
                    &rust.index,
                    out,
                );
                <alloy::sol_types::sol_data::Bool as alloy_sol_types::EventTopic>::encode_topic_preimage(
                    &rust.isStaked,
                    out,
                );
                <alloy::sol_types::sol_data::Address as alloy_sol_types::EventTopic>::encode_topic_preimage(
                    &rust.withdrawalAddress,
                    out,
                );
            }
            #[inline]
            fn encode_topic(
                rust: &Self::RustType,
            ) -> alloy_sol_types::abi::token::WordToken {
                let mut out = alloy_sol_types::private::Vec::new();
                <Self as alloy_sol_types::EventTopic>::encode_topic_preimage(
                    rust,
                    &mut out,
                );
                alloy_sol_types::abi::token::WordToken(
                    alloy_sol_types::private::keccak256(out),
                )
            }
        }
    };
    use alloy::contract as alloy_contract;
    /**Creates a new wrapper around an on-chain [`IRollupCore`](self) contract instance.

See the [wrapper's documentation](`IRollupCoreInstance`) for more details.*/
    #[inline]
    pub const fn new<
        T: alloy_contract::private::Transport + ::core::clone::Clone,
        P: alloy_contract::private::Provider<T, N>,
        N: alloy_contract::private::Network,
    >(
        address: alloy_sol_types::private::Address,
        provider: P,
    ) -> IRollupCoreInstance<T, P, N> {
        IRollupCoreInstance::<T, P, N>::new(address, provider)
    }
    /**A [`IRollupCore`](self) instance.

Contains type-safe methods for interacting with an on-chain instance of the
[`IRollupCore`](self) contract located at a given `address`, using a given
provider `P`.

If the contract bytecode is available (see the [`sol!`](alloy_sol_types::sol!)
documentation on how to provide it), the `deploy` and `deploy_builder` methods can
be used to deploy a new instance of the contract.

See the [module-level documentation](self) for all the available methods.*/
    #[derive(Clone)]
    pub struct IRollupCoreInstance<T, P, N = alloy_contract::private::Ethereum> {
        address: alloy_sol_types::private::Address,
        provider: P,
        _network_transport: ::core::marker::PhantomData<(N, T)>,
    }
    #[automatically_derived]
    impl<T, P, N> ::core::fmt::Debug for IRollupCoreInstance<T, P, N> {
        #[inline]
        fn fmt(&self, f: &mut ::core::fmt::Formatter<'_>) -> ::core::fmt::Result {
            f.debug_tuple("IRollupCoreInstance").field(&self.address).finish()
        }
    }
    /// Instantiation and getters/setters.
    #[automatically_derived]
    impl<
        T: alloy_contract::private::Transport + ::core::clone::Clone,
        P: alloy_contract::private::Provider<T, N>,
        N: alloy_contract::private::Network,
    > IRollupCoreInstance<T, P, N> {
        /**Creates a new wrapper around an on-chain [`IRollupCore`](self) contract instance.

See the [wrapper's documentation](`IRollupCoreInstance`) for more details.*/
        #[inline]
        pub const fn new(
            address: alloy_sol_types::private::Address,
            provider: P,
        ) -> Self {
            Self {
                address,
                provider,
                _network_transport: ::core::marker::PhantomData,
            }
        }
        /// Returns a reference to the address.
        #[inline]
        pub const fn address(&self) -> &alloy_sol_types::private::Address {
            &self.address
        }
        /// Sets the address.
        #[inline]
        pub fn set_address(&mut self, address: alloy_sol_types::private::Address) {
            self.address = address;
        }
        /// Sets the address and returns `self`.
        pub fn at(mut self, address: alloy_sol_types::private::Address) -> Self {
            self.set_address(address);
            self
        }
        /// Returns a reference to the provider.
        #[inline]
        pub const fn provider(&self) -> &P {
            &self.provider
        }
    }
    impl<T, P: ::core::clone::Clone, N> IRollupCoreInstance<T, &P, N> {
        /// Clones the provider and returns a new instance with the cloned provider.
        #[inline]
        pub fn with_cloned_provider(self) -> IRollupCoreInstance<T, P, N> {
            IRollupCoreInstance {
                address: self.address,
                provider: ::core::clone::Clone::clone(&self.provider),
                _network_transport: ::core::marker::PhantomData,
            }
        }
    }
    /// Function calls.
    #[automatically_derived]
    impl<
        T: alloy_contract::private::Transport + ::core::clone::Clone,
        P: alloy_contract::private::Provider<T, N>,
        N: alloy_contract::private::Network,
    > IRollupCoreInstance<T, P, N> {
        /// Creates a new call builder using this contract instance's provider and address.
        ///
        /// Note that the call can be any function call, not just those defined in this
        /// contract. Prefer using the other methods for building type-safe contract calls.
        pub fn call_builder<C: alloy_sol_types::SolCall>(
            &self,
            call: &C,
        ) -> alloy_contract::SolCallBuilder<T, &P, C, N> {
            alloy_contract::SolCallBuilder::new_sol(&self.provider, &self.address, call)
        }
    }
    /// Event filters.
    #[automatically_derived]
    impl<
        T: alloy_contract::private::Transport + ::core::clone::Clone,
        P: alloy_contract::private::Provider<T, N>,
        N: alloy_contract::private::Network,
    > IRollupCoreInstance<T, P, N> {
        /// Creates a new event filter using this contract instance's provider and address.
        ///
        /// Note that the type can be any event, not just those defined in this contract.
        /// Prefer using the other methods for building type-safe event filters.
        pub fn event_filter<E: alloy_sol_types::SolEvent>(
            &self,
        ) -> alloy_contract::Event<T, &P, E, N> {
            alloy_contract::Event::new_sol(&self.provider, &self.address)
        }
    }
}
/**

Generated by the following Solidity interface...
```solidity
library IRollupCore {
    struct Staker {
        uint256 amountStaked;
        bytes32 latestStakedAssertion;
        uint64 index;
        bool isStaked;
        address withdrawalAddress;
    }
}

interface IRollup {
    type AssertionStatus is uint8;
    type MachineStatus is uint8;
    struct Assertion {
        ExecutionState beforeState;
        ExecutionState afterState;
        uint64 numBlocks;
    }
    struct AssertionInputs {
        BeforeStateData beforeStateData;
        AssertionState beforeState;
        AssertionState afterState;
    }
    struct AssertionNode {
        uint64 firstChildBlock;
        uint64 secondChildBlock;
        uint64 createdAtBlock;
        bool isFirstChild;
        AssertionStatus status;
        bytes32 configHash;
    }
    struct AssertionState {
        GlobalState globalState;
        MachineStatus machineStatus;
        bytes32 endHistoryRoot;
    }
    struct BeforeStateData {
        bytes32 prevPrevAssertionHash;
        bytes32 sequencerBatchAcc;
        ConfigData configData;
    }
    struct ConfigData {
        bytes32 wasmModuleRoot;
        uint256 requiredStake;
        address challengeManager;
        uint64 confirmPeriodBlocks;
        uint64 nextInboxPosition;
    }
    struct ExecutionState {
        GlobalState globalState;
        MachineStatus machineStatus;
    }
    struct GlobalState {
        bytes32[2] bytes32Vals;
        uint64[2] u64Vals;
    }

    event AssertionConfirmed(bytes32 indexed assertionHash, bytes32 blockHash, bytes32 sendRoot);
    event AssertionCreated(bytes32 indexed assertionHash, bytes32 indexed parentAssertionHash, AssertionInputs assertion, bytes32 afterInboxBatchAcc, uint256 inboxMaxCount, bytes32 wasmModuleRoot, uint256 requiredStake, address challengeManager, uint64 confirmPeriodBlocks);
    event RollupChallengeStarted(uint64 indexed challengeIndex, address asserter, address challenger, uint64 challengedAssertion);
    event RollupInitialized(bytes32 machineHash, uint256 chainId);
    event UserStakeUpdated(address indexed user, address indexed withdrawalAddress, uint256 initialBalance, uint256 finalBalance);
    event UserWithdrawableFundsUpdated(address indexed user, uint256 initialBalance, uint256 finalBalance);

    function amountStaked(address staker) external view returns (uint256);
    function baseStake() external view returns (uint256);
    function bridge() external view returns (address);
    function chainId() external view returns (uint256);
    function challengeManager() external view returns (address);
    function computeAssertionHash(bytes32 prevAssertionHash, AssertionState memory state, bytes32 inboxAcc) external pure returns (bytes32);
    function confirmPeriodBlocks() external view returns (uint64);
    function fastConfirmNewAssertion(AssertionInputs memory assertion, bytes32 expectedAssertionHash) external;
    function forceConfirmNode(uint64 nodeNum, bytes32 blockHash, bytes32 sendRoot) external;
    function forceCreateNode(uint64 prevNode, uint256 prevNodeInboxMaxCount, Assertion memory assertion, bytes32 expectedNodeHash) external;
    function genesisAssertionHash() external pure returns (bytes32);
    function getAssertion(bytes32 assertionHash) external view returns (AssertionNode memory);
    function getAssertionCreationBlockForLogLookup(bytes32 assertionHash) external view returns (uint256);
    function getFirstChildCreationBlock(bytes32 assertionHash) external view returns (uint64);
    function getSecondChildCreationBlock(bytes32 assertionHash) external view returns (uint64);
    function getStaker(address staker) external view returns (IRollupCore.Staker memory);
    function getStakerAddress(uint64 stakerNum) external view returns (address);
    function getValidators() external view returns (address[] memory);
    function isFirstChild(bytes32 assertionHash) external view returns (bool);
    function isPending(bytes32 assertionHash) external view returns (bool);
    function isStaked(address staker) external view returns (bool);
    function isValidator(address) external view returns (bool);
    function latestConfirmed() external view returns (bytes32);
    function latestStakedAssertion(address staker) external view returns (bytes32);
    function loserStakeEscrow() external view returns (address);
    function minimumAssertionPeriod() external view returns (uint256);
    function outbox() external view returns (address);
    function owner() external view returns (address);
    function paused() external view returns (bool);
    function rollupEventInbox() external view returns (address);
    function sequencerInbox() external view returns (address);
    function stakeToken() external view returns (address);
    function stakerCount() external view returns (uint64);
    function validateAssertionHash(bytes32 assertionHash, AssertionState memory state, bytes32 prevAssertionHash, bytes32 inboxAcc) external view;
    function validateConfig(bytes32 assertionHash, ConfigData memory configData) external view;
    function validatorAfkBlocks() external view returns (uint64);
    function validatorWhitelistDisabled() external view returns (bool);
    function wasmModuleRoot() external view returns (bytes32);
    function withdrawableFunds(address owner) external view returns (uint256);
    function withdrawalAddress(address staker) external view returns (address);
}
```

...which was generated by the following JSON ABI:
```json
[
  {
    "type": "function",
    "name": "amountStaked",
    "inputs": [
      {
        "name": "staker",
        "type": "address",
        "internalType": "address"
      }
    ],
    "outputs": [
      {
        "name": "",
        "type": "uint256",
        "internalType": "uint256"
      }
    ],
    "stateMutability": "view"
  },
  {
    "type": "function",
    "name": "baseStake",
    "inputs": [],
    "outputs": [
      {
        "name": "",
        "type": "uint256",
        "internalType": "uint256"
      }
    ],
    "stateMutability": "view"
  },
  {
    "type": "function",
    "name": "bridge",
    "inputs": [],
    "outputs": [
      {
        "name": "",
        "type": "address",
        "internalType": "contract IBridge"
      }
    ],
    "stateMutability": "view"
  },
  {
    "type": "function",
    "name": "chainId",
    "inputs": [],
    "outputs": [
      {
        "name": "",
        "type": "uint256",
        "internalType": "uint256"
      }
    ],
    "stateMutability": "view"
  },
  {
    "type": "function",
    "name": "challengeManager",
    "inputs": [],
    "outputs": [
      {
        "name": "",
        "type": "address",
        "internalType": "contract IEdgeChallengeManager"
      }
    ],
    "stateMutability": "view"
  },
  {
    "type": "function",
    "name": "computeAssertionHash",
    "inputs": [
      {
        "name": "prevAssertionHash",
        "type": "bytes32",
        "internalType": "bytes32"
      },
      {
        "name": "state",
        "type": "tuple",
        "internalType": "struct AssertionState",
        "components": [
          {
            "name": "globalState",
            "type": "tuple",
            "internalType": "struct GlobalState",
            "components": [
              {
                "name": "bytes32Vals",
                "type": "bytes32[2]",
                "internalType": "bytes32[2]"
              },
              {
                "name": "u64Vals",
                "type": "uint64[2]",
                "internalType": "uint64[2]"
              }
            ]
          },
          {
            "name": "machineStatus",
            "type": "uint8",
            "internalType": "enum MachineStatus"
          },
          {
            "name": "endHistoryRoot",
            "type": "bytes32",
            "internalType": "bytes32"
          }
        ]
      },
      {
        "name": "inboxAcc",
        "type": "bytes32",
        "internalType": "bytes32"
      }
    ],
    "outputs": [
      {
        "name": "",
        "type": "bytes32",
        "internalType": "bytes32"
      }
    ],
    "stateMutability": "pure"
  },
  {
    "type": "function",
    "name": "confirmPeriodBlocks",
    "inputs": [],
    "outputs": [
      {
        "name": "",
        "type": "uint64",
        "internalType": "uint64"
      }
    ],
    "stateMutability": "view"
  },
  {
    "type": "function",
    "name": "fastConfirmNewAssertion",
    "inputs": [
      {
        "name": "assertion",
        "type": "tuple",
        "internalType": "struct AssertionInputs",
        "components": [
          {
            "name": "beforeStateData",
            "type": "tuple",
            "internalType": "struct BeforeStateData",
            "components": [
              {
                "name": "prevPrevAssertionHash",
                "type": "bytes32",
                "internalType": "bytes32"
              },
              {
                "name": "sequencerBatchAcc",
                "type": "bytes32",
                "internalType": "bytes32"
              },
              {
                "name": "configData",
                "type": "tuple",
                "internalType": "struct ConfigData",
                "components": [
                  {
                    "name": "wasmModuleRoot",
                    "type": "bytes32",
                    "internalType": "bytes32"
                  },
                  {
                    "name": "requiredStake",
                    "type": "uint256",
                    "internalType": "uint256"
                  },
                  {
                    "name": "challengeManager",
                    "type": "address",
                    "internalType": "address"
                  },
                  {
                    "name": "confirmPeriodBlocks",
                    "type": "uint64",
                    "internalType": "uint64"
                  },
                  {
                    "name": "nextInboxPosition",
                    "type": "uint64",
                    "internalType": "uint64"
                  }
                ]
              }
            ]
          },
          {
            "name": "beforeState",
            "type": "tuple",
            "internalType": "struct AssertionState",
            "components": [
              {
                "name": "globalState",
                "type": "tuple",
                "internalType": "struct GlobalState",
                "components": [
                  {
                    "name": "bytes32Vals",
                    "type": "bytes32[2]",
                    "internalType": "bytes32[2]"
                  },
                  {
                    "name": "u64Vals",
                    "type": "uint64[2]",
                    "internalType": "uint64[2]"
                  }
                ]
              },
              {
                "name": "machineStatus",
                "type": "uint8",
                "internalType": "enum MachineStatus"
              },
              {
                "name": "endHistoryRoot",
                "type": "bytes32",
                "internalType": "bytes32"
              }
            ]
          },
          {
            "name": "afterState",
            "type": "tuple",
            "internalType": "struct AssertionState",
            "components": [
              {
                "name": "globalState",
                "type": "tuple",
                "internalType": "struct GlobalState",
                "components": [
                  {
                    "name": "bytes32Vals",
                    "type": "bytes32[2]",
                    "internalType": "bytes32[2]"
                  },
                  {
                    "name": "u64Vals",
                    "type": "uint64[2]",
                    "internalType": "uint64[2]"
                  }
                ]
              },
              {
                "name": "machineStatus",
                "type": "uint8",
                "internalType": "enum MachineStatus"
              },
              {
                "name": "endHistoryRoot",
                "type": "bytes32",
                "internalType": "bytes32"
              }
            ]
          }
        ]
      },
      {
        "name": "expectedAssertionHash",
        "type": "bytes32",
        "internalType": "bytes32"
      }
    ],
    "outputs": [],
    "stateMutability": "nonpayable"
  },
  {
    "type": "function",
    "name": "forceConfirmNode",
    "inputs": [
      {
        "name": "nodeNum",
        "type": "uint64",
        "internalType": "uint64"
      },
      {
        "name": "blockHash",
        "type": "bytes32",
        "internalType": "bytes32"
      },
      {
        "name": "sendRoot",
        "type": "bytes32",
        "internalType": "bytes32"
      }
    ],
    "outputs": [],
    "stateMutability": "nonpayable"
  },
  {
    "type": "function",
    "name": "forceCreateNode",
    "inputs": [
      {
        "name": "prevNode",
        "type": "uint64",
        "internalType": "uint64"
      },
      {
        "name": "prevNodeInboxMaxCount",
        "type": "uint256",
        "internalType": "uint256"
      },
      {
        "name": "assertion",
        "type": "tuple",
        "internalType": "struct Assertion",
        "components": [
          {
            "name": "beforeState",
            "type": "tuple",
            "internalType": "struct ExecutionState",
            "components": [
              {
                "name": "globalState",
                "type": "tuple",
                "internalType": "struct GlobalState",
                "components": [
                  {
                    "name": "bytes32Vals",
                    "type": "bytes32[2]",
                    "internalType": "bytes32[2]"
                  },
                  {
                    "name": "u64Vals",
                    "type": "uint64[2]",
                    "internalType": "uint64[2]"
                  }
                ]
              },
              {
                "name": "machineStatus",
                "type": "uint8",
                "internalType": "enum MachineStatus"
              }
            ]
          },
          {
            "name": "afterState",
            "type": "tuple",
            "internalType": "struct ExecutionState",
            "components": [
              {
                "name": "globalState",
                "type": "tuple",
                "internalType": "struct GlobalState",
                "components": [
                  {
                    "name": "bytes32Vals",
                    "type": "bytes32[2]",
                    "internalType": "bytes32[2]"
                  },
                  {
                    "name": "u64Vals",
                    "type": "uint64[2]",
                    "internalType": "uint64[2]"
                  }
                ]
              },
              {
                "name": "machineStatus",
                "type": "uint8",
                "internalType": "enum MachineStatus"
              }
            ]
          },
          {
            "name": "numBlocks",
            "type": "uint64",
            "internalType": "uint64"
          }
        ]
      },
      {
        "name": "expectedNodeHash",
        "type": "bytes32",
        "internalType": "bytes32"
      }
    ],
    "outputs": [],
    "stateMutability": "nonpayable"
  },
  {
    "type": "function",
    "name": "genesisAssertionHash",
    "inputs": [],
    "outputs": [
      {
        "name": "",
        "type": "bytes32",
        "internalType": "bytes32"
      }
    ],
    "stateMutability": "pure"
  },
  {
    "type": "function",
    "name": "getAssertion",
    "inputs": [
      {
        "name": "assertionHash",
        "type": "bytes32",
        "internalType": "bytes32"
      }
    ],
    "outputs": [
      {
        "name": "",
        "type": "tuple",
        "internalType": "struct AssertionNode",
        "components": [
          {
            "name": "firstChildBlock",
            "type": "uint64",
            "internalType": "uint64"
          },
          {
            "name": "secondChildBlock",
            "type": "uint64",
            "internalType": "uint64"
          },
          {
            "name": "createdAtBlock",
            "type": "uint64",
            "internalType": "uint64"
          },
          {
            "name": "isFirstChild",
            "type": "bool",
            "internalType": "bool"
          },
          {
            "name": "status",
            "type": "uint8",
            "internalType": "enum AssertionStatus"
          },
          {
            "name": "configHash",
            "type": "bytes32",
            "internalType": "bytes32"
          }
        ]
      }
    ],
    "stateMutability": "view"
  },
  {
    "type": "function",
    "name": "getAssertionCreationBlockForLogLookup",
    "inputs": [
      {
        "name": "assertionHash",
        "type": "bytes32",
        "internalType": "bytes32"
      }
    ],
    "outputs": [
      {
        "name": "",
        "type": "uint256",
        "internalType": "uint256"
      }
    ],
    "stateMutability": "view"
  },
  {
    "type": "function",
    "name": "getFirstChildCreationBlock",
    "inputs": [
      {
        "name": "assertionHash",
        "type": "bytes32",
        "internalType": "bytes32"
      }
    ],
    "outputs": [
      {
        "name": "",
        "type": "uint64",
        "internalType": "uint64"
      }
    ],
    "stateMutability": "view"
  },
  {
    "type": "function",
    "name": "getSecondChildCreationBlock",
    "inputs": [
      {
        "name": "assertionHash",
        "type": "bytes32",
        "internalType": "bytes32"
      }
    ],
    "outputs": [
      {
        "name": "",
        "type": "uint64",
        "internalType": "uint64"
      }
    ],
    "stateMutability": "view"
  },
  {
    "type": "function",
    "name": "getStaker",
    "inputs": [
      {
        "name": "staker",
        "type": "address",
        "internalType": "address"
      }
    ],
    "outputs": [
      {
        "name": "",
        "type": "tuple",
        "internalType": "struct IRollupCore.Staker",
        "components": [
          {
            "name": "amountStaked",
            "type": "uint256",
            "internalType": "uint256"
          },
          {
            "name": "latestStakedAssertion",
            "type": "bytes32",
            "internalType": "bytes32"
          },
          {
            "name": "index",
            "type": "uint64",
            "internalType": "uint64"
          },
          {
            "name": "isStaked",
            "type": "bool",
            "internalType": "bool"
          },
          {
            "name": "withdrawalAddress",
            "type": "address",
            "internalType": "address"
          }
        ]
      }
    ],
    "stateMutability": "view"
  },
  {
    "type": "function",
    "name": "getStakerAddress",
    "inputs": [
      {
        "name": "stakerNum",
        "type": "uint64",
        "internalType": "uint64"
      }
    ],
    "outputs": [
      {
        "name": "",
        "type": "address",
        "internalType": "address"
      }
    ],
    "stateMutability": "view"
  },
  {
    "type": "function",
    "name": "getValidators",
    "inputs": [],
    "outputs": [
      {
        "name": "",
        "type": "address[]",
        "internalType": "address[]"
      }
    ],
    "stateMutability": "view"
  },
  {
    "type": "function",
    "name": "isFirstChild",
    "inputs": [
      {
        "name": "assertionHash",
        "type": "bytes32",
        "internalType": "bytes32"
      }
    ],
    "outputs": [
      {
        "name": "",
        "type": "bool",
        "internalType": "bool"
      }
    ],
    "stateMutability": "view"
  },
  {
    "type": "function",
    "name": "isPending",
    "inputs": [
      {
        "name": "assertionHash",
        "type": "bytes32",
        "internalType": "bytes32"
      }
    ],
    "outputs": [
      {
        "name": "",
        "type": "bool",
        "internalType": "bool"
      }
    ],
    "stateMutability": "view"
  },
  {
    "type": "function",
    "name": "isStaked",
    "inputs": [
      {
        "name": "staker",
        "type": "address",
        "internalType": "address"
      }
    ],
    "outputs": [
      {
        "name": "",
        "type": "bool",
        "internalType": "bool"
      }
    ],
    "stateMutability": "view"
  },
  {
    "type": "function",
    "name": "isValidator",
    "inputs": [
      {
        "name": "",
        "type": "address",
        "internalType": "address"
      }
    ],
    "outputs": [
      {
        "name": "",
        "type": "bool",
        "internalType": "bool"
      }
    ],
    "stateMutability": "view"
  },
  {
    "type": "function",
    "name": "latestConfirmed",
    "inputs": [],
    "outputs": [
      {
        "name": "",
        "type": "bytes32",
        "internalType": "bytes32"
      }
    ],
    "stateMutability": "view"
  },
  {
    "type": "function",
    "name": "latestStakedAssertion",
    "inputs": [
      {
        "name": "staker",
        "type": "address",
        "internalType": "address"
      }
    ],
    "outputs": [
      {
        "name": "",
        "type": "bytes32",
        "internalType": "bytes32"
      }
    ],
    "stateMutability": "view"
  },
  {
    "type": "function",
    "name": "loserStakeEscrow",
    "inputs": [],
    "outputs": [
      {
        "name": "",
        "type": "address",
        "internalType": "address"
      }
    ],
    "stateMutability": "view"
  },
  {
    "type": "function",
    "name": "minimumAssertionPeriod",
    "inputs": [],
    "outputs": [
      {
        "name": "",
        "type": "uint256",
        "internalType": "uint256"
      }
    ],
    "stateMutability": "view"
  },
  {
    "type": "function",
    "name": "outbox",
    "inputs": [],
    "outputs": [
      {
        "name": "",
        "type": "address",
        "internalType": "contract IOutbox"
      }
    ],
    "stateMutability": "view"
  },
  {
    "type": "function",
    "name": "owner",
    "inputs": [],
    "outputs": [
      {
        "name": "",
        "type": "address",
        "internalType": "address"
      }
    ],
    "stateMutability": "view"
  },
  {
    "type": "function",
    "name": "paused",
    "inputs": [],
    "outputs": [
      {
        "name": "",
        "type": "bool",
        "internalType": "bool"
      }
    ],
    "stateMutability": "view"
  },
  {
    "type": "function",
    "name": "rollupEventInbox",
    "inputs": [],
    "outputs": [
      {
        "name": "",
        "type": "address",
        "internalType": "contract IRollupEventInbox"
      }
    ],
    "stateMutability": "view"
  },
  {
    "type": "function",
    "name": "sequencerInbox",
    "inputs": [],
    "outputs": [
      {
        "name": "",
        "type": "address",
        "internalType": "contract ISequencerInbox"
      }
    ],
    "stateMutability": "view"
  },
  {
    "type": "function",
    "name": "stakeToken",
    "inputs": [],
    "outputs": [
      {
        "name": "",
        "type": "address",
        "internalType": "address"
      }
    ],
    "stateMutability": "view"
  },
  {
    "type": "function",
    "name": "stakerCount",
    "inputs": [],
    "outputs": [
      {
        "name": "",
        "type": "uint64",
        "internalType": "uint64"
      }
    ],
    "stateMutability": "view"
  },
  {
    "type": "function",
    "name": "validateAssertionHash",
    "inputs": [
      {
        "name": "assertionHash",
        "type": "bytes32",
        "internalType": "bytes32"
      },
      {
        "name": "state",
        "type": "tuple",
        "internalType": "struct AssertionState",
        "components": [
          {
            "name": "globalState",
            "type": "tuple",
            "internalType": "struct GlobalState",
            "components": [
              {
                "name": "bytes32Vals",
                "type": "bytes32[2]",
                "internalType": "bytes32[2]"
              },
              {
                "name": "u64Vals",
                "type": "uint64[2]",
                "internalType": "uint64[2]"
              }
            ]
          },
          {
            "name": "machineStatus",
            "type": "uint8",
            "internalType": "enum MachineStatus"
          },
          {
            "name": "endHistoryRoot",
            "type": "bytes32",
            "internalType": "bytes32"
          }
        ]
      },
      {
        "name": "prevAssertionHash",
        "type": "bytes32",
        "internalType": "bytes32"
      },
      {
        "name": "inboxAcc",
        "type": "bytes32",
        "internalType": "bytes32"
      }
    ],
    "outputs": [],
    "stateMutability": "view"
  },
  {
    "type": "function",
    "name": "validateConfig",
    "inputs": [
      {
        "name": "assertionHash",
        "type": "bytes32",
        "internalType": "bytes32"
      },
      {
        "name": "configData",
        "type": "tuple",
        "internalType": "struct ConfigData",
        "components": [
          {
            "name": "wasmModuleRoot",
            "type": "bytes32",
            "internalType": "bytes32"
          },
          {
            "name": "requiredStake",
            "type": "uint256",
            "internalType": "uint256"
          },
          {
            "name": "challengeManager",
            "type": "address",
            "internalType": "address"
          },
          {
            "name": "confirmPeriodBlocks",
            "type": "uint64",
            "internalType": "uint64"
          },
          {
            "name": "nextInboxPosition",
            "type": "uint64",
            "internalType": "uint64"
          }
        ]
      }
    ],
    "outputs": [],
    "stateMutability": "view"
  },
  {
    "type": "function",
    "name": "validatorAfkBlocks",
    "inputs": [],
    "outputs": [
      {
        "name": "",
        "type": "uint64",
        "internalType": "uint64"
      }
    ],
    "stateMutability": "view"
  },
  {
    "type": "function",
    "name": "validatorWhitelistDisabled",
    "inputs": [],
    "outputs": [
      {
        "name": "",
        "type": "bool",
        "internalType": "bool"
      }
    ],
    "stateMutability": "view"
  },
  {
    "type": "function",
    "name": "wasmModuleRoot",
    "inputs": [],
    "outputs": [
      {
        "name": "",
        "type": "bytes32",
        "internalType": "bytes32"
      }
    ],
    "stateMutability": "view"
  },
  {
    "type": "function",
    "name": "withdrawableFunds",
    "inputs": [
      {
        "name": "owner",
        "type": "address",
        "internalType": "address"
      }
    ],
    "outputs": [
      {
        "name": "",
        "type": "uint256",
        "internalType": "uint256"
      }
    ],
    "stateMutability": "view"
  },
  {
    "type": "function",
    "name": "withdrawalAddress",
    "inputs": [
      {
        "name": "staker",
        "type": "address",
        "internalType": "address"
      }
    ],
    "outputs": [
      {
        "name": "",
        "type": "address",
        "internalType": "address"
      }
    ],
    "stateMutability": "view"
  },
  {
    "type": "event",
    "name": "AssertionConfirmed",
    "inputs": [
      {
        "name": "assertionHash",
        "type": "bytes32",
        "indexed": true,
        "internalType": "bytes32"
      },
      {
        "name": "blockHash",
        "type": "bytes32",
        "indexed": false,
        "internalType": "bytes32"
      },
      {
        "name": "sendRoot",
        "type": "bytes32",
        "indexed": false,
        "internalType": "bytes32"
      }
    ],
    "anonymous": false
  },
  {
    "type": "event",
    "name": "AssertionCreated",
    "inputs": [
      {
        "name": "assertionHash",
        "type": "bytes32",
        "indexed": true,
        "internalType": "bytes32"
      },
      {
        "name": "parentAssertionHash",
        "type": "bytes32",
        "indexed": true,
        "internalType": "bytes32"
      },
      {
        "name": "assertion",
        "type": "tuple",
        "indexed": false,
        "internalType": "struct AssertionInputs",
        "components": [
          {
            "name": "beforeStateData",
            "type": "tuple",
            "internalType": "struct BeforeStateData",
            "components": [
              {
                "name": "prevPrevAssertionHash",
                "type": "bytes32",
                "internalType": "bytes32"
              },
              {
                "name": "sequencerBatchAcc",
                "type": "bytes32",
                "internalType": "bytes32"
              },
              {
                "name": "configData",
                "type": "tuple",
                "internalType": "struct ConfigData",
                "components": [
                  {
                    "name": "wasmModuleRoot",
                    "type": "bytes32",
                    "internalType": "bytes32"
                  },
                  {
                    "name": "requiredStake",
                    "type": "uint256",
                    "internalType": "uint256"
                  },
                  {
                    "name": "challengeManager",
                    "type": "address",
                    "internalType": "address"
                  },
                  {
                    "name": "confirmPeriodBlocks",
                    "type": "uint64",
                    "internalType": "uint64"
                  },
                  {
                    "name": "nextInboxPosition",
                    "type": "uint64",
                    "internalType": "uint64"
                  }
                ]
              }
            ]
          },
          {
            "name": "beforeState",
            "type": "tuple",
            "internalType": "struct AssertionState",
            "components": [
              {
                "name": "globalState",
                "type": "tuple",
                "internalType": "struct GlobalState",
                "components": [
                  {
                    "name": "bytes32Vals",
                    "type": "bytes32[2]",
                    "internalType": "bytes32[2]"
                  },
                  {
                    "name": "u64Vals",
                    "type": "uint64[2]",
                    "internalType": "uint64[2]"
                  }
                ]
              },
              {
                "name": "machineStatus",
                "type": "uint8",
                "internalType": "enum MachineStatus"
              },
              {
                "name": "endHistoryRoot",
                "type": "bytes32",
                "internalType": "bytes32"
              }
            ]
          },
          {
            "name": "afterState",
            "type": "tuple",
            "internalType": "struct AssertionState",
            "components": [
              {
                "name": "globalState",
                "type": "tuple",
                "internalType": "struct GlobalState",
                "components": [
                  {
                    "name": "bytes32Vals",
                    "type": "bytes32[2]",
                    "internalType": "bytes32[2]"
                  },
                  {
                    "name": "u64Vals",
                    "type": "uint64[2]",
                    "internalType": "uint64[2]"
                  }
                ]
              },
              {
                "name": "machineStatus",
                "type": "uint8",
                "internalType": "enum MachineStatus"
              },
              {
                "name": "endHistoryRoot",
                "type": "bytes32",
                "internalType": "bytes32"
              }
            ]
          }
        ]
      },
      {
        "name": "afterInboxBatchAcc",
        "type": "bytes32",
        "indexed": false,
        "internalType": "bytes32"
      },
      {
        "name": "inboxMaxCount",
        "type": "uint256",
        "indexed": false,
        "internalType": "uint256"
      },
      {
        "name": "wasmModuleRoot",
        "type": "bytes32",
        "indexed": false,
        "internalType": "bytes32"
      },
      {
        "name": "requiredStake",
        "type": "uint256",
        "indexed": false,
        "internalType": "uint256"
      },
      {
        "name": "challengeManager",
        "type": "address",
        "indexed": false,
        "internalType": "address"
      },
      {
        "name": "confirmPeriodBlocks",
        "type": "uint64",
        "indexed": false,
        "internalType": "uint64"
      }
    ],
    "anonymous": false
  },
  {
    "type": "event",
    "name": "RollupChallengeStarted",
    "inputs": [
      {
        "name": "challengeIndex",
        "type": "uint64",
        "indexed": true,
        "internalType": "uint64"
      },
      {
        "name": "asserter",
        "type": "address",
        "indexed": false,
        "internalType": "address"
      },
      {
        "name": "challenger",
        "type": "address",
        "indexed": false,
        "internalType": "address"
      },
      {
        "name": "challengedAssertion",
        "type": "uint64",
        "indexed": false,
        "internalType": "uint64"
      }
    ],
    "anonymous": false
  },
  {
    "type": "event",
    "name": "RollupInitialized",
    "inputs": [
      {
        "name": "machineHash",
        "type": "bytes32",
        "indexed": false,
        "internalType": "bytes32"
      },
      {
        "name": "chainId",
        "type": "uint256",
        "indexed": false,
        "internalType": "uint256"
      }
    ],
    "anonymous": false
  },
  {
    "type": "event",
    "name": "UserStakeUpdated",
    "inputs": [
      {
        "name": "user",
        "type": "address",
        "indexed": true,
        "internalType": "address"
      },
      {
        "name": "withdrawalAddress",
        "type": "address",
        "indexed": true,
        "internalType": "address"
      },
      {
        "name": "initialBalance",
        "type": "uint256",
        "indexed": false,
        "internalType": "uint256"
      },
      {
        "name": "finalBalance",
        "type": "uint256",
        "indexed": false,
        "internalType": "uint256"
      }
    ],
    "anonymous": false
  },
  {
    "type": "event",
    "name": "UserWithdrawableFundsUpdated",
    "inputs": [
      {
        "name": "user",
        "type": "address",
        "indexed": true,
        "internalType": "address"
      },
      {
        "name": "initialBalance",
        "type": "uint256",
        "indexed": false,
        "internalType": "uint256"
      },
      {
        "name": "finalBalance",
        "type": "uint256",
        "indexed": false,
        "internalType": "uint256"
      }
    ],
    "anonymous": false
  }
]
```*/
#[allow(
    non_camel_case_types,
    non_snake_case,
    clippy::pub_underscore_fields,
    clippy::style,
    clippy::empty_structs_with_brackets
)]
pub mod IRollup {
    use super::*;
    use alloy::sol_types as alloy_sol_types;
    /// The creation / init bytecode of the contract.
    ///
    /// ```text
    ///0x
    /// ```
    #[rustfmt::skip]
    #[allow(clippy::all)]
    pub static BYTECODE: alloy_sol_types::private::Bytes = alloy_sol_types::private::Bytes::from_static(
        b"",
    );
    /// The runtime bytecode of the contract, as deployed on the network.
    ///
    /// ```text
    ///0x
    /// ```
    #[rustfmt::skip]
    #[allow(clippy::all)]
    pub static DEPLOYED_BYTECODE: alloy_sol_types::private::Bytes = alloy_sol_types::private::Bytes::from_static(
        b"",
    );
    #[allow(non_camel_case_types, non_snake_case, clippy::pub_underscore_fields)]
    #[derive(Clone)]
    pub struct AssertionStatus(u8);
    const _: () = {
        use alloy::sol_types as alloy_sol_types;
        #[automatically_derived]
        impl alloy_sol_types::private::SolTypeValue<AssertionStatus> for u8 {
            #[inline]
            fn stv_to_tokens(
                &self,
            ) -> <alloy::sol_types::sol_data::Uint<
                8,
            > as alloy_sol_types::SolType>::Token<'_> {
                alloy_sol_types::private::SolTypeValue::<
                    alloy::sol_types::sol_data::Uint<8>,
                >::stv_to_tokens(self)
            }
            #[inline]
            fn stv_eip712_data_word(&self) -> alloy_sol_types::Word {
                <alloy::sol_types::sol_data::Uint<
                    8,
                > as alloy_sol_types::SolType>::tokenize(self)
                    .0
            }
            #[inline]
            fn stv_abi_encode_packed_to(
                &self,
                out: &mut alloy_sol_types::private::Vec<u8>,
            ) {
                <alloy::sol_types::sol_data::Uint<
                    8,
                > as alloy_sol_types::SolType>::abi_encode_packed_to(self, out)
            }
            #[inline]
            fn stv_abi_packed_encoded_size(&self) -> usize {
                <alloy::sol_types::sol_data::Uint<
                    8,
                > as alloy_sol_types::SolType>::abi_encoded_size(self)
            }
        }
        #[automatically_derived]
        impl AssertionStatus {
            /// The Solidity type name.
            pub const NAME: &'static str = stringify!(@ name);
            /// Convert from the underlying value type.
            #[inline]
            pub const fn from(value: u8) -> Self {
                Self(value)
            }
            /// Return the underlying value.
            #[inline]
            pub const fn into(self) -> u8 {
                self.0
            }
            /// Return the single encoding of this value, delegating to the
            /// underlying type.
            #[inline]
            pub fn abi_encode(&self) -> alloy_sol_types::private::Vec<u8> {
                <Self as alloy_sol_types::SolType>::abi_encode(&self.0)
            }
            /// Return the packed encoding of this value, delegating to the
            /// underlying type.
            #[inline]
            pub fn abi_encode_packed(&self) -> alloy_sol_types::private::Vec<u8> {
                <Self as alloy_sol_types::SolType>::abi_encode_packed(&self.0)
            }
        }
        #[automatically_derived]
        impl alloy_sol_types::SolType for AssertionStatus {
            type RustType = u8;
            type Token<'a> = <alloy::sol_types::sol_data::Uint<
                8,
            > as alloy_sol_types::SolType>::Token<'a>;
            const SOL_NAME: &'static str = Self::NAME;
            const ENCODED_SIZE: Option<usize> = <alloy::sol_types::sol_data::Uint<
                8,
            > as alloy_sol_types::SolType>::ENCODED_SIZE;
            const PACKED_ENCODED_SIZE: Option<usize> = <alloy::sol_types::sol_data::Uint<
                8,
            > as alloy_sol_types::SolType>::PACKED_ENCODED_SIZE;
            #[inline]
            fn valid_token(token: &Self::Token<'_>) -> bool {
                Self::type_check(token).is_ok()
            }
            #[inline]
            fn type_check(token: &Self::Token<'_>) -> alloy_sol_types::Result<()> {
                <alloy::sol_types::sol_data::Uint<
                    8,
                > as alloy_sol_types::SolType>::type_check(token)
            }
            #[inline]
            fn detokenize(token: Self::Token<'_>) -> Self::RustType {
                <alloy::sol_types::sol_data::Uint<
                    8,
                > as alloy_sol_types::SolType>::detokenize(token)
            }
        }
        #[automatically_derived]
        impl alloy_sol_types::EventTopic for AssertionStatus {
            #[inline]
            fn topic_preimage_length(rust: &Self::RustType) -> usize {
                <alloy::sol_types::sol_data::Uint<
                    8,
                > as alloy_sol_types::EventTopic>::topic_preimage_length(rust)
            }
            #[inline]
            fn encode_topic_preimage(
                rust: &Self::RustType,
                out: &mut alloy_sol_types::private::Vec<u8>,
            ) {
                <alloy::sol_types::sol_data::Uint<
                    8,
                > as alloy_sol_types::EventTopic>::encode_topic_preimage(rust, out)
            }
            #[inline]
            fn encode_topic(
                rust: &Self::RustType,
            ) -> alloy_sol_types::abi::token::WordToken {
                <alloy::sol_types::sol_data::Uint<
                    8,
                > as alloy_sol_types::EventTopic>::encode_topic(rust)
            }
        }
    };
    #[allow(non_camel_case_types, non_snake_case, clippy::pub_underscore_fields)]
    #[derive(Clone)]
    pub struct MachineStatus(u8);
    const _: () = {
        use alloy::sol_types as alloy_sol_types;
        #[automatically_derived]
        impl alloy_sol_types::private::SolTypeValue<MachineStatus> for u8 {
            #[inline]
            fn stv_to_tokens(
                &self,
            ) -> <alloy::sol_types::sol_data::Uint<
                8,
            > as alloy_sol_types::SolType>::Token<'_> {
                alloy_sol_types::private::SolTypeValue::<
                    alloy::sol_types::sol_data::Uint<8>,
                >::stv_to_tokens(self)
            }
            #[inline]
            fn stv_eip712_data_word(&self) -> alloy_sol_types::Word {
                <alloy::sol_types::sol_data::Uint<
                    8,
                > as alloy_sol_types::SolType>::tokenize(self)
                    .0
            }
            #[inline]
            fn stv_abi_encode_packed_to(
                &self,
                out: &mut alloy_sol_types::private::Vec<u8>,
            ) {
                <alloy::sol_types::sol_data::Uint<
                    8,
                > as alloy_sol_types::SolType>::abi_encode_packed_to(self, out)
            }
            #[inline]
            fn stv_abi_packed_encoded_size(&self) -> usize {
                <alloy::sol_types::sol_data::Uint<
                    8,
                > as alloy_sol_types::SolType>::abi_encoded_size(self)
            }
        }
        #[automatically_derived]
        impl MachineStatus {
            /// The Solidity type name.
            pub const NAME: &'static str = stringify!(@ name);
            /// Convert from the underlying value type.
            #[inline]
            pub const fn from(value: u8) -> Self {
                Self(value)
            }
            /// Return the underlying value.
            #[inline]
            pub const fn into(self) -> u8 {
                self.0
            }
            /// Return the single encoding of this value, delegating to the
            /// underlying type.
            #[inline]
            pub fn abi_encode(&self) -> alloy_sol_types::private::Vec<u8> {
                <Self as alloy_sol_types::SolType>::abi_encode(&self.0)
            }
            /// Return the packed encoding of this value, delegating to the
            /// underlying type.
            #[inline]
            pub fn abi_encode_packed(&self) -> alloy_sol_types::private::Vec<u8> {
                <Self as alloy_sol_types::SolType>::abi_encode_packed(&self.0)
            }
        }
        #[automatically_derived]
        impl alloy_sol_types::SolType for MachineStatus {
            type RustType = u8;
            type Token<'a> = <alloy::sol_types::sol_data::Uint<
                8,
            > as alloy_sol_types::SolType>::Token<'a>;
            const SOL_NAME: &'static str = Self::NAME;
            const ENCODED_SIZE: Option<usize> = <alloy::sol_types::sol_data::Uint<
                8,
            > as alloy_sol_types::SolType>::ENCODED_SIZE;
            const PACKED_ENCODED_SIZE: Option<usize> = <alloy::sol_types::sol_data::Uint<
                8,
            > as alloy_sol_types::SolType>::PACKED_ENCODED_SIZE;
            #[inline]
            fn valid_token(token: &Self::Token<'_>) -> bool {
                Self::type_check(token).is_ok()
            }
            #[inline]
            fn type_check(token: &Self::Token<'_>) -> alloy_sol_types::Result<()> {
                <alloy::sol_types::sol_data::Uint<
                    8,
                > as alloy_sol_types::SolType>::type_check(token)
            }
            #[inline]
            fn detokenize(token: Self::Token<'_>) -> Self::RustType {
                <alloy::sol_types::sol_data::Uint<
                    8,
                > as alloy_sol_types::SolType>::detokenize(token)
            }
        }
        #[automatically_derived]
        impl alloy_sol_types::EventTopic for MachineStatus {
            #[inline]
            fn topic_preimage_length(rust: &Self::RustType) -> usize {
                <alloy::sol_types::sol_data::Uint<
                    8,
                > as alloy_sol_types::EventTopic>::topic_preimage_length(rust)
            }
            #[inline]
            fn encode_topic_preimage(
                rust: &Self::RustType,
                out: &mut alloy_sol_types::private::Vec<u8>,
            ) {
                <alloy::sol_types::sol_data::Uint<
                    8,
                > as alloy_sol_types::EventTopic>::encode_topic_preimage(rust, out)
            }
            #[inline]
            fn encode_topic(
                rust: &Self::RustType,
            ) -> alloy_sol_types::abi::token::WordToken {
                <alloy::sol_types::sol_data::Uint<
                    8,
                > as alloy_sol_types::EventTopic>::encode_topic(rust)
            }
        }
    };
    /**```solidity
struct Assertion { ExecutionState beforeState; ExecutionState afterState; uint64 numBlocks; }
```*/
    #[allow(non_camel_case_types, non_snake_case, clippy::pub_underscore_fields)]
    #[derive(Clone)]
    pub struct Assertion {
        pub beforeState: <ExecutionState as alloy::sol_types::SolType>::RustType,
        pub afterState: <ExecutionState as alloy::sol_types::SolType>::RustType,
        pub numBlocks: u64,
    }
    #[allow(
        non_camel_case_types,
        non_snake_case,
        clippy::pub_underscore_fields,
        clippy::style
    )]
    const _: () = {
        use alloy::sol_types as alloy_sol_types;
        #[doc(hidden)]
        type UnderlyingSolTuple<'a> = (
            ExecutionState,
            ExecutionState,
            alloy::sol_types::sol_data::Uint<64>,
        );
        #[doc(hidden)]
        type UnderlyingRustTuple<'a> = (
            <ExecutionState as alloy::sol_types::SolType>::RustType,
            <ExecutionState as alloy::sol_types::SolType>::RustType,
            u64,
        );
        #[cfg(test)]
        #[allow(dead_code, unreachable_patterns)]
        fn _type_assertion(
            _t: alloy_sol_types::private::AssertTypeEq<UnderlyingRustTuple>,
        ) {
            match _t {
                alloy_sol_types::private::AssertTypeEq::<
                    <UnderlyingSolTuple as alloy_sol_types::SolType>::RustType,
                >(_) => {}
            }
        }
        #[automatically_derived]
        #[doc(hidden)]
        impl ::core::convert::From<Assertion> for UnderlyingRustTuple<'_> {
            fn from(value: Assertion) -> Self {
                (value.beforeState, value.afterState, value.numBlocks)
            }
        }
        #[automatically_derived]
        #[doc(hidden)]
        impl ::core::convert::From<UnderlyingRustTuple<'_>> for Assertion {
            fn from(tuple: UnderlyingRustTuple<'_>) -> Self {
                Self {
                    beforeState: tuple.0,
                    afterState: tuple.1,
                    numBlocks: tuple.2,
                }
            }
        }
        #[automatically_derived]
        impl alloy_sol_types::SolValue for Assertion {
            type SolType = Self;
        }
        #[automatically_derived]
        impl alloy_sol_types::private::SolTypeValue<Self> for Assertion {
            #[inline]
            fn stv_to_tokens(&self) -> <Self as alloy_sol_types::SolType>::Token<'_> {
                (
                    <ExecutionState as alloy_sol_types::SolType>::tokenize(
                        &self.beforeState,
                    ),
                    <ExecutionState as alloy_sol_types::SolType>::tokenize(
                        &self.afterState,
                    ),
                    <alloy::sol_types::sol_data::Uint<
                        64,
                    > as alloy_sol_types::SolType>::tokenize(&self.numBlocks),
                )
            }
            #[inline]
            fn stv_abi_encoded_size(&self) -> usize {
                if let Some(size) = <Self as alloy_sol_types::SolType>::ENCODED_SIZE {
                    return size;
                }
                let tuple = <UnderlyingRustTuple<
                    '_,
                > as ::core::convert::From<Self>>::from(self.clone());
                <UnderlyingSolTuple<
                    '_,
                > as alloy_sol_types::SolType>::abi_encoded_size(&tuple)
            }
            #[inline]
            fn stv_eip712_data_word(&self) -> alloy_sol_types::Word {
                <Self as alloy_sol_types::SolStruct>::eip712_hash_struct(self)
            }
            #[inline]
            fn stv_abi_encode_packed_to(
                &self,
                out: &mut alloy_sol_types::private::Vec<u8>,
            ) {
                let tuple = <UnderlyingRustTuple<
                    '_,
                > as ::core::convert::From<Self>>::from(self.clone());
                <UnderlyingSolTuple<
                    '_,
                > as alloy_sol_types::SolType>::abi_encode_packed_to(&tuple, out)
            }
            #[inline]
            fn stv_abi_packed_encoded_size(&self) -> usize {
                if let Some(size) = <Self as alloy_sol_types::SolType>::PACKED_ENCODED_SIZE {
                    return size;
                }
                let tuple = <UnderlyingRustTuple<
                    '_,
                > as ::core::convert::From<Self>>::from(self.clone());
                <UnderlyingSolTuple<
                    '_,
                > as alloy_sol_types::SolType>::abi_packed_encoded_size(&tuple)
            }
        }
        #[automatically_derived]
        impl alloy_sol_types::SolType for Assertion {
            type RustType = Self;
            type Token<'a> = <UnderlyingSolTuple<
                'a,
            > as alloy_sol_types::SolType>::Token<'a>;
            const SOL_NAME: &'static str = <Self as alloy_sol_types::SolStruct>::NAME;
            const ENCODED_SIZE: Option<usize> = <UnderlyingSolTuple<
                '_,
            > as alloy_sol_types::SolType>::ENCODED_SIZE;
            const PACKED_ENCODED_SIZE: Option<usize> = <UnderlyingSolTuple<
                '_,
            > as alloy_sol_types::SolType>::PACKED_ENCODED_SIZE;
            #[inline]
            fn valid_token(token: &Self::Token<'_>) -> bool {
                <UnderlyingSolTuple<'_> as alloy_sol_types::SolType>::valid_token(token)
            }
            #[inline]
            fn detokenize(token: Self::Token<'_>) -> Self::RustType {
                let tuple = <UnderlyingSolTuple<
                    '_,
                > as alloy_sol_types::SolType>::detokenize(token);
                <Self as ::core::convert::From<UnderlyingRustTuple<'_>>>::from(tuple)
            }
        }
        #[automatically_derived]
        impl alloy_sol_types::SolStruct for Assertion {
            const NAME: &'static str = "Assertion";
            #[inline]
            fn eip712_root_type() -> alloy_sol_types::private::Cow<'static, str> {
                alloy_sol_types::private::Cow::Borrowed(
                    "Assertion(ExecutionState beforeState,ExecutionState afterState,uint64 numBlocks)",
                )
            }
            #[inline]
            fn eip712_components() -> alloy_sol_types::private::Vec<
                alloy_sol_types::private::Cow<'static, str>,
            > {
                let mut components = alloy_sol_types::private::Vec::with_capacity(2);
                components
                    .push(
                        <ExecutionState as alloy_sol_types::SolStruct>::eip712_root_type(),
                    );
                components
                    .extend(
                        <ExecutionState as alloy_sol_types::SolStruct>::eip712_components(),
                    );
                components
                    .push(
                        <ExecutionState as alloy_sol_types::SolStruct>::eip712_root_type(),
                    );
                components
                    .extend(
                        <ExecutionState as alloy_sol_types::SolStruct>::eip712_components(),
                    );
                components
            }
            #[inline]
            fn eip712_encode_data(&self) -> alloy_sol_types::private::Vec<u8> {
                [
                    <ExecutionState as alloy_sol_types::SolType>::eip712_data_word(
                            &self.beforeState,
                        )
                        .0,
                    <ExecutionState as alloy_sol_types::SolType>::eip712_data_word(
                            &self.afterState,
                        )
                        .0,
                    <alloy::sol_types::sol_data::Uint<
                        64,
                    > as alloy_sol_types::SolType>::eip712_data_word(&self.numBlocks)
                        .0,
                ]
                    .concat()
            }
        }
        #[automatically_derived]
        impl alloy_sol_types::EventTopic for Assertion {
            #[inline]
            fn topic_preimage_length(rust: &Self::RustType) -> usize {
                0usize
                    + <ExecutionState as alloy_sol_types::EventTopic>::topic_preimage_length(
                        &rust.beforeState,
                    )
                    + <ExecutionState as alloy_sol_types::EventTopic>::topic_preimage_length(
                        &rust.afterState,
                    )
                    + <alloy::sol_types::sol_data::Uint<
                        64,
                    > as alloy_sol_types::EventTopic>::topic_preimage_length(
                        &rust.numBlocks,
                    )
            }
            #[inline]
            fn encode_topic_preimage(
                rust: &Self::RustType,
                out: &mut alloy_sol_types::private::Vec<u8>,
            ) {
                out.reserve(
                    <Self as alloy_sol_types::EventTopic>::topic_preimage_length(rust),
                );
                <ExecutionState as alloy_sol_types::EventTopic>::encode_topic_preimage(
                    &rust.beforeState,
                    out,
                );
                <ExecutionState as alloy_sol_types::EventTopic>::encode_topic_preimage(
                    &rust.afterState,
                    out,
                );
                <alloy::sol_types::sol_data::Uint<
                    64,
                > as alloy_sol_types::EventTopic>::encode_topic_preimage(
                    &rust.numBlocks,
                    out,
                );
            }
            #[inline]
            fn encode_topic(
                rust: &Self::RustType,
            ) -> alloy_sol_types::abi::token::WordToken {
                let mut out = alloy_sol_types::private::Vec::new();
                <Self as alloy_sol_types::EventTopic>::encode_topic_preimage(
                    rust,
                    &mut out,
                );
                alloy_sol_types::abi::token::WordToken(
                    alloy_sol_types::private::keccak256(out),
                )
            }
        }
    };
    /**```solidity
struct AssertionInputs { BeforeStateData beforeStateData; AssertionState beforeState; AssertionState afterState; }
```*/
    #[allow(non_camel_case_types, non_snake_case, clippy::pub_underscore_fields)]
    #[derive(Clone)]
    pub struct AssertionInputs {
        pub beforeStateData: <BeforeStateData as alloy::sol_types::SolType>::RustType,
        pub beforeState: <AssertionState as alloy::sol_types::SolType>::RustType,
        pub afterState: <AssertionState as alloy::sol_types::SolType>::RustType,
    }
    #[allow(
        non_camel_case_types,
        non_snake_case,
        clippy::pub_underscore_fields,
        clippy::style
    )]
    const _: () = {
        use alloy::sol_types as alloy_sol_types;
        #[doc(hidden)]
        type UnderlyingSolTuple<'a> = (BeforeStateData, AssertionState, AssertionState);
        #[doc(hidden)]
        type UnderlyingRustTuple<'a> = (
            <BeforeStateData as alloy::sol_types::SolType>::RustType,
            <AssertionState as alloy::sol_types::SolType>::RustType,
            <AssertionState as alloy::sol_types::SolType>::RustType,
        );
        #[cfg(test)]
        #[allow(dead_code, unreachable_patterns)]
        fn _type_assertion(
            _t: alloy_sol_types::private::AssertTypeEq<UnderlyingRustTuple>,
        ) {
            match _t {
                alloy_sol_types::private::AssertTypeEq::<
                    <UnderlyingSolTuple as alloy_sol_types::SolType>::RustType,
                >(_) => {}
            }
        }
        #[automatically_derived]
        #[doc(hidden)]
        impl ::core::convert::From<AssertionInputs> for UnderlyingRustTuple<'_> {
            fn from(value: AssertionInputs) -> Self {
                (value.beforeStateData, value.beforeState, value.afterState)
            }
        }
        #[automatically_derived]
        #[doc(hidden)]
        impl ::core::convert::From<UnderlyingRustTuple<'_>> for AssertionInputs {
            fn from(tuple: UnderlyingRustTuple<'_>) -> Self {
                Self {
                    beforeStateData: tuple.0,
                    beforeState: tuple.1,
                    afterState: tuple.2,
                }
            }
        }
        #[automatically_derived]
        impl alloy_sol_types::SolValue for AssertionInputs {
            type SolType = Self;
        }
        #[automatically_derived]
        impl alloy_sol_types::private::SolTypeValue<Self> for AssertionInputs {
            #[inline]
            fn stv_to_tokens(&self) -> <Self as alloy_sol_types::SolType>::Token<'_> {
                (
                    <BeforeStateData as alloy_sol_types::SolType>::tokenize(
                        &self.beforeStateData,
                    ),
                    <AssertionState as alloy_sol_types::SolType>::tokenize(
                        &self.beforeState,
                    ),
                    <AssertionState as alloy_sol_types::SolType>::tokenize(
                        &self.afterState,
                    ),
                )
            }
            #[inline]
            fn stv_abi_encoded_size(&self) -> usize {
                if let Some(size) = <Self as alloy_sol_types::SolType>::ENCODED_SIZE {
                    return size;
                }
                let tuple = <UnderlyingRustTuple<
                    '_,
                > as ::core::convert::From<Self>>::from(self.clone());
                <UnderlyingSolTuple<
                    '_,
                > as alloy_sol_types::SolType>::abi_encoded_size(&tuple)
            }
            #[inline]
            fn stv_eip712_data_word(&self) -> alloy_sol_types::Word {
                <Self as alloy_sol_types::SolStruct>::eip712_hash_struct(self)
            }
            #[inline]
            fn stv_abi_encode_packed_to(
                &self,
                out: &mut alloy_sol_types::private::Vec<u8>,
            ) {
                let tuple = <UnderlyingRustTuple<
                    '_,
                > as ::core::convert::From<Self>>::from(self.clone());
                <UnderlyingSolTuple<
                    '_,
                > as alloy_sol_types::SolType>::abi_encode_packed_to(&tuple, out)
            }
            #[inline]
            fn stv_abi_packed_encoded_size(&self) -> usize {
                if let Some(size) = <Self as alloy_sol_types::SolType>::PACKED_ENCODED_SIZE {
                    return size;
                }
                let tuple = <UnderlyingRustTuple<
                    '_,
                > as ::core::convert::From<Self>>::from(self.clone());
                <UnderlyingSolTuple<
                    '_,
                > as alloy_sol_types::SolType>::abi_packed_encoded_size(&tuple)
            }
        }
        #[automatically_derived]
        impl alloy_sol_types::SolType for AssertionInputs {
            type RustType = Self;
            type Token<'a> = <UnderlyingSolTuple<
                'a,
            > as alloy_sol_types::SolType>::Token<'a>;
            const SOL_NAME: &'static str = <Self as alloy_sol_types::SolStruct>::NAME;
            const ENCODED_SIZE: Option<usize> = <UnderlyingSolTuple<
                '_,
            > as alloy_sol_types::SolType>::ENCODED_SIZE;
            const PACKED_ENCODED_SIZE: Option<usize> = <UnderlyingSolTuple<
                '_,
            > as alloy_sol_types::SolType>::PACKED_ENCODED_SIZE;
            #[inline]
            fn valid_token(token: &Self::Token<'_>) -> bool {
                <UnderlyingSolTuple<'_> as alloy_sol_types::SolType>::valid_token(token)
            }
            #[inline]
            fn detokenize(token: Self::Token<'_>) -> Self::RustType {
                let tuple = <UnderlyingSolTuple<
                    '_,
                > as alloy_sol_types::SolType>::detokenize(token);
                <Self as ::core::convert::From<UnderlyingRustTuple<'_>>>::from(tuple)
            }
        }
        #[automatically_derived]
        impl alloy_sol_types::SolStruct for AssertionInputs {
            const NAME: &'static str = "AssertionInputs";
            #[inline]
            fn eip712_root_type() -> alloy_sol_types::private::Cow<'static, str> {
                alloy_sol_types::private::Cow::Borrowed(
                    "AssertionInputs(BeforeStateData beforeStateData,AssertionState beforeState,AssertionState afterState)",
                )
            }
            #[inline]
            fn eip712_components() -> alloy_sol_types::private::Vec<
                alloy_sol_types::private::Cow<'static, str>,
            > {
                let mut components = alloy_sol_types::private::Vec::with_capacity(3);
                components
                    .push(
                        <BeforeStateData as alloy_sol_types::SolStruct>::eip712_root_type(),
                    );
                components
                    .extend(
                        <BeforeStateData as alloy_sol_types::SolStruct>::eip712_components(),
                    );
                components
                    .push(
                        <AssertionState as alloy_sol_types::SolStruct>::eip712_root_type(),
                    );
                components
                    .extend(
                        <AssertionState as alloy_sol_types::SolStruct>::eip712_components(),
                    );
                components
                    .push(
                        <AssertionState as alloy_sol_types::SolStruct>::eip712_root_type(),
                    );
                components
                    .extend(
                        <AssertionState as alloy_sol_types::SolStruct>::eip712_components(),
                    );
                components
            }
            #[inline]
            fn eip712_encode_data(&self) -> alloy_sol_types::private::Vec<u8> {
                [
                    <BeforeStateData as alloy_sol_types::SolType>::eip712_data_word(
                            &self.beforeStateData,
                        )
                        .0,
                    <AssertionState as alloy_sol_types::SolType>::eip712_data_word(
                            &self.beforeState,
                        )
                        .0,
                    <AssertionState as alloy_sol_types::SolType>::eip712_data_word(
                            &self.afterState,
                        )
                        .0,
                ]
                    .concat()
            }
        }
        #[automatically_derived]
        impl alloy_sol_types::EventTopic for AssertionInputs {
            #[inline]
            fn topic_preimage_length(rust: &Self::RustType) -> usize {
                0usize
                    + <BeforeStateData as alloy_sol_types::EventTopic>::topic_preimage_length(
                        &rust.beforeStateData,
                    )
                    + <AssertionState as alloy_sol_types::EventTopic>::topic_preimage_length(
                        &rust.beforeState,
                    )
                    + <AssertionState as alloy_sol_types::EventTopic>::topic_preimage_length(
                        &rust.afterState,
                    )
            }
            #[inline]
            fn encode_topic_preimage(
                rust: &Self::RustType,
                out: &mut alloy_sol_types::private::Vec<u8>,
            ) {
                out.reserve(
                    <Self as alloy_sol_types::EventTopic>::topic_preimage_length(rust),
                );
                <BeforeStateData as alloy_sol_types::EventTopic>::encode_topic_preimage(
                    &rust.beforeStateData,
                    out,
                );
                <AssertionState as alloy_sol_types::EventTopic>::encode_topic_preimage(
                    &rust.beforeState,
                    out,
                );
                <AssertionState as alloy_sol_types::EventTopic>::encode_topic_preimage(
                    &rust.afterState,
                    out,
                );
            }
            #[inline]
            fn encode_topic(
                rust: &Self::RustType,
            ) -> alloy_sol_types::abi::token::WordToken {
                let mut out = alloy_sol_types::private::Vec::new();
                <Self as alloy_sol_types::EventTopic>::encode_topic_preimage(
                    rust,
                    &mut out,
                );
                alloy_sol_types::abi::token::WordToken(
                    alloy_sol_types::private::keccak256(out),
                )
            }
        }
    };
    /**```solidity
struct AssertionNode { uint64 firstChildBlock; uint64 secondChildBlock; uint64 createdAtBlock; bool isFirstChild; AssertionStatus status; bytes32 configHash; }
```*/
    #[allow(non_camel_case_types, non_snake_case, clippy::pub_underscore_fields)]
    #[derive(Clone)]
    pub struct AssertionNode {
        pub firstChildBlock: u64,
        pub secondChildBlock: u64,
        pub createdAtBlock: u64,
        pub isFirstChild: bool,
        pub status: <AssertionStatus as alloy::sol_types::SolType>::RustType,
        pub configHash: alloy::sol_types::private::FixedBytes<32>,
    }
    #[allow(
        non_camel_case_types,
        non_snake_case,
        clippy::pub_underscore_fields,
        clippy::style
    )]
    const _: () = {
        use alloy::sol_types as alloy_sol_types;
        #[doc(hidden)]
        type UnderlyingSolTuple<'a> = (
            alloy::sol_types::sol_data::Uint<64>,
            alloy::sol_types::sol_data::Uint<64>,
            alloy::sol_types::sol_data::Uint<64>,
            alloy::sol_types::sol_data::Bool,
            AssertionStatus,
            alloy::sol_types::sol_data::FixedBytes<32>,
        );
        #[doc(hidden)]
        type UnderlyingRustTuple<'a> = (
            u64,
            u64,
            u64,
            bool,
            <AssertionStatus as alloy::sol_types::SolType>::RustType,
            alloy::sol_types::private::FixedBytes<32>,
        );
        #[cfg(test)]
        #[allow(dead_code, unreachable_patterns)]
        fn _type_assertion(
            _t: alloy_sol_types::private::AssertTypeEq<UnderlyingRustTuple>,
        ) {
            match _t {
                alloy_sol_types::private::AssertTypeEq::<
                    <UnderlyingSolTuple as alloy_sol_types::SolType>::RustType,
                >(_) => {}
            }
        }
        #[automatically_derived]
        #[doc(hidden)]
        impl ::core::convert::From<AssertionNode> for UnderlyingRustTuple<'_> {
            fn from(value: AssertionNode) -> Self {
                (
                    value.firstChildBlock,
                    value.secondChildBlock,
                    value.createdAtBlock,
                    value.isFirstChild,
                    value.status,
                    value.configHash,
                )
            }
        }
        #[automatically_derived]
        #[doc(hidden)]
        impl ::core::convert::From<UnderlyingRustTuple<'_>> for AssertionNode {
            fn from(tuple: UnderlyingRustTuple<'_>) -> Self {
                Self {
                    firstChildBlock: tuple.0,
                    secondChildBlock: tuple.1,
                    createdAtBlock: tuple.2,
                    isFirstChild: tuple.3,
                    status: tuple.4,
                    configHash: tuple.5,
                }
            }
        }
        #[automatically_derived]
        impl alloy_sol_types::SolValue for AssertionNode {
            type SolType = Self;
        }
        #[automatically_derived]
        impl alloy_sol_types::private::SolTypeValue<Self> for AssertionNode {
            #[inline]
            fn stv_to_tokens(&self) -> <Self as alloy_sol_types::SolType>::Token<'_> {
                (
                    <alloy::sol_types::sol_data::Uint<
                        64,
                    > as alloy_sol_types::SolType>::tokenize(&self.firstChildBlock),
                    <alloy::sol_types::sol_data::Uint<
                        64,
                    > as alloy_sol_types::SolType>::tokenize(&self.secondChildBlock),
                    <alloy::sol_types::sol_data::Uint<
                        64,
                    > as alloy_sol_types::SolType>::tokenize(&self.createdAtBlock),
                    <alloy::sol_types::sol_data::Bool as alloy_sol_types::SolType>::tokenize(
                        &self.isFirstChild,
                    ),
                    <AssertionStatus as alloy_sol_types::SolType>::tokenize(
                        &self.status,
                    ),
                    <alloy::sol_types::sol_data::FixedBytes<
                        32,
                    > as alloy_sol_types::SolType>::tokenize(&self.configHash),
                )
            }
            #[inline]
            fn stv_abi_encoded_size(&self) -> usize {
                if let Some(size) = <Self as alloy_sol_types::SolType>::ENCODED_SIZE {
                    return size;
                }
                let tuple = <UnderlyingRustTuple<
                    '_,
                > as ::core::convert::From<Self>>::from(self.clone());
                <UnderlyingSolTuple<
                    '_,
                > as alloy_sol_types::SolType>::abi_encoded_size(&tuple)
            }
            #[inline]
            fn stv_eip712_data_word(&self) -> alloy_sol_types::Word {
                <Self as alloy_sol_types::SolStruct>::eip712_hash_struct(self)
            }
            #[inline]
            fn stv_abi_encode_packed_to(
                &self,
                out: &mut alloy_sol_types::private::Vec<u8>,
            ) {
                let tuple = <UnderlyingRustTuple<
                    '_,
                > as ::core::convert::From<Self>>::from(self.clone());
                <UnderlyingSolTuple<
                    '_,
                > as alloy_sol_types::SolType>::abi_encode_packed_to(&tuple, out)
            }
            #[inline]
            fn stv_abi_packed_encoded_size(&self) -> usize {
                if let Some(size) = <Self as alloy_sol_types::SolType>::PACKED_ENCODED_SIZE {
                    return size;
                }
                let tuple = <UnderlyingRustTuple<
                    '_,
                > as ::core::convert::From<Self>>::from(self.clone());
                <UnderlyingSolTuple<
                    '_,
                > as alloy_sol_types::SolType>::abi_packed_encoded_size(&tuple)
            }
        }
        #[automatically_derived]
        impl alloy_sol_types::SolType for AssertionNode {
            type RustType = Self;
            type Token<'a> = <UnderlyingSolTuple<
                'a,
            > as alloy_sol_types::SolType>::Token<'a>;
            const SOL_NAME: &'static str = <Self as alloy_sol_types::SolStruct>::NAME;
            const ENCODED_SIZE: Option<usize> = <UnderlyingSolTuple<
                '_,
            > as alloy_sol_types::SolType>::ENCODED_SIZE;
            const PACKED_ENCODED_SIZE: Option<usize> = <UnderlyingSolTuple<
                '_,
            > as alloy_sol_types::SolType>::PACKED_ENCODED_SIZE;
            #[inline]
            fn valid_token(token: &Self::Token<'_>) -> bool {
                <UnderlyingSolTuple<'_> as alloy_sol_types::SolType>::valid_token(token)
            }
            #[inline]
            fn detokenize(token: Self::Token<'_>) -> Self::RustType {
                let tuple = <UnderlyingSolTuple<
                    '_,
                > as alloy_sol_types::SolType>::detokenize(token);
                <Self as ::core::convert::From<UnderlyingRustTuple<'_>>>::from(tuple)
            }
        }
        #[automatically_derived]
        impl alloy_sol_types::SolStruct for AssertionNode {
            const NAME: &'static str = "AssertionNode";
            #[inline]
            fn eip712_root_type() -> alloy_sol_types::private::Cow<'static, str> {
                alloy_sol_types::private::Cow::Borrowed(
                    "AssertionNode(uint64 firstChildBlock,uint64 secondChildBlock,uint64 createdAtBlock,bool isFirstChild,uint8 status,bytes32 configHash)",
                )
            }
            #[inline]
            fn eip712_components() -> alloy_sol_types::private::Vec<
                alloy_sol_types::private::Cow<'static, str>,
            > {
                alloy_sol_types::private::Vec::new()
            }
            #[inline]
            fn eip712_encode_type() -> alloy_sol_types::private::Cow<'static, str> {
                <Self as alloy_sol_types::SolStruct>::eip712_root_type()
            }
            #[inline]
            fn eip712_encode_data(&self) -> alloy_sol_types::private::Vec<u8> {
                [
                    <alloy::sol_types::sol_data::Uint<
                        64,
                    > as alloy_sol_types::SolType>::eip712_data_word(
                            &self.firstChildBlock,
                        )
                        .0,
                    <alloy::sol_types::sol_data::Uint<
                        64,
                    > as alloy_sol_types::SolType>::eip712_data_word(
                            &self.secondChildBlock,
                        )
                        .0,
                    <alloy::sol_types::sol_data::Uint<
                        64,
                    > as alloy_sol_types::SolType>::eip712_data_word(
                            &self.createdAtBlock,
                        )
                        .0,
                    <alloy::sol_types::sol_data::Bool as alloy_sol_types::SolType>::eip712_data_word(
                            &self.isFirstChild,
                        )
                        .0,
                    <AssertionStatus as alloy_sol_types::SolType>::eip712_data_word(
                            &self.status,
                        )
                        .0,
                    <alloy::sol_types::sol_data::FixedBytes<
                        32,
                    > as alloy_sol_types::SolType>::eip712_data_word(&self.configHash)
                        .0,
                ]
                    .concat()
            }
        }
        #[automatically_derived]
        impl alloy_sol_types::EventTopic for AssertionNode {
            #[inline]
            fn topic_preimage_length(rust: &Self::RustType) -> usize {
                0usize
                    + <alloy::sol_types::sol_data::Uint<
                        64,
                    > as alloy_sol_types::EventTopic>::topic_preimage_length(
                        &rust.firstChildBlock,
                    )
                    + <alloy::sol_types::sol_data::Uint<
                        64,
                    > as alloy_sol_types::EventTopic>::topic_preimage_length(
                        &rust.secondChildBlock,
                    )
                    + <alloy::sol_types::sol_data::Uint<
                        64,
                    > as alloy_sol_types::EventTopic>::topic_preimage_length(
                        &rust.createdAtBlock,
                    )
                    + <alloy::sol_types::sol_data::Bool as alloy_sol_types::EventTopic>::topic_preimage_length(
                        &rust.isFirstChild,
                    )
                    + <AssertionStatus as alloy_sol_types::EventTopic>::topic_preimage_length(
                        &rust.status,
                    )
                    + <alloy::sol_types::sol_data::FixedBytes<
                        32,
                    > as alloy_sol_types::EventTopic>::topic_preimage_length(
                        &rust.configHash,
                    )
            }
            #[inline]
            fn encode_topic_preimage(
                rust: &Self::RustType,
                out: &mut alloy_sol_types::private::Vec<u8>,
            ) {
                out.reserve(
                    <Self as alloy_sol_types::EventTopic>::topic_preimage_length(rust),
                );
                <alloy::sol_types::sol_data::Uint<
                    64,
                > as alloy_sol_types::EventTopic>::encode_topic_preimage(
                    &rust.firstChildBlock,
                    out,
                );
                <alloy::sol_types::sol_data::Uint<
                    64,
                > as alloy_sol_types::EventTopic>::encode_topic_preimage(
                    &rust.secondChildBlock,
                    out,
                );
                <alloy::sol_types::sol_data::Uint<
                    64,
                > as alloy_sol_types::EventTopic>::encode_topic_preimage(
                    &rust.createdAtBlock,
                    out,
                );
                <alloy::sol_types::sol_data::Bool as alloy_sol_types::EventTopic>::encode_topic_preimage(
                    &rust.isFirstChild,
                    out,
                );
                <AssertionStatus as alloy_sol_types::EventTopic>::encode_topic_preimage(
                    &rust.status,
                    out,
                );
                <alloy::sol_types::sol_data::FixedBytes<
                    32,
                > as alloy_sol_types::EventTopic>::encode_topic_preimage(
                    &rust.configHash,
                    out,
                );
            }
            #[inline]
            fn encode_topic(
                rust: &Self::RustType,
            ) -> alloy_sol_types::abi::token::WordToken {
                let mut out = alloy_sol_types::private::Vec::new();
                <Self as alloy_sol_types::EventTopic>::encode_topic_preimage(
                    rust,
                    &mut out,
                );
                alloy_sol_types::abi::token::WordToken(
                    alloy_sol_types::private::keccak256(out),
                )
            }
        }
    };
    /**```solidity
struct AssertionState { GlobalState globalState; MachineStatus machineStatus; bytes32 endHistoryRoot; }
```*/
    #[allow(non_camel_case_types, non_snake_case, clippy::pub_underscore_fields)]
    #[derive(Clone)]
    pub struct AssertionState {
        pub globalState: <GlobalState as alloy::sol_types::SolType>::RustType,
        pub machineStatus: <MachineStatus as alloy::sol_types::SolType>::RustType,
        pub endHistoryRoot: alloy::sol_types::private::FixedBytes<32>,
    }
    #[allow(
        non_camel_case_types,
        non_snake_case,
        clippy::pub_underscore_fields,
        clippy::style
    )]
    const _: () = {
        use alloy::sol_types as alloy_sol_types;
        #[doc(hidden)]
        type UnderlyingSolTuple<'a> = (
            GlobalState,
            MachineStatus,
            alloy::sol_types::sol_data::FixedBytes<32>,
        );
        #[doc(hidden)]
        type UnderlyingRustTuple<'a> = (
            <GlobalState as alloy::sol_types::SolType>::RustType,
            <MachineStatus as alloy::sol_types::SolType>::RustType,
            alloy::sol_types::private::FixedBytes<32>,
        );
        #[cfg(test)]
        #[allow(dead_code, unreachable_patterns)]
        fn _type_assertion(
            _t: alloy_sol_types::private::AssertTypeEq<UnderlyingRustTuple>,
        ) {
            match _t {
                alloy_sol_types::private::AssertTypeEq::<
                    <UnderlyingSolTuple as alloy_sol_types::SolType>::RustType,
                >(_) => {}
            }
        }
        #[automatically_derived]
        #[doc(hidden)]
        impl ::core::convert::From<AssertionState> for UnderlyingRustTuple<'_> {
            fn from(value: AssertionState) -> Self {
                (value.globalState, value.machineStatus, value.endHistoryRoot)
            }
        }
        #[automatically_derived]
        #[doc(hidden)]
        impl ::core::convert::From<UnderlyingRustTuple<'_>> for AssertionState {
            fn from(tuple: UnderlyingRustTuple<'_>) -> Self {
                Self {
                    globalState: tuple.0,
                    machineStatus: tuple.1,
                    endHistoryRoot: tuple.2,
                }
            }
        }
        #[automatically_derived]
        impl alloy_sol_types::SolValue for AssertionState {
            type SolType = Self;
        }
        #[automatically_derived]
        impl alloy_sol_types::private::SolTypeValue<Self> for AssertionState {
            #[inline]
            fn stv_to_tokens(&self) -> <Self as alloy_sol_types::SolType>::Token<'_> {
                (
                    <GlobalState as alloy_sol_types::SolType>::tokenize(
                        &self.globalState,
                    ),
                    <MachineStatus as alloy_sol_types::SolType>::tokenize(
                        &self.machineStatus,
                    ),
                    <alloy::sol_types::sol_data::FixedBytes<
                        32,
                    > as alloy_sol_types::SolType>::tokenize(&self.endHistoryRoot),
                )
            }
            #[inline]
            fn stv_abi_encoded_size(&self) -> usize {
                if let Some(size) = <Self as alloy_sol_types::SolType>::ENCODED_SIZE {
                    return size;
                }
                let tuple = <UnderlyingRustTuple<
                    '_,
                > as ::core::convert::From<Self>>::from(self.clone());
                <UnderlyingSolTuple<
                    '_,
                > as alloy_sol_types::SolType>::abi_encoded_size(&tuple)
            }
            #[inline]
            fn stv_eip712_data_word(&self) -> alloy_sol_types::Word {
                <Self as alloy_sol_types::SolStruct>::eip712_hash_struct(self)
            }
            #[inline]
            fn stv_abi_encode_packed_to(
                &self,
                out: &mut alloy_sol_types::private::Vec<u8>,
            ) {
                let tuple = <UnderlyingRustTuple<
                    '_,
                > as ::core::convert::From<Self>>::from(self.clone());
                <UnderlyingSolTuple<
                    '_,
                > as alloy_sol_types::SolType>::abi_encode_packed_to(&tuple, out)
            }
            #[inline]
            fn stv_abi_packed_encoded_size(&self) -> usize {
                if let Some(size) = <Self as alloy_sol_types::SolType>::PACKED_ENCODED_SIZE {
                    return size;
                }
                let tuple = <UnderlyingRustTuple<
                    '_,
                > as ::core::convert::From<Self>>::from(self.clone());
                <UnderlyingSolTuple<
                    '_,
                > as alloy_sol_types::SolType>::abi_packed_encoded_size(&tuple)
            }
        }
        #[automatically_derived]
        impl alloy_sol_types::SolType for AssertionState {
            type RustType = Self;
            type Token<'a> = <UnderlyingSolTuple<
                'a,
            > as alloy_sol_types::SolType>::Token<'a>;
            const SOL_NAME: &'static str = <Self as alloy_sol_types::SolStruct>::NAME;
            const ENCODED_SIZE: Option<usize> = <UnderlyingSolTuple<
                '_,
            > as alloy_sol_types::SolType>::ENCODED_SIZE;
            const PACKED_ENCODED_SIZE: Option<usize> = <UnderlyingSolTuple<
                '_,
            > as alloy_sol_types::SolType>::PACKED_ENCODED_SIZE;
            #[inline]
            fn valid_token(token: &Self::Token<'_>) -> bool {
                <UnderlyingSolTuple<'_> as alloy_sol_types::SolType>::valid_token(token)
            }
            #[inline]
            fn detokenize(token: Self::Token<'_>) -> Self::RustType {
                let tuple = <UnderlyingSolTuple<
                    '_,
                > as alloy_sol_types::SolType>::detokenize(token);
                <Self as ::core::convert::From<UnderlyingRustTuple<'_>>>::from(tuple)
            }
        }
        #[automatically_derived]
        impl alloy_sol_types::SolStruct for AssertionState {
            const NAME: &'static str = "AssertionState";
            #[inline]
            fn eip712_root_type() -> alloy_sol_types::private::Cow<'static, str> {
                alloy_sol_types::private::Cow::Borrowed(
                    "AssertionState(GlobalState globalState,uint8 machineStatus,bytes32 endHistoryRoot)",
                )
            }
            #[inline]
            fn eip712_components() -> alloy_sol_types::private::Vec<
                alloy_sol_types::private::Cow<'static, str>,
            > {
                let mut components = alloy_sol_types::private::Vec::with_capacity(1);
                components
                    .push(
                        <GlobalState as alloy_sol_types::SolStruct>::eip712_root_type(),
                    );
                components
                    .extend(
                        <GlobalState as alloy_sol_types::SolStruct>::eip712_components(),
                    );
                components
            }
            #[inline]
            fn eip712_encode_data(&self) -> alloy_sol_types::private::Vec<u8> {
                [
                    <GlobalState as alloy_sol_types::SolType>::eip712_data_word(
                            &self.globalState,
                        )
                        .0,
                    <MachineStatus as alloy_sol_types::SolType>::eip712_data_word(
                            &self.machineStatus,
                        )
                        .0,
                    <alloy::sol_types::sol_data::FixedBytes<
                        32,
                    > as alloy_sol_types::SolType>::eip712_data_word(
                            &self.endHistoryRoot,
                        )
                        .0,
                ]
                    .concat()
            }
        }
        #[automatically_derived]
        impl alloy_sol_types::EventTopic for AssertionState {
            #[inline]
            fn topic_preimage_length(rust: &Self::RustType) -> usize {
                0usize
                    + <GlobalState as alloy_sol_types::EventTopic>::topic_preimage_length(
                        &rust.globalState,
                    )
                    + <MachineStatus as alloy_sol_types::EventTopic>::topic_preimage_length(
                        &rust.machineStatus,
                    )
                    + <alloy::sol_types::sol_data::FixedBytes<
                        32,
                    > as alloy_sol_types::EventTopic>::topic_preimage_length(
                        &rust.endHistoryRoot,
                    )
            }
            #[inline]
            fn encode_topic_preimage(
                rust: &Self::RustType,
                out: &mut alloy_sol_types::private::Vec<u8>,
            ) {
                out.reserve(
                    <Self as alloy_sol_types::EventTopic>::topic_preimage_length(rust),
                );
                <GlobalState as alloy_sol_types::EventTopic>::encode_topic_preimage(
                    &rust.globalState,
                    out,
                );
                <MachineStatus as alloy_sol_types::EventTopic>::encode_topic_preimage(
                    &rust.machineStatus,
                    out,
                );
                <alloy::sol_types::sol_data::FixedBytes<
                    32,
                > as alloy_sol_types::EventTopic>::encode_topic_preimage(
                    &rust.endHistoryRoot,
                    out,
                );
            }
            #[inline]
            fn encode_topic(
                rust: &Self::RustType,
            ) -> alloy_sol_types::abi::token::WordToken {
                let mut out = alloy_sol_types::private::Vec::new();
                <Self as alloy_sol_types::EventTopic>::encode_topic_preimage(
                    rust,
                    &mut out,
                );
                alloy_sol_types::abi::token::WordToken(
                    alloy_sol_types::private::keccak256(out),
                )
            }
        }
    };
    /**```solidity
struct BeforeStateData { bytes32 prevPrevAssertionHash; bytes32 sequencerBatchAcc; ConfigData configData; }
```*/
    #[allow(non_camel_case_types, non_snake_case, clippy::pub_underscore_fields)]
    #[derive(Clone)]
    pub struct BeforeStateData {
        pub prevPrevAssertionHash: alloy::sol_types::private::FixedBytes<32>,
        pub sequencerBatchAcc: alloy::sol_types::private::FixedBytes<32>,
        pub configData: <ConfigData as alloy::sol_types::SolType>::RustType,
    }
    #[allow(
        non_camel_case_types,
        non_snake_case,
        clippy::pub_underscore_fields,
        clippy::style
    )]
    const _: () = {
        use alloy::sol_types as alloy_sol_types;
        #[doc(hidden)]
        type UnderlyingSolTuple<'a> = (
            alloy::sol_types::sol_data::FixedBytes<32>,
            alloy::sol_types::sol_data::FixedBytes<32>,
            ConfigData,
        );
        #[doc(hidden)]
        type UnderlyingRustTuple<'a> = (
            alloy::sol_types::private::FixedBytes<32>,
            alloy::sol_types::private::FixedBytes<32>,
            <ConfigData as alloy::sol_types::SolType>::RustType,
        );
        #[cfg(test)]
        #[allow(dead_code, unreachable_patterns)]
        fn _type_assertion(
            _t: alloy_sol_types::private::AssertTypeEq<UnderlyingRustTuple>,
        ) {
            match _t {
                alloy_sol_types::private::AssertTypeEq::<
                    <UnderlyingSolTuple as alloy_sol_types::SolType>::RustType,
                >(_) => {}
            }
        }
        #[automatically_derived]
        #[doc(hidden)]
        impl ::core::convert::From<BeforeStateData> for UnderlyingRustTuple<'_> {
            fn from(value: BeforeStateData) -> Self {
                (value.prevPrevAssertionHash, value.sequencerBatchAcc, value.configData)
            }
        }
        #[automatically_derived]
        #[doc(hidden)]
        impl ::core::convert::From<UnderlyingRustTuple<'_>> for BeforeStateData {
            fn from(tuple: UnderlyingRustTuple<'_>) -> Self {
                Self {
                    prevPrevAssertionHash: tuple.0,
                    sequencerBatchAcc: tuple.1,
                    configData: tuple.2,
                }
            }
        }
        #[automatically_derived]
        impl alloy_sol_types::SolValue for BeforeStateData {
            type SolType = Self;
        }
        #[automatically_derived]
        impl alloy_sol_types::private::SolTypeValue<Self> for BeforeStateData {
            #[inline]
            fn stv_to_tokens(&self) -> <Self as alloy_sol_types::SolType>::Token<'_> {
                (
                    <alloy::sol_types::sol_data::FixedBytes<
                        32,
                    > as alloy_sol_types::SolType>::tokenize(
                        &self.prevPrevAssertionHash,
                    ),
                    <alloy::sol_types::sol_data::FixedBytes<
                        32,
                    > as alloy_sol_types::SolType>::tokenize(&self.sequencerBatchAcc),
                    <ConfigData as alloy_sol_types::SolType>::tokenize(&self.configData),
                )
            }
            #[inline]
            fn stv_abi_encoded_size(&self) -> usize {
                if let Some(size) = <Self as alloy_sol_types::SolType>::ENCODED_SIZE {
                    return size;
                }
                let tuple = <UnderlyingRustTuple<
                    '_,
                > as ::core::convert::From<Self>>::from(self.clone());
                <UnderlyingSolTuple<
                    '_,
                > as alloy_sol_types::SolType>::abi_encoded_size(&tuple)
            }
            #[inline]
            fn stv_eip712_data_word(&self) -> alloy_sol_types::Word {
                <Self as alloy_sol_types::SolStruct>::eip712_hash_struct(self)
            }
            #[inline]
            fn stv_abi_encode_packed_to(
                &self,
                out: &mut alloy_sol_types::private::Vec<u8>,
            ) {
                let tuple = <UnderlyingRustTuple<
                    '_,
                > as ::core::convert::From<Self>>::from(self.clone());
                <UnderlyingSolTuple<
                    '_,
                > as alloy_sol_types::SolType>::abi_encode_packed_to(&tuple, out)
            }
            #[inline]
            fn stv_abi_packed_encoded_size(&self) -> usize {
                if let Some(size) = <Self as alloy_sol_types::SolType>::PACKED_ENCODED_SIZE {
                    return size;
                }
                let tuple = <UnderlyingRustTuple<
                    '_,
                > as ::core::convert::From<Self>>::from(self.clone());
                <UnderlyingSolTuple<
                    '_,
                > as alloy_sol_types::SolType>::abi_packed_encoded_size(&tuple)
            }
        }
        #[automatically_derived]
        impl alloy_sol_types::SolType for BeforeStateData {
            type RustType = Self;
            type Token<'a> = <UnderlyingSolTuple<
                'a,
            > as alloy_sol_types::SolType>::Token<'a>;
            const SOL_NAME: &'static str = <Self as alloy_sol_types::SolStruct>::NAME;
            const ENCODED_SIZE: Option<usize> = <UnderlyingSolTuple<
                '_,
            > as alloy_sol_types::SolType>::ENCODED_SIZE;
            const PACKED_ENCODED_SIZE: Option<usize> = <UnderlyingSolTuple<
                '_,
            > as alloy_sol_types::SolType>::PACKED_ENCODED_SIZE;
            #[inline]
            fn valid_token(token: &Self::Token<'_>) -> bool {
                <UnderlyingSolTuple<'_> as alloy_sol_types::SolType>::valid_token(token)
            }
            #[inline]
            fn detokenize(token: Self::Token<'_>) -> Self::RustType {
                let tuple = <UnderlyingSolTuple<
                    '_,
                > as alloy_sol_types::SolType>::detokenize(token);
                <Self as ::core::convert::From<UnderlyingRustTuple<'_>>>::from(tuple)
            }
        }
        #[automatically_derived]
        impl alloy_sol_types::SolStruct for BeforeStateData {
            const NAME: &'static str = "BeforeStateData";
            #[inline]
            fn eip712_root_type() -> alloy_sol_types::private::Cow<'static, str> {
                alloy_sol_types::private::Cow::Borrowed(
                    "BeforeStateData(bytes32 prevPrevAssertionHash,bytes32 sequencerBatchAcc,ConfigData configData)",
                )
            }
            #[inline]
            fn eip712_components() -> alloy_sol_types::private::Vec<
                alloy_sol_types::private::Cow<'static, str>,
            > {
                let mut components = alloy_sol_types::private::Vec::with_capacity(1);
                components
                    .push(
                        <ConfigData as alloy_sol_types::SolStruct>::eip712_root_type(),
                    );
                components
                    .extend(
                        <ConfigData as alloy_sol_types::SolStruct>::eip712_components(),
                    );
                components
            }
            #[inline]
            fn eip712_encode_data(&self) -> alloy_sol_types::private::Vec<u8> {
                [
                    <alloy::sol_types::sol_data::FixedBytes<
                        32,
                    > as alloy_sol_types::SolType>::eip712_data_word(
                            &self.prevPrevAssertionHash,
                        )
                        .0,
                    <alloy::sol_types::sol_data::FixedBytes<
                        32,
                    > as alloy_sol_types::SolType>::eip712_data_word(
                            &self.sequencerBatchAcc,
                        )
                        .0,
                    <ConfigData as alloy_sol_types::SolType>::eip712_data_word(
                            &self.configData,
                        )
                        .0,
                ]
                    .concat()
            }
        }
        #[automatically_derived]
        impl alloy_sol_types::EventTopic for BeforeStateData {
            #[inline]
            fn topic_preimage_length(rust: &Self::RustType) -> usize {
                0usize
                    + <alloy::sol_types::sol_data::FixedBytes<
                        32,
                    > as alloy_sol_types::EventTopic>::topic_preimage_length(
                        &rust.prevPrevAssertionHash,
                    )
                    + <alloy::sol_types::sol_data::FixedBytes<
                        32,
                    > as alloy_sol_types::EventTopic>::topic_preimage_length(
                        &rust.sequencerBatchAcc,
                    )
                    + <ConfigData as alloy_sol_types::EventTopic>::topic_preimage_length(
                        &rust.configData,
                    )
            }
            #[inline]
            fn encode_topic_preimage(
                rust: &Self::RustType,
                out: &mut alloy_sol_types::private::Vec<u8>,
            ) {
                out.reserve(
                    <Self as alloy_sol_types::EventTopic>::topic_preimage_length(rust),
                );
                <alloy::sol_types::sol_data::FixedBytes<
                    32,
                > as alloy_sol_types::EventTopic>::encode_topic_preimage(
                    &rust.prevPrevAssertionHash,
                    out,
                );
                <alloy::sol_types::sol_data::FixedBytes<
                    32,
                > as alloy_sol_types::EventTopic>::encode_topic_preimage(
                    &rust.sequencerBatchAcc,
                    out,
                );
                <ConfigData as alloy_sol_types::EventTopic>::encode_topic_preimage(
                    &rust.configData,
                    out,
                );
            }
            #[inline]
            fn encode_topic(
                rust: &Self::RustType,
            ) -> alloy_sol_types::abi::token::WordToken {
                let mut out = alloy_sol_types::private::Vec::new();
                <Self as alloy_sol_types::EventTopic>::encode_topic_preimage(
                    rust,
                    &mut out,
                );
                alloy_sol_types::abi::token::WordToken(
                    alloy_sol_types::private::keccak256(out),
                )
            }
        }
    };
    /**```solidity
struct ConfigData { bytes32 wasmModuleRoot; uint256 requiredStake; address challengeManager; uint64 confirmPeriodBlocks; uint64 nextInboxPosition; }
```*/
    #[allow(non_camel_case_types, non_snake_case, clippy::pub_underscore_fields)]
    #[derive(Clone)]
    pub struct ConfigData {
        pub wasmModuleRoot: alloy::sol_types::private::FixedBytes<32>,
        pub requiredStake: alloy::sol_types::private::primitives::aliases::U256,
        pub challengeManager: alloy::sol_types::private::Address,
        pub confirmPeriodBlocks: u64,
        pub nextInboxPosition: u64,
    }
    #[allow(
        non_camel_case_types,
        non_snake_case,
        clippy::pub_underscore_fields,
        clippy::style
    )]
    const _: () = {
        use alloy::sol_types as alloy_sol_types;
        #[doc(hidden)]
        type UnderlyingSolTuple<'a> = (
            alloy::sol_types::sol_data::FixedBytes<32>,
            alloy::sol_types::sol_data::Uint<256>,
            alloy::sol_types::sol_data::Address,
            alloy::sol_types::sol_data::Uint<64>,
            alloy::sol_types::sol_data::Uint<64>,
        );
        #[doc(hidden)]
        type UnderlyingRustTuple<'a> = (
            alloy::sol_types::private::FixedBytes<32>,
            alloy::sol_types::private::primitives::aliases::U256,
            alloy::sol_types::private::Address,
            u64,
            u64,
        );
        #[cfg(test)]
        #[allow(dead_code, unreachable_patterns)]
        fn _type_assertion(
            _t: alloy_sol_types::private::AssertTypeEq<UnderlyingRustTuple>,
        ) {
            match _t {
                alloy_sol_types::private::AssertTypeEq::<
                    <UnderlyingSolTuple as alloy_sol_types::SolType>::RustType,
                >(_) => {}
            }
        }
        #[automatically_derived]
        #[doc(hidden)]
        impl ::core::convert::From<ConfigData> for UnderlyingRustTuple<'_> {
            fn from(value: ConfigData) -> Self {
                (
                    value.wasmModuleRoot,
                    value.requiredStake,
                    value.challengeManager,
                    value.confirmPeriodBlocks,
                    value.nextInboxPosition,
                )
            }
        }
        #[automatically_derived]
        #[doc(hidden)]
        impl ::core::convert::From<UnderlyingRustTuple<'_>> for ConfigData {
            fn from(tuple: UnderlyingRustTuple<'_>) -> Self {
                Self {
                    wasmModuleRoot: tuple.0,
                    requiredStake: tuple.1,
                    challengeManager: tuple.2,
                    confirmPeriodBlocks: tuple.3,
                    nextInboxPosition: tuple.4,
                }
            }
        }
        #[automatically_derived]
        impl alloy_sol_types::SolValue for ConfigData {
            type SolType = Self;
        }
        #[automatically_derived]
        impl alloy_sol_types::private::SolTypeValue<Self> for ConfigData {
            #[inline]
            fn stv_to_tokens(&self) -> <Self as alloy_sol_types::SolType>::Token<'_> {
                (
                    <alloy::sol_types::sol_data::FixedBytes<
                        32,
                    > as alloy_sol_types::SolType>::tokenize(&self.wasmModuleRoot),
                    <alloy::sol_types::sol_data::Uint<
                        256,
                    > as alloy_sol_types::SolType>::tokenize(&self.requiredStake),
                    <alloy::sol_types::sol_data::Address as alloy_sol_types::SolType>::tokenize(
                        &self.challengeManager,
                    ),
                    <alloy::sol_types::sol_data::Uint<
                        64,
                    > as alloy_sol_types::SolType>::tokenize(&self.confirmPeriodBlocks),
                    <alloy::sol_types::sol_data::Uint<
                        64,
                    > as alloy_sol_types::SolType>::tokenize(&self.nextInboxPosition),
                )
            }
            #[inline]
            fn stv_abi_encoded_size(&self) -> usize {
                if let Some(size) = <Self as alloy_sol_types::SolType>::ENCODED_SIZE {
                    return size;
                }
                let tuple = <UnderlyingRustTuple<
                    '_,
                > as ::core::convert::From<Self>>::from(self.clone());
                <UnderlyingSolTuple<
                    '_,
                > as alloy_sol_types::SolType>::abi_encoded_size(&tuple)
            }
            #[inline]
            fn stv_eip712_data_word(&self) -> alloy_sol_types::Word {
                <Self as alloy_sol_types::SolStruct>::eip712_hash_struct(self)
            }
            #[inline]
            fn stv_abi_encode_packed_to(
                &self,
                out: &mut alloy_sol_types::private::Vec<u8>,
            ) {
                let tuple = <UnderlyingRustTuple<
                    '_,
                > as ::core::convert::From<Self>>::from(self.clone());
                <UnderlyingSolTuple<
                    '_,
                > as alloy_sol_types::SolType>::abi_encode_packed_to(&tuple, out)
            }
            #[inline]
            fn stv_abi_packed_encoded_size(&self) -> usize {
                if let Some(size) = <Self as alloy_sol_types::SolType>::PACKED_ENCODED_SIZE {
                    return size;
                }
                let tuple = <UnderlyingRustTuple<
                    '_,
                > as ::core::convert::From<Self>>::from(self.clone());
                <UnderlyingSolTuple<
                    '_,
                > as alloy_sol_types::SolType>::abi_packed_encoded_size(&tuple)
            }
        }
        #[automatically_derived]
        impl alloy_sol_types::SolType for ConfigData {
            type RustType = Self;
            type Token<'a> = <UnderlyingSolTuple<
                'a,
            > as alloy_sol_types::SolType>::Token<'a>;
            const SOL_NAME: &'static str = <Self as alloy_sol_types::SolStruct>::NAME;
            const ENCODED_SIZE: Option<usize> = <UnderlyingSolTuple<
                '_,
            > as alloy_sol_types::SolType>::ENCODED_SIZE;
            const PACKED_ENCODED_SIZE: Option<usize> = <UnderlyingSolTuple<
                '_,
            > as alloy_sol_types::SolType>::PACKED_ENCODED_SIZE;
            #[inline]
            fn valid_token(token: &Self::Token<'_>) -> bool {
                <UnderlyingSolTuple<'_> as alloy_sol_types::SolType>::valid_token(token)
            }
            #[inline]
            fn detokenize(token: Self::Token<'_>) -> Self::RustType {
                let tuple = <UnderlyingSolTuple<
                    '_,
                > as alloy_sol_types::SolType>::detokenize(token);
                <Self as ::core::convert::From<UnderlyingRustTuple<'_>>>::from(tuple)
            }
        }
        #[automatically_derived]
        impl alloy_sol_types::SolStruct for ConfigData {
            const NAME: &'static str = "ConfigData";
            #[inline]
            fn eip712_root_type() -> alloy_sol_types::private::Cow<'static, str> {
                alloy_sol_types::private::Cow::Borrowed(
                    "ConfigData(bytes32 wasmModuleRoot,uint256 requiredStake,address challengeManager,uint64 confirmPeriodBlocks,uint64 nextInboxPosition)",
                )
            }
            #[inline]
            fn eip712_components() -> alloy_sol_types::private::Vec<
                alloy_sol_types::private::Cow<'static, str>,
            > {
                alloy_sol_types::private::Vec::new()
            }
            #[inline]
            fn eip712_encode_type() -> alloy_sol_types::private::Cow<'static, str> {
                <Self as alloy_sol_types::SolStruct>::eip712_root_type()
            }
            #[inline]
            fn eip712_encode_data(&self) -> alloy_sol_types::private::Vec<u8> {
                [
                    <alloy::sol_types::sol_data::FixedBytes<
                        32,
                    > as alloy_sol_types::SolType>::eip712_data_word(
                            &self.wasmModuleRoot,
                        )
                        .0,
                    <alloy::sol_types::sol_data::Uint<
                        256,
                    > as alloy_sol_types::SolType>::eip712_data_word(&self.requiredStake)
                        .0,
                    <alloy::sol_types::sol_data::Address as alloy_sol_types::SolType>::eip712_data_word(
                            &self.challengeManager,
                        )
                        .0,
                    <alloy::sol_types::sol_data::Uint<
                        64,
                    > as alloy_sol_types::SolType>::eip712_data_word(
                            &self.confirmPeriodBlocks,
                        )
                        .0,
                    <alloy::sol_types::sol_data::Uint<
                        64,
                    > as alloy_sol_types::SolType>::eip712_data_word(
                            &self.nextInboxPosition,
                        )
                        .0,
                ]
                    .concat()
            }
        }
        #[automatically_derived]
        impl alloy_sol_types::EventTopic for ConfigData {
            #[inline]
            fn topic_preimage_length(rust: &Self::RustType) -> usize {
                0usize
                    + <alloy::sol_types::sol_data::FixedBytes<
                        32,
                    > as alloy_sol_types::EventTopic>::topic_preimage_length(
                        &rust.wasmModuleRoot,
                    )
                    + <alloy::sol_types::sol_data::Uint<
                        256,
                    > as alloy_sol_types::EventTopic>::topic_preimage_length(
                        &rust.requiredStake,
                    )
                    + <alloy::sol_types::sol_data::Address as alloy_sol_types::EventTopic>::topic_preimage_length(
                        &rust.challengeManager,
                    )
                    + <alloy::sol_types::sol_data::Uint<
                        64,
                    > as alloy_sol_types::EventTopic>::topic_preimage_length(
                        &rust.confirmPeriodBlocks,
                    )
                    + <alloy::sol_types::sol_data::Uint<
                        64,
                    > as alloy_sol_types::EventTopic>::topic_preimage_length(
                        &rust.nextInboxPosition,
                    )
            }
            #[inline]
            fn encode_topic_preimage(
                rust: &Self::RustType,
                out: &mut alloy_sol_types::private::Vec<u8>,
            ) {
                out.reserve(
                    <Self as alloy_sol_types::EventTopic>::topic_preimage_length(rust),
                );
                <alloy::sol_types::sol_data::FixedBytes<
                    32,
                > as alloy_sol_types::EventTopic>::encode_topic_preimage(
                    &rust.wasmModuleRoot,
                    out,
                );
                <alloy::sol_types::sol_data::Uint<
                    256,
                > as alloy_sol_types::EventTopic>::encode_topic_preimage(
                    &rust.requiredStake,
                    out,
                );
                <alloy::sol_types::sol_data::Address as alloy_sol_types::EventTopic>::encode_topic_preimage(
                    &rust.challengeManager,
                    out,
                );
                <alloy::sol_types::sol_data::Uint<
                    64,
                > as alloy_sol_types::EventTopic>::encode_topic_preimage(
                    &rust.confirmPeriodBlocks,
                    out,
                );
                <alloy::sol_types::sol_data::Uint<
                    64,
                > as alloy_sol_types::EventTopic>::encode_topic_preimage(
                    &rust.nextInboxPosition,
                    out,
                );
            }
            #[inline]
            fn encode_topic(
                rust: &Self::RustType,
            ) -> alloy_sol_types::abi::token::WordToken {
                let mut out = alloy_sol_types::private::Vec::new();
                <Self as alloy_sol_types::EventTopic>::encode_topic_preimage(
                    rust,
                    &mut out,
                );
                alloy_sol_types::abi::token::WordToken(
                    alloy_sol_types::private::keccak256(out),
                )
            }
        }
    };
    /**```solidity
struct ExecutionState { GlobalState globalState; MachineStatus machineStatus; }
```*/
    #[allow(non_camel_case_types, non_snake_case, clippy::pub_underscore_fields)]
    #[derive(Clone)]
    pub struct ExecutionState {
        pub globalState: <GlobalState as alloy::sol_types::SolType>::RustType,
        pub machineStatus: <MachineStatus as alloy::sol_types::SolType>::RustType,
    }
    #[allow(
        non_camel_case_types,
        non_snake_case,
        clippy::pub_underscore_fields,
        clippy::style
    )]
    const _: () = {
        use alloy::sol_types as alloy_sol_types;
        #[doc(hidden)]
        type UnderlyingSolTuple<'a> = (GlobalState, MachineStatus);
        #[doc(hidden)]
        type UnderlyingRustTuple<'a> = (
            <GlobalState as alloy::sol_types::SolType>::RustType,
            <MachineStatus as alloy::sol_types::SolType>::RustType,
        );
        #[cfg(test)]
        #[allow(dead_code, unreachable_patterns)]
        fn _type_assertion(
            _t: alloy_sol_types::private::AssertTypeEq<UnderlyingRustTuple>,
        ) {
            match _t {
                alloy_sol_types::private::AssertTypeEq::<
                    <UnderlyingSolTuple as alloy_sol_types::SolType>::RustType,
                >(_) => {}
            }
        }
        #[automatically_derived]
        #[doc(hidden)]
        impl ::core::convert::From<ExecutionState> for UnderlyingRustTuple<'_> {
            fn from(value: ExecutionState) -> Self {
                (value.globalState, value.machineStatus)
            }
        }
        #[automatically_derived]
        #[doc(hidden)]
        impl ::core::convert::From<UnderlyingRustTuple<'_>> for ExecutionState {
            fn from(tuple: UnderlyingRustTuple<'_>) -> Self {
                Self {
                    globalState: tuple.0,
                    machineStatus: tuple.1,
                }
            }
        }
        #[automatically_derived]
        impl alloy_sol_types::SolValue for ExecutionState {
            type SolType = Self;
        }
        #[automatically_derived]
        impl alloy_sol_types::private::SolTypeValue<Self> for ExecutionState {
            #[inline]
            fn stv_to_tokens(&self) -> <Self as alloy_sol_types::SolType>::Token<'_> {
                (
                    <GlobalState as alloy_sol_types::SolType>::tokenize(
                        &self.globalState,
                    ),
                    <MachineStatus as alloy_sol_types::SolType>::tokenize(
                        &self.machineStatus,
                    ),
                )
            }
            #[inline]
            fn stv_abi_encoded_size(&self) -> usize {
                if let Some(size) = <Self as alloy_sol_types::SolType>::ENCODED_SIZE {
                    return size;
                }
                let tuple = <UnderlyingRustTuple<
                    '_,
                > as ::core::convert::From<Self>>::from(self.clone());
                <UnderlyingSolTuple<
                    '_,
                > as alloy_sol_types::SolType>::abi_encoded_size(&tuple)
            }
            #[inline]
            fn stv_eip712_data_word(&self) -> alloy_sol_types::Word {
                <Self as alloy_sol_types::SolStruct>::eip712_hash_struct(self)
            }
            #[inline]
            fn stv_abi_encode_packed_to(
                &self,
                out: &mut alloy_sol_types::private::Vec<u8>,
            ) {
                let tuple = <UnderlyingRustTuple<
                    '_,
                > as ::core::convert::From<Self>>::from(self.clone());
                <UnderlyingSolTuple<
                    '_,
                > as alloy_sol_types::SolType>::abi_encode_packed_to(&tuple, out)
            }
            #[inline]
            fn stv_abi_packed_encoded_size(&self) -> usize {
                if let Some(size) = <Self as alloy_sol_types::SolType>::PACKED_ENCODED_SIZE {
                    return size;
                }
                let tuple = <UnderlyingRustTuple<
                    '_,
                > as ::core::convert::From<Self>>::from(self.clone());
                <UnderlyingSolTuple<
                    '_,
                > as alloy_sol_types::SolType>::abi_packed_encoded_size(&tuple)
            }
        }
        #[automatically_derived]
        impl alloy_sol_types::SolType for ExecutionState {
            type RustType = Self;
            type Token<'a> = <UnderlyingSolTuple<
                'a,
            > as alloy_sol_types::SolType>::Token<'a>;
            const SOL_NAME: &'static str = <Self as alloy_sol_types::SolStruct>::NAME;
            const ENCODED_SIZE: Option<usize> = <UnderlyingSolTuple<
                '_,
            > as alloy_sol_types::SolType>::ENCODED_SIZE;
            const PACKED_ENCODED_SIZE: Option<usize> = <UnderlyingSolTuple<
                '_,
            > as alloy_sol_types::SolType>::PACKED_ENCODED_SIZE;
            #[inline]
            fn valid_token(token: &Self::Token<'_>) -> bool {
                <UnderlyingSolTuple<'_> as alloy_sol_types::SolType>::valid_token(token)
            }
            #[inline]
            fn detokenize(token: Self::Token<'_>) -> Self::RustType {
                let tuple = <UnderlyingSolTuple<
                    '_,
                > as alloy_sol_types::SolType>::detokenize(token);
                <Self as ::core::convert::From<UnderlyingRustTuple<'_>>>::from(tuple)
            }
        }
        #[automatically_derived]
        impl alloy_sol_types::SolStruct for ExecutionState {
            const NAME: &'static str = "ExecutionState";
            #[inline]
            fn eip712_root_type() -> alloy_sol_types::private::Cow<'static, str> {
                alloy_sol_types::private::Cow::Borrowed(
                    "ExecutionState(GlobalState globalState,uint8 machineStatus)",
                )
            }
            #[inline]
            fn eip712_components() -> alloy_sol_types::private::Vec<
                alloy_sol_types::private::Cow<'static, str>,
            > {
                let mut components = alloy_sol_types::private::Vec::with_capacity(1);
                components
                    .push(
                        <GlobalState as alloy_sol_types::SolStruct>::eip712_root_type(),
                    );
                components
                    .extend(
                        <GlobalState as alloy_sol_types::SolStruct>::eip712_components(),
                    );
                components
            }
            #[inline]
            fn eip712_encode_data(&self) -> alloy_sol_types::private::Vec<u8> {
                [
                    <GlobalState as alloy_sol_types::SolType>::eip712_data_word(
                            &self.globalState,
                        )
                        .0,
                    <MachineStatus as alloy_sol_types::SolType>::eip712_data_word(
                            &self.machineStatus,
                        )
                        .0,
                ]
                    .concat()
            }
        }
        #[automatically_derived]
        impl alloy_sol_types::EventTopic for ExecutionState {
            #[inline]
            fn topic_preimage_length(rust: &Self::RustType) -> usize {
                0usize
                    + <GlobalState as alloy_sol_types::EventTopic>::topic_preimage_length(
                        &rust.globalState,
                    )
                    + <MachineStatus as alloy_sol_types::EventTopic>::topic_preimage_length(
                        &rust.machineStatus,
                    )
            }
            #[inline]
            fn encode_topic_preimage(
                rust: &Self::RustType,
                out: &mut alloy_sol_types::private::Vec<u8>,
            ) {
                out.reserve(
                    <Self as alloy_sol_types::EventTopic>::topic_preimage_length(rust),
                );
                <GlobalState as alloy_sol_types::EventTopic>::encode_topic_preimage(
                    &rust.globalState,
                    out,
                );
                <MachineStatus as alloy_sol_types::EventTopic>::encode_topic_preimage(
                    &rust.machineStatus,
                    out,
                );
            }
            #[inline]
            fn encode_topic(
                rust: &Self::RustType,
            ) -> alloy_sol_types::abi::token::WordToken {
                let mut out = alloy_sol_types::private::Vec::new();
                <Self as alloy_sol_types::EventTopic>::encode_topic_preimage(
                    rust,
                    &mut out,
                );
                alloy_sol_types::abi::token::WordToken(
                    alloy_sol_types::private::keccak256(out),
                )
            }
        }
    };
    /**```solidity
struct GlobalState { bytes32[2] bytes32Vals; uint64[2] u64Vals; }
```*/
    #[allow(non_camel_case_types, non_snake_case, clippy::pub_underscore_fields)]
    #[derive(Clone)]
    pub struct GlobalState {
        pub bytes32Vals: [alloy::sol_types::private::FixedBytes<32>; 2usize],
        pub u64Vals: [u64; 2usize],
    }
    #[allow(
        non_camel_case_types,
        non_snake_case,
        clippy::pub_underscore_fields,
        clippy::style
    )]
    const _: () = {
        use alloy::sol_types as alloy_sol_types;
        #[doc(hidden)]
        type UnderlyingSolTuple<'a> = (
            alloy::sol_types::sol_data::FixedArray<
                alloy::sol_types::sol_data::FixedBytes<32>,
                2usize,
            >,
            alloy::sol_types::sol_data::FixedArray<
                alloy::sol_types::sol_data::Uint<64>,
                2usize,
            >,
        );
        #[doc(hidden)]
        type UnderlyingRustTuple<'a> = (
            [alloy::sol_types::private::FixedBytes<32>; 2usize],
            [u64; 2usize],
        );
        #[cfg(test)]
        #[allow(dead_code, unreachable_patterns)]
        fn _type_assertion(
            _t: alloy_sol_types::private::AssertTypeEq<UnderlyingRustTuple>,
        ) {
            match _t {
                alloy_sol_types::private::AssertTypeEq::<
                    <UnderlyingSolTuple as alloy_sol_types::SolType>::RustType,
                >(_) => {}
            }
        }
        #[automatically_derived]
        #[doc(hidden)]
        impl ::core::convert::From<GlobalState> for UnderlyingRustTuple<'_> {
            fn from(value: GlobalState) -> Self {
                (value.bytes32Vals, value.u64Vals)
            }
        }
        #[automatically_derived]
        #[doc(hidden)]
        impl ::core::convert::From<UnderlyingRustTuple<'_>> for GlobalState {
            fn from(tuple: UnderlyingRustTuple<'_>) -> Self {
                Self {
                    bytes32Vals: tuple.0,
                    u64Vals: tuple.1,
                }
            }
        }
        #[automatically_derived]
        impl alloy_sol_types::SolValue for GlobalState {
            type SolType = Self;
        }
        #[automatically_derived]
        impl alloy_sol_types::private::SolTypeValue<Self> for GlobalState {
            #[inline]
            fn stv_to_tokens(&self) -> <Self as alloy_sol_types::SolType>::Token<'_> {
                (
                    <alloy::sol_types::sol_data::FixedArray<
                        alloy::sol_types::sol_data::FixedBytes<32>,
                        2usize,
                    > as alloy_sol_types::SolType>::tokenize(&self.bytes32Vals),
                    <alloy::sol_types::sol_data::FixedArray<
                        alloy::sol_types::sol_data::Uint<64>,
                        2usize,
                    > as alloy_sol_types::SolType>::tokenize(&self.u64Vals),
                )
            }
            #[inline]
            fn stv_abi_encoded_size(&self) -> usize {
                if let Some(size) = <Self as alloy_sol_types::SolType>::ENCODED_SIZE {
                    return size;
                }
                let tuple = <UnderlyingRustTuple<
                    '_,
                > as ::core::convert::From<Self>>::from(self.clone());
                <UnderlyingSolTuple<
                    '_,
                > as alloy_sol_types::SolType>::abi_encoded_size(&tuple)
            }
            #[inline]
            fn stv_eip712_data_word(&self) -> alloy_sol_types::Word {
                <Self as alloy_sol_types::SolStruct>::eip712_hash_struct(self)
            }
            #[inline]
            fn stv_abi_encode_packed_to(
                &self,
                out: &mut alloy_sol_types::private::Vec<u8>,
            ) {
                let tuple = <UnderlyingRustTuple<
                    '_,
                > as ::core::convert::From<Self>>::from(self.clone());
                <UnderlyingSolTuple<
                    '_,
                > as alloy_sol_types::SolType>::abi_encode_packed_to(&tuple, out)
            }
            #[inline]
            fn stv_abi_packed_encoded_size(&self) -> usize {
                if let Some(size) = <Self as alloy_sol_types::SolType>::PACKED_ENCODED_SIZE {
                    return size;
                }
                let tuple = <UnderlyingRustTuple<
                    '_,
                > as ::core::convert::From<Self>>::from(self.clone());
                <UnderlyingSolTuple<
                    '_,
                > as alloy_sol_types::SolType>::abi_packed_encoded_size(&tuple)
            }
        }
        #[automatically_derived]
        impl alloy_sol_types::SolType for GlobalState {
            type RustType = Self;
            type Token<'a> = <UnderlyingSolTuple<
                'a,
            > as alloy_sol_types::SolType>::Token<'a>;
            const SOL_NAME: &'static str = <Self as alloy_sol_types::SolStruct>::NAME;
            const ENCODED_SIZE: Option<usize> = <UnderlyingSolTuple<
                '_,
            > as alloy_sol_types::SolType>::ENCODED_SIZE;
            const PACKED_ENCODED_SIZE: Option<usize> = <UnderlyingSolTuple<
                '_,
            > as alloy_sol_types::SolType>::PACKED_ENCODED_SIZE;
            #[inline]
            fn valid_token(token: &Self::Token<'_>) -> bool {
                <UnderlyingSolTuple<'_> as alloy_sol_types::SolType>::valid_token(token)
            }
            #[inline]
            fn detokenize(token: Self::Token<'_>) -> Self::RustType {
                let tuple = <UnderlyingSolTuple<
                    '_,
                > as alloy_sol_types::SolType>::detokenize(token);
                <Self as ::core::convert::From<UnderlyingRustTuple<'_>>>::from(tuple)
            }
        }
        #[automatically_derived]
        impl alloy_sol_types::SolStruct for GlobalState {
            const NAME: &'static str = "GlobalState";
            #[inline]
            fn eip712_root_type() -> alloy_sol_types::private::Cow<'static, str> {
                alloy_sol_types::private::Cow::Borrowed(
                    "GlobalState(bytes32[2] bytes32Vals,uint64[2] u64Vals)",
                )
            }
            #[inline]
            fn eip712_components() -> alloy_sol_types::private::Vec<
                alloy_sol_types::private::Cow<'static, str>,
            > {
                alloy_sol_types::private::Vec::new()
            }
            #[inline]
            fn eip712_encode_type() -> alloy_sol_types::private::Cow<'static, str> {
                <Self as alloy_sol_types::SolStruct>::eip712_root_type()
            }
            #[inline]
            fn eip712_encode_data(&self) -> alloy_sol_types::private::Vec<u8> {
                [
                    <alloy::sol_types::sol_data::FixedArray<
                        alloy::sol_types::sol_data::FixedBytes<32>,
                        2usize,
                    > as alloy_sol_types::SolType>::eip712_data_word(&self.bytes32Vals)
                        .0,
                    <alloy::sol_types::sol_data::FixedArray<
                        alloy::sol_types::sol_data::Uint<64>,
                        2usize,
                    > as alloy_sol_types::SolType>::eip712_data_word(&self.u64Vals)
                        .0,
                ]
                    .concat()
            }
        }
        #[automatically_derived]
        impl alloy_sol_types::EventTopic for GlobalState {
            #[inline]
            fn topic_preimage_length(rust: &Self::RustType) -> usize {
                0usize
                    + <alloy::sol_types::sol_data::FixedArray<
                        alloy::sol_types::sol_data::FixedBytes<32>,
                        2usize,
                    > as alloy_sol_types::EventTopic>::topic_preimage_length(
                        &rust.bytes32Vals,
                    )
                    + <alloy::sol_types::sol_data::FixedArray<
                        alloy::sol_types::sol_data::Uint<64>,
                        2usize,
                    > as alloy_sol_types::EventTopic>::topic_preimage_length(
                        &rust.u64Vals,
                    )
            }
            #[inline]
            fn encode_topic_preimage(
                rust: &Self::RustType,
                out: &mut alloy_sol_types::private::Vec<u8>,
            ) {
                out.reserve(
                    <Self as alloy_sol_types::EventTopic>::topic_preimage_length(rust),
                );
                <alloy::sol_types::sol_data::FixedArray<
                    alloy::sol_types::sol_data::FixedBytes<32>,
                    2usize,
                > as alloy_sol_types::EventTopic>::encode_topic_preimage(
                    &rust.bytes32Vals,
                    out,
                );
                <alloy::sol_types::sol_data::FixedArray<
                    alloy::sol_types::sol_data::Uint<64>,
                    2usize,
                > as alloy_sol_types::EventTopic>::encode_topic_preimage(
                    &rust.u64Vals,
                    out,
                );
            }
            #[inline]
            fn encode_topic(
                rust: &Self::RustType,
            ) -> alloy_sol_types::abi::token::WordToken {
                let mut out = alloy_sol_types::private::Vec::new();
                <Self as alloy_sol_types::EventTopic>::encode_topic_preimage(
                    rust,
                    &mut out,
                );
                alloy_sol_types::abi::token::WordToken(
                    alloy_sol_types::private::keccak256(out),
                )
            }
        }
    };
    /**Event with signature `AssertionConfirmed(bytes32,bytes32,bytes32)` and selector `0xfc42829b29c259a7370ab56c8f69fce23b5f351a9ce151da453281993ec0090c`.
```solidity
event AssertionConfirmed(bytes32 indexed assertionHash, bytes32 blockHash, bytes32 sendRoot);
```*/
    #[allow(
        non_camel_case_types,
        non_snake_case,
        clippy::pub_underscore_fields,
        clippy::style
    )]
    #[derive(Clone)]
    pub struct AssertionConfirmed {
        #[allow(missing_docs)]
        pub assertionHash: alloy::sol_types::private::FixedBytes<32>,
        #[allow(missing_docs)]
        pub blockHash: alloy::sol_types::private::FixedBytes<32>,
        #[allow(missing_docs)]
        pub sendRoot: alloy::sol_types::private::FixedBytes<32>,
    }
    #[allow(
        non_camel_case_types,
        non_snake_case,
        clippy::pub_underscore_fields,
        clippy::style
    )]
    const _: () = {
        use alloy::sol_types as alloy_sol_types;
        #[automatically_derived]
        impl alloy_sol_types::SolEvent for AssertionConfirmed {
            type DataTuple<'a> = (
                alloy::sol_types::sol_data::FixedBytes<32>,
                alloy::sol_types::sol_data::FixedBytes<32>,
            );
            type DataToken<'a> = <Self::DataTuple<
                'a,
            > as alloy_sol_types::SolType>::Token<'a>;
            type TopicList = (
                alloy_sol_types::sol_data::FixedBytes<32>,
                alloy::sol_types::sol_data::FixedBytes<32>,
            );
            const SIGNATURE: &'static str = "AssertionConfirmed(bytes32,bytes32,bytes32)";
            const SIGNATURE_HASH: alloy_sol_types::private::B256 = alloy_sol_types::private::B256::new([
                252u8,
                66u8,
                130u8,
                155u8,
                41u8,
                194u8,
                89u8,
                167u8,
                55u8,
                10u8,
                181u8,
                108u8,
                143u8,
                105u8,
                252u8,
                226u8,
                59u8,
                95u8,
                53u8,
                26u8,
                156u8,
                225u8,
                81u8,
                218u8,
                69u8,
                50u8,
                129u8,
                153u8,
                62u8,
                192u8,
                9u8,
                12u8,
            ]);
            const ANONYMOUS: bool = false;
            #[allow(unused_variables)]
            #[inline]
            fn new(
                topics: <Self::TopicList as alloy_sol_types::SolType>::RustType,
                data: <Self::DataTuple<'_> as alloy_sol_types::SolType>::RustType,
            ) -> Self {
                Self {
                    assertionHash: topics.1,
                    blockHash: data.0,
                    sendRoot: data.1,
                }
            }
            #[inline]
            fn check_signature(
                topics: &<Self::TopicList as alloy_sol_types::SolType>::RustType,
            ) -> alloy_sol_types::Result<()> {
                if topics.0 != Self::SIGNATURE_HASH {
                    return Err(
                        alloy_sol_types::Error::invalid_event_signature_hash(
                            Self::SIGNATURE,
                            topics.0,
                            Self::SIGNATURE_HASH,
                        ),
                    );
                }
                Ok(())
            }
            #[inline]
            fn tokenize_body(&self) -> Self::DataToken<'_> {
                (
                    <alloy::sol_types::sol_data::FixedBytes<
                        32,
                    > as alloy_sol_types::SolType>::tokenize(&self.blockHash),
                    <alloy::sol_types::sol_data::FixedBytes<
                        32,
                    > as alloy_sol_types::SolType>::tokenize(&self.sendRoot),
                )
            }
            #[inline]
            fn topics(&self) -> <Self::TopicList as alloy_sol_types::SolType>::RustType {
                (Self::SIGNATURE_HASH.into(), self.assertionHash.clone())
            }
            #[inline]
            fn encode_topics_raw(
                &self,
                out: &mut [alloy_sol_types::abi::token::WordToken],
            ) -> alloy_sol_types::Result<()> {
                if out.len() < <Self::TopicList as alloy_sol_types::TopicList>::COUNT {
                    return Err(alloy_sol_types::Error::Overrun);
                }
                out[0usize] = alloy_sol_types::abi::token::WordToken(
                    Self::SIGNATURE_HASH,
                );
                out[1usize] = <alloy::sol_types::sol_data::FixedBytes<
                    32,
                > as alloy_sol_types::EventTopic>::encode_topic(&self.assertionHash);
                Ok(())
            }
        }
        #[automatically_derived]
        impl alloy_sol_types::private::IntoLogData for AssertionConfirmed {
            fn to_log_data(&self) -> alloy_sol_types::private::LogData {
                From::from(self)
            }
            fn into_log_data(self) -> alloy_sol_types::private::LogData {
                From::from(&self)
            }
        }
        #[automatically_derived]
        impl From<&AssertionConfirmed> for alloy_sol_types::private::LogData {
            #[inline]
            fn from(this: &AssertionConfirmed) -> alloy_sol_types::private::LogData {
                alloy_sol_types::SolEvent::encode_log_data(this)
            }
        }
    };
    /**Event with signature `AssertionCreated(bytes32,bytes32,((bytes32,bytes32,(bytes32,uint256,address,uint64,uint64)),((bytes32[2],uint64[2]),uint8,bytes32),((bytes32[2],uint64[2]),uint8,bytes32)),bytes32,uint256,bytes32,uint256,address,uint64)` and selector `0x901c3aee23cf4478825462caaab375c606ab83516060388344f0650340753630`.
```solidity
event AssertionCreated(bytes32 indexed assertionHash, bytes32 indexed parentAssertionHash, AssertionInputs assertion, bytes32 afterInboxBatchAcc, uint256 inboxMaxCount, bytes32 wasmModuleRoot, uint256 requiredStake, address challengeManager, uint64 confirmPeriodBlocks);
```*/
    #[allow(
        non_camel_case_types,
        non_snake_case,
        clippy::pub_underscore_fields,
        clippy::style
    )]
    #[derive(Clone)]
    pub struct AssertionCreated {
        #[allow(missing_docs)]
        pub assertionHash: alloy::sol_types::private::FixedBytes<32>,
        #[allow(missing_docs)]
        pub parentAssertionHash: alloy::sol_types::private::FixedBytes<32>,
        #[allow(missing_docs)]
        pub assertion: <AssertionInputs as alloy::sol_types::SolType>::RustType,
        #[allow(missing_docs)]
        pub afterInboxBatchAcc: alloy::sol_types::private::FixedBytes<32>,
        #[allow(missing_docs)]
        pub inboxMaxCount: alloy::sol_types::private::primitives::aliases::U256,
        #[allow(missing_docs)]
        pub wasmModuleRoot: alloy::sol_types::private::FixedBytes<32>,
        #[allow(missing_docs)]
        pub requiredStake: alloy::sol_types::private::primitives::aliases::U256,
        #[allow(missing_docs)]
        pub challengeManager: alloy::sol_types::private::Address,
        #[allow(missing_docs)]
        pub confirmPeriodBlocks: u64,
    }
    #[allow(
        non_camel_case_types,
        non_snake_case,
        clippy::pub_underscore_fields,
        clippy::style
    )]
    const _: () = {
        use alloy::sol_types as alloy_sol_types;
        #[automatically_derived]
        impl alloy_sol_types::SolEvent for AssertionCreated {
            type DataTuple<'a> = (
                AssertionInputs,
                alloy::sol_types::sol_data::FixedBytes<32>,
                alloy::sol_types::sol_data::Uint<256>,
                alloy::sol_types::sol_data::FixedBytes<32>,
                alloy::sol_types::sol_data::Uint<256>,
                alloy::sol_types::sol_data::Address,
                alloy::sol_types::sol_data::Uint<64>,
            );
            type DataToken<'a> = <Self::DataTuple<
                'a,
            > as alloy_sol_types::SolType>::Token<'a>;
            type TopicList = (
                alloy_sol_types::sol_data::FixedBytes<32>,
                alloy::sol_types::sol_data::FixedBytes<32>,
                alloy::sol_types::sol_data::FixedBytes<32>,
            );
            const SIGNATURE: &'static str = "AssertionCreated(bytes32,bytes32,((bytes32,bytes32,(bytes32,uint256,address,uint64,uint64)),((bytes32[2],uint64[2]),uint8,bytes32),((bytes32[2],uint64[2]),uint8,bytes32)),bytes32,uint256,bytes32,uint256,address,uint64)";
            const SIGNATURE_HASH: alloy_sol_types::private::B256 = alloy_sol_types::private::B256::new([
                144u8,
                28u8,
                58u8,
                238u8,
                35u8,
                207u8,
                68u8,
                120u8,
                130u8,
                84u8,
                98u8,
                202u8,
                170u8,
                179u8,
                117u8,
                198u8,
                6u8,
                171u8,
                131u8,
                81u8,
                96u8,
                96u8,
                56u8,
                131u8,
                68u8,
                240u8,
                101u8,
                3u8,
                64u8,
                117u8,
                54u8,
                48u8,
            ]);
            const ANONYMOUS: bool = false;
            #[allow(unused_variables)]
            #[inline]
            fn new(
                topics: <Self::TopicList as alloy_sol_types::SolType>::RustType,
                data: <Self::DataTuple<'_> as alloy_sol_types::SolType>::RustType,
            ) -> Self {
                Self {
                    assertionHash: topics.1,
                    parentAssertionHash: topics.2,
                    assertion: data.0,
                    afterInboxBatchAcc: data.1,
                    inboxMaxCount: data.2,
                    wasmModuleRoot: data.3,
                    requiredStake: data.4,
                    challengeManager: data.5,
                    confirmPeriodBlocks: data.6,
                }
            }
            #[inline]
            fn check_signature(
                topics: &<Self::TopicList as alloy_sol_types::SolType>::RustType,
            ) -> alloy_sol_types::Result<()> {
                if topics.0 != Self::SIGNATURE_HASH {
                    return Err(
                        alloy_sol_types::Error::invalid_event_signature_hash(
                            Self::SIGNATURE,
                            topics.0,
                            Self::SIGNATURE_HASH,
                        ),
                    );
                }
                Ok(())
            }
            #[inline]
            fn tokenize_body(&self) -> Self::DataToken<'_> {
                (
                    <AssertionInputs as alloy_sol_types::SolType>::tokenize(
                        &self.assertion,
                    ),
                    <alloy::sol_types::sol_data::FixedBytes<
                        32,
                    > as alloy_sol_types::SolType>::tokenize(&self.afterInboxBatchAcc),
                    <alloy::sol_types::sol_data::Uint<
                        256,
                    > as alloy_sol_types::SolType>::tokenize(&self.inboxMaxCount),
                    <alloy::sol_types::sol_data::FixedBytes<
                        32,
                    > as alloy_sol_types::SolType>::tokenize(&self.wasmModuleRoot),
                    <alloy::sol_types::sol_data::Uint<
                        256,
                    > as alloy_sol_types::SolType>::tokenize(&self.requiredStake),
                    <alloy::sol_types::sol_data::Address as alloy_sol_types::SolType>::tokenize(
                        &self.challengeManager,
                    ),
                    <alloy::sol_types::sol_data::Uint<
                        64,
                    > as alloy_sol_types::SolType>::tokenize(&self.confirmPeriodBlocks),
                )
            }
            #[inline]
            fn topics(&self) -> <Self::TopicList as alloy_sol_types::SolType>::RustType {
                (
                    Self::SIGNATURE_HASH.into(),
                    self.assertionHash.clone(),
                    self.parentAssertionHash.clone(),
                )
            }
            #[inline]
            fn encode_topics_raw(
                &self,
                out: &mut [alloy_sol_types::abi::token::WordToken],
            ) -> alloy_sol_types::Result<()> {
                if out.len() < <Self::TopicList as alloy_sol_types::TopicList>::COUNT {
                    return Err(alloy_sol_types::Error::Overrun);
                }
                out[0usize] = alloy_sol_types::abi::token::WordToken(
                    Self::SIGNATURE_HASH,
                );
                out[1usize] = <alloy::sol_types::sol_data::FixedBytes<
                    32,
                > as alloy_sol_types::EventTopic>::encode_topic(&self.assertionHash);
                out[2usize] = <alloy::sol_types::sol_data::FixedBytes<
                    32,
                > as alloy_sol_types::EventTopic>::encode_topic(
                    &self.parentAssertionHash,
                );
                Ok(())
            }
        }
        #[automatically_derived]
        impl alloy_sol_types::private::IntoLogData for AssertionCreated {
            fn to_log_data(&self) -> alloy_sol_types::private::LogData {
                From::from(self)
            }
            fn into_log_data(self) -> alloy_sol_types::private::LogData {
                From::from(&self)
            }
        }
        #[automatically_derived]
        impl From<&AssertionCreated> for alloy_sol_types::private::LogData {
            #[inline]
            fn from(this: &AssertionCreated) -> alloy_sol_types::private::LogData {
                alloy_sol_types::SolEvent::encode_log_data(this)
            }
        }
    };
    /**Event with signature `RollupChallengeStarted(uint64,address,address,uint64)` and selector `0x6db7dc2f507647d135035469b27aa79cea90582779d084a7821d6cd092cbd873`.
```solidity
event RollupChallengeStarted(uint64 indexed challengeIndex, address asserter, address challenger, uint64 challengedAssertion);
```*/
    #[allow(
        non_camel_case_types,
        non_snake_case,
        clippy::pub_underscore_fields,
        clippy::style
    )]
    #[derive(Clone)]
    pub struct RollupChallengeStarted {
        #[allow(missing_docs)]
        pub challengeIndex: u64,
        #[allow(missing_docs)]
        pub asserter: alloy::sol_types::private::Address,
        #[allow(missing_docs)]
        pub challenger: alloy::sol_types::private::Address,
        #[allow(missing_docs)]
        pub challengedAssertion: u64,
    }
    #[allow(
        non_camel_case_types,
        non_snake_case,
        clippy::pub_underscore_fields,
        clippy::style
    )]
    const _: () = {
        use alloy::sol_types as alloy_sol_types;
        #[automatically_derived]
        impl alloy_sol_types::SolEvent for RollupChallengeStarted {
            type DataTuple<'a> = (
                alloy::sol_types::sol_data::Address,
                alloy::sol_types::sol_data::Address,
                alloy::sol_types::sol_data::Uint<64>,
            );
            type DataToken<'a> = <Self::DataTuple<
                'a,
            > as alloy_sol_types::SolType>::Token<'a>;
            type TopicList = (
                alloy_sol_types::sol_data::FixedBytes<32>,
                alloy::sol_types::sol_data::Uint<64>,
            );
            const SIGNATURE: &'static str = "RollupChallengeStarted(uint64,address,address,uint64)";
            const SIGNATURE_HASH: alloy_sol_types::private::B256 = alloy_sol_types::private::B256::new([
                109u8,
                183u8,
                220u8,
                47u8,
                80u8,
                118u8,
                71u8,
                209u8,
                53u8,
                3u8,
                84u8,
                105u8,
                178u8,
                122u8,
                167u8,
                156u8,
                234u8,
                144u8,
                88u8,
                39u8,
                121u8,
                208u8,
                132u8,
                167u8,
                130u8,
                29u8,
                108u8,
                208u8,
                146u8,
                203u8,
                216u8,
                115u8,
            ]);
            const ANONYMOUS: bool = false;
            #[allow(unused_variables)]
            #[inline]
            fn new(
                topics: <Self::TopicList as alloy_sol_types::SolType>::RustType,
                data: <Self::DataTuple<'_> as alloy_sol_types::SolType>::RustType,
            ) -> Self {
                Self {
                    challengeIndex: topics.1,
                    asserter: data.0,
                    challenger: data.1,
                    challengedAssertion: data.2,
                }
            }
            #[inline]
            fn check_signature(
                topics: &<Self::TopicList as alloy_sol_types::SolType>::RustType,
            ) -> alloy_sol_types::Result<()> {
                if topics.0 != Self::SIGNATURE_HASH {
                    return Err(
                        alloy_sol_types::Error::invalid_event_signature_hash(
                            Self::SIGNATURE,
                            topics.0,
                            Self::SIGNATURE_HASH,
                        ),
                    );
                }
                Ok(())
            }
            #[inline]
            fn tokenize_body(&self) -> Self::DataToken<'_> {
                (
                    <alloy::sol_types::sol_data::Address as alloy_sol_types::SolType>::tokenize(
                        &self.asserter,
                    ),
                    <alloy::sol_types::sol_data::Address as alloy_sol_types::SolType>::tokenize(
                        &self.challenger,
                    ),
                    <alloy::sol_types::sol_data::Uint<
                        64,
                    > as alloy_sol_types::SolType>::tokenize(&self.challengedAssertion),
                )
            }
            #[inline]
            fn topics(&self) -> <Self::TopicList as alloy_sol_types::SolType>::RustType {
                (Self::SIGNATURE_HASH.into(), self.challengeIndex.clone())
            }
            #[inline]
            fn encode_topics_raw(
                &self,
                out: &mut [alloy_sol_types::abi::token::WordToken],
            ) -> alloy_sol_types::Result<()> {
                if out.len() < <Self::TopicList as alloy_sol_types::TopicList>::COUNT {
                    return Err(alloy_sol_types::Error::Overrun);
                }
                out[0usize] = alloy_sol_types::abi::token::WordToken(
                    Self::SIGNATURE_HASH,
                );
                out[1usize] = <alloy::sol_types::sol_data::Uint<
                    64,
                > as alloy_sol_types::EventTopic>::encode_topic(&self.challengeIndex);
                Ok(())
            }
        }
        #[automatically_derived]
        impl alloy_sol_types::private::IntoLogData for RollupChallengeStarted {
            fn to_log_data(&self) -> alloy_sol_types::private::LogData {
                From::from(self)
            }
            fn into_log_data(self) -> alloy_sol_types::private::LogData {
                From::from(&self)
            }
        }
        #[automatically_derived]
        impl From<&RollupChallengeStarted> for alloy_sol_types::private::LogData {
            #[inline]
            fn from(this: &RollupChallengeStarted) -> alloy_sol_types::private::LogData {
                alloy_sol_types::SolEvent::encode_log_data(this)
            }
        }
    };
    /**Event with signature `RollupInitialized(bytes32,uint256)` and selector `0xfc1b83c11d99d08a938e0b82a0bd45f822f71ff5abf23f999c93c4533d752464`.
```solidity
event RollupInitialized(bytes32 machineHash, uint256 chainId);
```*/
    #[allow(
        non_camel_case_types,
        non_snake_case,
        clippy::pub_underscore_fields,
        clippy::style
    )]
    #[derive(Clone)]
    pub struct RollupInitialized {
        #[allow(missing_docs)]
        pub machineHash: alloy::sol_types::private::FixedBytes<32>,
        #[allow(missing_docs)]
        pub chainId: alloy::sol_types::private::primitives::aliases::U256,
    }
    #[allow(
        non_camel_case_types,
        non_snake_case,
        clippy::pub_underscore_fields,
        clippy::style
    )]
    const _: () = {
        use alloy::sol_types as alloy_sol_types;
        #[automatically_derived]
        impl alloy_sol_types::SolEvent for RollupInitialized {
            type DataTuple<'a> = (
                alloy::sol_types::sol_data::FixedBytes<32>,
                alloy::sol_types::sol_data::Uint<256>,
            );
            type DataToken<'a> = <Self::DataTuple<
                'a,
            > as alloy_sol_types::SolType>::Token<'a>;
            type TopicList = (alloy_sol_types::sol_data::FixedBytes<32>,);
            const SIGNATURE: &'static str = "RollupInitialized(bytes32,uint256)";
            const SIGNATURE_HASH: alloy_sol_types::private::B256 = alloy_sol_types::private::B256::new([
                252u8,
                27u8,
                131u8,
                193u8,
                29u8,
                153u8,
                208u8,
                138u8,
                147u8,
                142u8,
                11u8,
                130u8,
                160u8,
                189u8,
                69u8,
                248u8,
                34u8,
                247u8,
                31u8,
                245u8,
                171u8,
                242u8,
                63u8,
                153u8,
                156u8,
                147u8,
                196u8,
                83u8,
                61u8,
                117u8,
                36u8,
                100u8,
            ]);
            const ANONYMOUS: bool = false;
            #[allow(unused_variables)]
            #[inline]
            fn new(
                topics: <Self::TopicList as alloy_sol_types::SolType>::RustType,
                data: <Self::DataTuple<'_> as alloy_sol_types::SolType>::RustType,
            ) -> Self {
                Self {
                    machineHash: data.0,
                    chainId: data.1,
                }
            }
            #[inline]
            fn check_signature(
                topics: &<Self::TopicList as alloy_sol_types::SolType>::RustType,
            ) -> alloy_sol_types::Result<()> {
                if topics.0 != Self::SIGNATURE_HASH {
                    return Err(
                        alloy_sol_types::Error::invalid_event_signature_hash(
                            Self::SIGNATURE,
                            topics.0,
                            Self::SIGNATURE_HASH,
                        ),
                    );
                }
                Ok(())
            }
            #[inline]
            fn tokenize_body(&self) -> Self::DataToken<'_> {
                (
                    <alloy::sol_types::sol_data::FixedBytes<
                        32,
                    > as alloy_sol_types::SolType>::tokenize(&self.machineHash),
                    <alloy::sol_types::sol_data::Uint<
                        256,
                    > as alloy_sol_types::SolType>::tokenize(&self.chainId),
                )
            }
            #[inline]
            fn topics(&self) -> <Self::TopicList as alloy_sol_types::SolType>::RustType {
                (Self::SIGNATURE_HASH.into(),)
            }
            #[inline]
            fn encode_topics_raw(
                &self,
                out: &mut [alloy_sol_types::abi::token::WordToken],
            ) -> alloy_sol_types::Result<()> {
                if out.len() < <Self::TopicList as alloy_sol_types::TopicList>::COUNT {
                    return Err(alloy_sol_types::Error::Overrun);
                }
                out[0usize] = alloy_sol_types::abi::token::WordToken(
                    Self::SIGNATURE_HASH,
                );
                Ok(())
            }
        }
        #[automatically_derived]
        impl alloy_sol_types::private::IntoLogData for RollupInitialized {
            fn to_log_data(&self) -> alloy_sol_types::private::LogData {
                From::from(self)
            }
            fn into_log_data(self) -> alloy_sol_types::private::LogData {
                From::from(&self)
            }
        }
        #[automatically_derived]
        impl From<&RollupInitialized> for alloy_sol_types::private::LogData {
            #[inline]
            fn from(this: &RollupInitialized) -> alloy_sol_types::private::LogData {
                alloy_sol_types::SolEvent::encode_log_data(this)
            }
        }
    };
    /**Event with signature `UserStakeUpdated(address,address,uint256,uint256)` and selector `0xd957cf2340073335d256f72a9ef89cf1a43c31143341a6a53575ef33e987beb8`.
```solidity
event UserStakeUpdated(address indexed user, address indexed withdrawalAddress, uint256 initialBalance, uint256 finalBalance);
```*/
    #[allow(
        non_camel_case_types,
        non_snake_case,
        clippy::pub_underscore_fields,
        clippy::style
    )]
    #[derive(Clone)]
    pub struct UserStakeUpdated {
        #[allow(missing_docs)]
        pub user: alloy::sol_types::private::Address,
        #[allow(missing_docs)]
        pub withdrawalAddress: alloy::sol_types::private::Address,
        #[allow(missing_docs)]
        pub initialBalance: alloy::sol_types::private::primitives::aliases::U256,
        #[allow(missing_docs)]
        pub finalBalance: alloy::sol_types::private::primitives::aliases::U256,
    }
    #[allow(
        non_camel_case_types,
        non_snake_case,
        clippy::pub_underscore_fields,
        clippy::style
    )]
    const _: () = {
        use alloy::sol_types as alloy_sol_types;
        #[automatically_derived]
        impl alloy_sol_types::SolEvent for UserStakeUpdated {
            type DataTuple<'a> = (
                alloy::sol_types::sol_data::Uint<256>,
                alloy::sol_types::sol_data::Uint<256>,
            );
            type DataToken<'a> = <Self::DataTuple<
                'a,
            > as alloy_sol_types::SolType>::Token<'a>;
            type TopicList = (
                alloy_sol_types::sol_data::FixedBytes<32>,
                alloy::sol_types::sol_data::Address,
                alloy::sol_types::sol_data::Address,
            );
            const SIGNATURE: &'static str = "UserStakeUpdated(address,address,uint256,uint256)";
            const SIGNATURE_HASH: alloy_sol_types::private::B256 = alloy_sol_types::private::B256::new([
                217u8,
                87u8,
                207u8,
                35u8,
                64u8,
                7u8,
                51u8,
                53u8,
                210u8,
                86u8,
                247u8,
                42u8,
                158u8,
                248u8,
                156u8,
                241u8,
                164u8,
                60u8,
                49u8,
                20u8,
                51u8,
                65u8,
                166u8,
                165u8,
                53u8,
                117u8,
                239u8,
                51u8,
                233u8,
                135u8,
                190u8,
                184u8,
            ]);
            const ANONYMOUS: bool = false;
            #[allow(unused_variables)]
            #[inline]
            fn new(
                topics: <Self::TopicList as alloy_sol_types::SolType>::RustType,
                data: <Self::DataTuple<'_> as alloy_sol_types::SolType>::RustType,
            ) -> Self {
                Self {
                    user: topics.1,
                    withdrawalAddress: topics.2,
                    initialBalance: data.0,
                    finalBalance: data.1,
                }
            }
            #[inline]
            fn check_signature(
                topics: &<Self::TopicList as alloy_sol_types::SolType>::RustType,
            ) -> alloy_sol_types::Result<()> {
                if topics.0 != Self::SIGNATURE_HASH {
                    return Err(
                        alloy_sol_types::Error::invalid_event_signature_hash(
                            Self::SIGNATURE,
                            topics.0,
                            Self::SIGNATURE_HASH,
                        ),
                    );
                }
                Ok(())
            }
            #[inline]
            fn tokenize_body(&self) -> Self::DataToken<'_> {
                (
                    <alloy::sol_types::sol_data::Uint<
                        256,
                    > as alloy_sol_types::SolType>::tokenize(&self.initialBalance),
                    <alloy::sol_types::sol_data::Uint<
                        256,
                    > as alloy_sol_types::SolType>::tokenize(&self.finalBalance),
                )
            }
            #[inline]
            fn topics(&self) -> <Self::TopicList as alloy_sol_types::SolType>::RustType {
                (
                    Self::SIGNATURE_HASH.into(),
                    self.user.clone(),
                    self.withdrawalAddress.clone(),
                )
            }
            #[inline]
            fn encode_topics_raw(
                &self,
                out: &mut [alloy_sol_types::abi::token::WordToken],
            ) -> alloy_sol_types::Result<()> {
                if out.len() < <Self::TopicList as alloy_sol_types::TopicList>::COUNT {
                    return Err(alloy_sol_types::Error::Overrun);
                }
                out[0usize] = alloy_sol_types::abi::token::WordToken(
                    Self::SIGNATURE_HASH,
                );
                out[1usize] = <alloy::sol_types::sol_data::Address as alloy_sol_types::EventTopic>::encode_topic(
                    &self.user,
                );
                out[2usize] = <alloy::sol_types::sol_data::Address as alloy_sol_types::EventTopic>::encode_topic(
                    &self.withdrawalAddress,
                );
                Ok(())
            }
        }
        #[automatically_derived]
        impl alloy_sol_types::private::IntoLogData for UserStakeUpdated {
            fn to_log_data(&self) -> alloy_sol_types::private::LogData {
                From::from(self)
            }
            fn into_log_data(self) -> alloy_sol_types::private::LogData {
                From::from(&self)
            }
        }
        #[automatically_derived]
        impl From<&UserStakeUpdated> for alloy_sol_types::private::LogData {
            #[inline]
            fn from(this: &UserStakeUpdated) -> alloy_sol_types::private::LogData {
                alloy_sol_types::SolEvent::encode_log_data(this)
            }
        }
    };
    /**Event with signature `UserWithdrawableFundsUpdated(address,uint256,uint256)` and selector `0xa740af14c56e4e04a617b1de1eb20de73270decbaaead14f142aabf3038e5ae2`.
```solidity
event UserWithdrawableFundsUpdated(address indexed user, uint256 initialBalance, uint256 finalBalance);
```*/
    #[allow(
        non_camel_case_types,
        non_snake_case,
        clippy::pub_underscore_fields,
        clippy::style
    )]
    #[derive(Clone)]
    pub struct UserWithdrawableFundsUpdated {
        #[allow(missing_docs)]
        pub user: alloy::sol_types::private::Address,
        #[allow(missing_docs)]
        pub initialBalance: alloy::sol_types::private::primitives::aliases::U256,
        #[allow(missing_docs)]
        pub finalBalance: alloy::sol_types::private::primitives::aliases::U256,
    }
    #[allow(
        non_camel_case_types,
        non_snake_case,
        clippy::pub_underscore_fields,
        clippy::style
    )]
    const _: () = {
        use alloy::sol_types as alloy_sol_types;
        #[automatically_derived]
        impl alloy_sol_types::SolEvent for UserWithdrawableFundsUpdated {
            type DataTuple<'a> = (
                alloy::sol_types::sol_data::Uint<256>,
                alloy::sol_types::sol_data::Uint<256>,
            );
            type DataToken<'a> = <Self::DataTuple<
                'a,
            > as alloy_sol_types::SolType>::Token<'a>;
            type TopicList = (
                alloy_sol_types::sol_data::FixedBytes<32>,
                alloy::sol_types::sol_data::Address,
            );
            const SIGNATURE: &'static str = "UserWithdrawableFundsUpdated(address,uint256,uint256)";
            const SIGNATURE_HASH: alloy_sol_types::private::B256 = alloy_sol_types::private::B256::new([
                167u8,
                64u8,
                175u8,
                20u8,
                197u8,
                110u8,
                78u8,
                4u8,
                166u8,
                23u8,
                177u8,
                222u8,
                30u8,
                178u8,
                13u8,
                231u8,
                50u8,
                112u8,
                222u8,
                203u8,
                170u8,
                234u8,
                209u8,
                79u8,
                20u8,
                42u8,
                171u8,
                243u8,
                3u8,
                142u8,
                90u8,
                226u8,
            ]);
            const ANONYMOUS: bool = false;
            #[allow(unused_variables)]
            #[inline]
            fn new(
                topics: <Self::TopicList as alloy_sol_types::SolType>::RustType,
                data: <Self::DataTuple<'_> as alloy_sol_types::SolType>::RustType,
            ) -> Self {
                Self {
                    user: topics.1,
                    initialBalance: data.0,
                    finalBalance: data.1,
                }
            }
            #[inline]
            fn check_signature(
                topics: &<Self::TopicList as alloy_sol_types::SolType>::RustType,
            ) -> alloy_sol_types::Result<()> {
                if topics.0 != Self::SIGNATURE_HASH {
                    return Err(
                        alloy_sol_types::Error::invalid_event_signature_hash(
                            Self::SIGNATURE,
                            topics.0,
                            Self::SIGNATURE_HASH,
                        ),
                    );
                }
                Ok(())
            }
            #[inline]
            fn tokenize_body(&self) -> Self::DataToken<'_> {
                (
                    <alloy::sol_types::sol_data::Uint<
                        256,
                    > as alloy_sol_types::SolType>::tokenize(&self.initialBalance),
                    <alloy::sol_types::sol_data::Uint<
                        256,
                    > as alloy_sol_types::SolType>::tokenize(&self.finalBalance),
                )
            }
            #[inline]
            fn topics(&self) -> <Self::TopicList as alloy_sol_types::SolType>::RustType {
                (Self::SIGNATURE_HASH.into(), self.user.clone())
            }
            #[inline]
            fn encode_topics_raw(
                &self,
                out: &mut [alloy_sol_types::abi::token::WordToken],
            ) -> alloy_sol_types::Result<()> {
                if out.len() < <Self::TopicList as alloy_sol_types::TopicList>::COUNT {
                    return Err(alloy_sol_types::Error::Overrun);
                }
                out[0usize] = alloy_sol_types::abi::token::WordToken(
                    Self::SIGNATURE_HASH,
                );
                out[1usize] = <alloy::sol_types::sol_data::Address as alloy_sol_types::EventTopic>::encode_topic(
                    &self.user,
                );
                Ok(())
            }
        }
        #[automatically_derived]
        impl alloy_sol_types::private::IntoLogData for UserWithdrawableFundsUpdated {
            fn to_log_data(&self) -> alloy_sol_types::private::LogData {
                From::from(self)
            }
            fn into_log_data(self) -> alloy_sol_types::private::LogData {
                From::from(&self)
            }
        }
        #[automatically_derived]
        impl From<&UserWithdrawableFundsUpdated> for alloy_sol_types::private::LogData {
            #[inline]
            fn from(
                this: &UserWithdrawableFundsUpdated,
            ) -> alloy_sol_types::private::LogData {
                alloy_sol_types::SolEvent::encode_log_data(this)
            }
        }
    };
    /**Function with signature `amountStaked(address)` and selector `0xef40a670`.
```solidity
function amountStaked(address staker) external view returns (uint256);
```*/
    #[allow(non_camel_case_types, non_snake_case, clippy::pub_underscore_fields)]
    #[derive(Clone)]
    pub struct amountStakedCall {
        pub staker: alloy::sol_types::private::Address,
    }
    ///Container type for the return parameters of the [`amountStaked(address)`](amountStakedCall) function.
    #[allow(non_camel_case_types, non_snake_case, clippy::pub_underscore_fields)]
    #[derive(Clone)]
    pub struct amountStakedReturn {
        pub _0: alloy::sol_types::private::primitives::aliases::U256,
    }
    #[allow(
        non_camel_case_types,
        non_snake_case,
        clippy::pub_underscore_fields,
        clippy::style
    )]
    const _: () = {
        use alloy::sol_types as alloy_sol_types;
        {
            #[doc(hidden)]
            type UnderlyingSolTuple<'a> = (alloy::sol_types::sol_data::Address,);
            #[doc(hidden)]
            type UnderlyingRustTuple<'a> = (alloy::sol_types::private::Address,);
            #[cfg(test)]
            #[allow(dead_code, unreachable_patterns)]
            fn _type_assertion(
                _t: alloy_sol_types::private::AssertTypeEq<UnderlyingRustTuple>,
            ) {
                match _t {
                    alloy_sol_types::private::AssertTypeEq::<
                        <UnderlyingSolTuple as alloy_sol_types::SolType>::RustType,
                    >(_) => {}
                }
            }
            #[automatically_derived]
            #[doc(hidden)]
            impl ::core::convert::From<amountStakedCall> for UnderlyingRustTuple<'_> {
                fn from(value: amountStakedCall) -> Self {
                    (value.staker,)
                }
            }
            #[automatically_derived]
            #[doc(hidden)]
            impl ::core::convert::From<UnderlyingRustTuple<'_>> for amountStakedCall {
                fn from(tuple: UnderlyingRustTuple<'_>) -> Self {
                    Self { staker: tuple.0 }
                }
            }
        }
        {
            #[doc(hidden)]
            type UnderlyingSolTuple<'a> = (alloy::sol_types::sol_data::Uint<256>,);
            #[doc(hidden)]
            type UnderlyingRustTuple<'a> = (
                alloy::sol_types::private::primitives::aliases::U256,
            );
            #[cfg(test)]
            #[allow(dead_code, unreachable_patterns)]
            fn _type_assertion(
                _t: alloy_sol_types::private::AssertTypeEq<UnderlyingRustTuple>,
            ) {
                match _t {
                    alloy_sol_types::private::AssertTypeEq::<
                        <UnderlyingSolTuple as alloy_sol_types::SolType>::RustType,
                    >(_) => {}
                }
            }
            #[automatically_derived]
            #[doc(hidden)]
            impl ::core::convert::From<amountStakedReturn> for UnderlyingRustTuple<'_> {
                fn from(value: amountStakedReturn) -> Self {
                    (value._0,)
                }
            }
            #[automatically_derived]
            #[doc(hidden)]
            impl ::core::convert::From<UnderlyingRustTuple<'_>> for amountStakedReturn {
                fn from(tuple: UnderlyingRustTuple<'_>) -> Self {
                    Self { _0: tuple.0 }
                }
            }
        }
        #[automatically_derived]
        impl alloy_sol_types::SolCall for amountStakedCall {
            type Parameters<'a> = (alloy::sol_types::sol_data::Address,);
            type Token<'a> = <Self::Parameters<
                'a,
            > as alloy_sol_types::SolType>::Token<'a>;
            type Return = amountStakedReturn;
            type ReturnTuple<'a> = (alloy::sol_types::sol_data::Uint<256>,);
            type ReturnToken<'a> = <Self::ReturnTuple<
                'a,
            > as alloy_sol_types::SolType>::Token<'a>;
            const SIGNATURE: &'static str = "amountStaked(address)";
            const SELECTOR: [u8; 4] = [239u8, 64u8, 166u8, 112u8];
            #[inline]
            fn new<'a>(
                tuple: <Self::Parameters<'a> as alloy_sol_types::SolType>::RustType,
            ) -> Self {
                tuple.into()
            }
            #[inline]
            fn tokenize(&self) -> Self::Token<'_> {
                (
                    <alloy::sol_types::sol_data::Address as alloy_sol_types::SolType>::tokenize(
                        &self.staker,
                    ),
                )
            }
            #[inline]
            fn abi_decode_returns(
                data: &[u8],
                validate: bool,
            ) -> alloy_sol_types::Result<Self::Return> {
                <Self::ReturnTuple<
                    '_,
                > as alloy_sol_types::SolType>::abi_decode_sequence(data, validate)
                    .map(Into::into)
            }
        }
    };
    /**Function with signature `baseStake()` and selector `0x76e7e23b`.
```solidity
function baseStake() external view returns (uint256);
```*/
    #[allow(non_camel_case_types, non_snake_case, clippy::pub_underscore_fields)]
    #[derive(Clone)]
    pub struct baseStakeCall {}
    ///Container type for the return parameters of the [`baseStake()`](baseStakeCall) function.
    #[allow(non_camel_case_types, non_snake_case, clippy::pub_underscore_fields)]
    #[derive(Clone)]
    pub struct baseStakeReturn {
        pub _0: alloy::sol_types::private::primitives::aliases::U256,
    }
    #[allow(
        non_camel_case_types,
        non_snake_case,
        clippy::pub_underscore_fields,
        clippy::style
    )]
    const _: () = {
        use alloy::sol_types as alloy_sol_types;
        {
            #[doc(hidden)]
            type UnderlyingSolTuple<'a> = ();
            #[doc(hidden)]
            type UnderlyingRustTuple<'a> = ();
            #[cfg(test)]
            #[allow(dead_code, unreachable_patterns)]
            fn _type_assertion(
                _t: alloy_sol_types::private::AssertTypeEq<UnderlyingRustTuple>,
            ) {
                match _t {
                    alloy_sol_types::private::AssertTypeEq::<
                        <UnderlyingSolTuple as alloy_sol_types::SolType>::RustType,
                    >(_) => {}
                }
            }
            #[automatically_derived]
            #[doc(hidden)]
            impl ::core::convert::From<baseStakeCall> for UnderlyingRustTuple<'_> {
                fn from(value: baseStakeCall) -> Self {
                    ()
                }
            }
            #[automatically_derived]
            #[doc(hidden)]
            impl ::core::convert::From<UnderlyingRustTuple<'_>> for baseStakeCall {
                fn from(tuple: UnderlyingRustTuple<'_>) -> Self {
                    Self {}
                }
            }
        }
        {
            #[doc(hidden)]
            type UnderlyingSolTuple<'a> = (alloy::sol_types::sol_data::Uint<256>,);
            #[doc(hidden)]
            type UnderlyingRustTuple<'a> = (
                alloy::sol_types::private::primitives::aliases::U256,
            );
            #[cfg(test)]
            #[allow(dead_code, unreachable_patterns)]
            fn _type_assertion(
                _t: alloy_sol_types::private::AssertTypeEq<UnderlyingRustTuple>,
            ) {
                match _t {
                    alloy_sol_types::private::AssertTypeEq::<
                        <UnderlyingSolTuple as alloy_sol_types::SolType>::RustType,
                    >(_) => {}
                }
            }
            #[automatically_derived]
            #[doc(hidden)]
            impl ::core::convert::From<baseStakeReturn> for UnderlyingRustTuple<'_> {
                fn from(value: baseStakeReturn) -> Self {
                    (value._0,)
                }
            }
            #[automatically_derived]
            #[doc(hidden)]
            impl ::core::convert::From<UnderlyingRustTuple<'_>> for baseStakeReturn {
                fn from(tuple: UnderlyingRustTuple<'_>) -> Self {
                    Self { _0: tuple.0 }
                }
            }
        }
        #[automatically_derived]
        impl alloy_sol_types::SolCall for baseStakeCall {
            type Parameters<'a> = ();
            type Token<'a> = <Self::Parameters<
                'a,
            > as alloy_sol_types::SolType>::Token<'a>;
            type Return = baseStakeReturn;
            type ReturnTuple<'a> = (alloy::sol_types::sol_data::Uint<256>,);
            type ReturnToken<'a> = <Self::ReturnTuple<
                'a,
            > as alloy_sol_types::SolType>::Token<'a>;
            const SIGNATURE: &'static str = "baseStake()";
            const SELECTOR: [u8; 4] = [118u8, 231u8, 226u8, 59u8];
            #[inline]
            fn new<'a>(
                tuple: <Self::Parameters<'a> as alloy_sol_types::SolType>::RustType,
            ) -> Self {
                tuple.into()
            }
            #[inline]
            fn tokenize(&self) -> Self::Token<'_> {
                ()
            }
            #[inline]
            fn abi_decode_returns(
                data: &[u8],
                validate: bool,
            ) -> alloy_sol_types::Result<Self::Return> {
                <Self::ReturnTuple<
                    '_,
                > as alloy_sol_types::SolType>::abi_decode_sequence(data, validate)
                    .map(Into::into)
            }
        }
    };
    /**Function with signature `bridge()` and selector `0xe78cea92`.
```solidity
function bridge() external view returns (address);
```*/
    #[allow(non_camel_case_types, non_snake_case, clippy::pub_underscore_fields)]
    #[derive(Clone)]
    pub struct bridgeCall {}
    ///Container type for the return parameters of the [`bridge()`](bridgeCall) function.
    #[allow(non_camel_case_types, non_snake_case, clippy::pub_underscore_fields)]
    #[derive(Clone)]
    pub struct bridgeReturn {
        pub _0: alloy::sol_types::private::Address,
    }
    #[allow(
        non_camel_case_types,
        non_snake_case,
        clippy::pub_underscore_fields,
        clippy::style
    )]
    const _: () = {
        use alloy::sol_types as alloy_sol_types;
        {
            #[doc(hidden)]
            type UnderlyingSolTuple<'a> = ();
            #[doc(hidden)]
            type UnderlyingRustTuple<'a> = ();
            #[cfg(test)]
            #[allow(dead_code, unreachable_patterns)]
            fn _type_assertion(
                _t: alloy_sol_types::private::AssertTypeEq<UnderlyingRustTuple>,
            ) {
                match _t {
                    alloy_sol_types::private::AssertTypeEq::<
                        <UnderlyingSolTuple as alloy_sol_types::SolType>::RustType,
                    >(_) => {}
                }
            }
            #[automatically_derived]
            #[doc(hidden)]
            impl ::core::convert::From<bridgeCall> for UnderlyingRustTuple<'_> {
                fn from(value: bridgeCall) -> Self {
                    ()
                }
            }
            #[automatically_derived]
            #[doc(hidden)]
            impl ::core::convert::From<UnderlyingRustTuple<'_>> for bridgeCall {
                fn from(tuple: UnderlyingRustTuple<'_>) -> Self {
                    Self {}
                }
            }
        }
        {
            #[doc(hidden)]
            type UnderlyingSolTuple<'a> = (alloy::sol_types::sol_data::Address,);
            #[doc(hidden)]
            type UnderlyingRustTuple<'a> = (alloy::sol_types::private::Address,);
            #[cfg(test)]
            #[allow(dead_code, unreachable_patterns)]
            fn _type_assertion(
                _t: alloy_sol_types::private::AssertTypeEq<UnderlyingRustTuple>,
            ) {
                match _t {
                    alloy_sol_types::private::AssertTypeEq::<
                        <UnderlyingSolTuple as alloy_sol_types::SolType>::RustType,
                    >(_) => {}
                }
            }
            #[automatically_derived]
            #[doc(hidden)]
            impl ::core::convert::From<bridgeReturn> for UnderlyingRustTuple<'_> {
                fn from(value: bridgeReturn) -> Self {
                    (value._0,)
                }
            }
            #[automatically_derived]
            #[doc(hidden)]
            impl ::core::convert::From<UnderlyingRustTuple<'_>> for bridgeReturn {
                fn from(tuple: UnderlyingRustTuple<'_>) -> Self {
                    Self { _0: tuple.0 }
                }
            }
        }
        #[automatically_derived]
        impl alloy_sol_types::SolCall for bridgeCall {
            type Parameters<'a> = ();
            type Token<'a> = <Self::Parameters<
                'a,
            > as alloy_sol_types::SolType>::Token<'a>;
            type Return = bridgeReturn;
            type ReturnTuple<'a> = (alloy::sol_types::sol_data::Address,);
            type ReturnToken<'a> = <Self::ReturnTuple<
                'a,
            > as alloy_sol_types::SolType>::Token<'a>;
            const SIGNATURE: &'static str = "bridge()";
            const SELECTOR: [u8; 4] = [231u8, 140u8, 234u8, 146u8];
            #[inline]
            fn new<'a>(
                tuple: <Self::Parameters<'a> as alloy_sol_types::SolType>::RustType,
            ) -> Self {
                tuple.into()
            }
            #[inline]
            fn tokenize(&self) -> Self::Token<'_> {
                ()
            }
            #[inline]
            fn abi_decode_returns(
                data: &[u8],
                validate: bool,
            ) -> alloy_sol_types::Result<Self::Return> {
                <Self::ReturnTuple<
                    '_,
                > as alloy_sol_types::SolType>::abi_decode_sequence(data, validate)
                    .map(Into::into)
            }
        }
    };
    /**Function with signature `chainId()` and selector `0x9a8a0592`.
```solidity
function chainId() external view returns (uint256);
```*/
    #[allow(non_camel_case_types, non_snake_case, clippy::pub_underscore_fields)]
    #[derive(Clone)]
    pub struct chainIdCall {}
    ///Container type for the return parameters of the [`chainId()`](chainIdCall) function.
    #[allow(non_camel_case_types, non_snake_case, clippy::pub_underscore_fields)]
    #[derive(Clone)]
    pub struct chainIdReturn {
        pub _0: alloy::sol_types::private::primitives::aliases::U256,
    }
    #[allow(
        non_camel_case_types,
        non_snake_case,
        clippy::pub_underscore_fields,
        clippy::style
    )]
    const _: () = {
        use alloy::sol_types as alloy_sol_types;
        {
            #[doc(hidden)]
            type UnderlyingSolTuple<'a> = ();
            #[doc(hidden)]
            type UnderlyingRustTuple<'a> = ();
            #[cfg(test)]
            #[allow(dead_code, unreachable_patterns)]
            fn _type_assertion(
                _t: alloy_sol_types::private::AssertTypeEq<UnderlyingRustTuple>,
            ) {
                match _t {
                    alloy_sol_types::private::AssertTypeEq::<
                        <UnderlyingSolTuple as alloy_sol_types::SolType>::RustType,
                    >(_) => {}
                }
            }
            #[automatically_derived]
            #[doc(hidden)]
            impl ::core::convert::From<chainIdCall> for UnderlyingRustTuple<'_> {
                fn from(value: chainIdCall) -> Self {
                    ()
                }
            }
            #[automatically_derived]
            #[doc(hidden)]
            impl ::core::convert::From<UnderlyingRustTuple<'_>> for chainIdCall {
                fn from(tuple: UnderlyingRustTuple<'_>) -> Self {
                    Self {}
                }
            }
        }
        {
            #[doc(hidden)]
            type UnderlyingSolTuple<'a> = (alloy::sol_types::sol_data::Uint<256>,);
            #[doc(hidden)]
            type UnderlyingRustTuple<'a> = (
                alloy::sol_types::private::primitives::aliases::U256,
            );
            #[cfg(test)]
            #[allow(dead_code, unreachable_patterns)]
            fn _type_assertion(
                _t: alloy_sol_types::private::AssertTypeEq<UnderlyingRustTuple>,
            ) {
                match _t {
                    alloy_sol_types::private::AssertTypeEq::<
                        <UnderlyingSolTuple as alloy_sol_types::SolType>::RustType,
                    >(_) => {}
                }
            }
            #[automatically_derived]
            #[doc(hidden)]
            impl ::core::convert::From<chainIdReturn> for UnderlyingRustTuple<'_> {
                fn from(value: chainIdReturn) -> Self {
                    (value._0,)
                }
            }
            #[automatically_derived]
            #[doc(hidden)]
            impl ::core::convert::From<UnderlyingRustTuple<'_>> for chainIdReturn {
                fn from(tuple: UnderlyingRustTuple<'_>) -> Self {
                    Self { _0: tuple.0 }
                }
            }
        }
        #[automatically_derived]
        impl alloy_sol_types::SolCall for chainIdCall {
            type Parameters<'a> = ();
            type Token<'a> = <Self::Parameters<
                'a,
            > as alloy_sol_types::SolType>::Token<'a>;
            type Return = chainIdReturn;
            type ReturnTuple<'a> = (alloy::sol_types::sol_data::Uint<256>,);
            type ReturnToken<'a> = <Self::ReturnTuple<
                'a,
            > as alloy_sol_types::SolType>::Token<'a>;
            const SIGNATURE: &'static str = "chainId()";
            const SELECTOR: [u8; 4] = [154u8, 138u8, 5u8, 146u8];
            #[inline]
            fn new<'a>(
                tuple: <Self::Parameters<'a> as alloy_sol_types::SolType>::RustType,
            ) -> Self {
                tuple.into()
            }
            #[inline]
            fn tokenize(&self) -> Self::Token<'_> {
                ()
            }
            #[inline]
            fn abi_decode_returns(
                data: &[u8],
                validate: bool,
            ) -> alloy_sol_types::Result<Self::Return> {
                <Self::ReturnTuple<
                    '_,
                > as alloy_sol_types::SolType>::abi_decode_sequence(data, validate)
                    .map(Into::into)
            }
        }
    };
    /**Function with signature `challengeManager()` and selector `0x023a96fe`.
```solidity
function challengeManager() external view returns (address);
```*/
    #[allow(non_camel_case_types, non_snake_case, clippy::pub_underscore_fields)]
    #[derive(Clone)]
    pub struct challengeManagerCall {}
    ///Container type for the return parameters of the [`challengeManager()`](challengeManagerCall) function.
    #[allow(non_camel_case_types, non_snake_case, clippy::pub_underscore_fields)]
    #[derive(Clone)]
    pub struct challengeManagerReturn {
        pub _0: alloy::sol_types::private::Address,
    }
    #[allow(
        non_camel_case_types,
        non_snake_case,
        clippy::pub_underscore_fields,
        clippy::style
    )]
    const _: () = {
        use alloy::sol_types as alloy_sol_types;
        {
            #[doc(hidden)]
            type UnderlyingSolTuple<'a> = ();
            #[doc(hidden)]
            type UnderlyingRustTuple<'a> = ();
            #[cfg(test)]
            #[allow(dead_code, unreachable_patterns)]
            fn _type_assertion(
                _t: alloy_sol_types::private::AssertTypeEq<UnderlyingRustTuple>,
            ) {
                match _t {
                    alloy_sol_types::private::AssertTypeEq::<
                        <UnderlyingSolTuple as alloy_sol_types::SolType>::RustType,
                    >(_) => {}
                }
            }
            #[automatically_derived]
            #[doc(hidden)]
            impl ::core::convert::From<challengeManagerCall>
            for UnderlyingRustTuple<'_> {
                fn from(value: challengeManagerCall) -> Self {
                    ()
                }
            }
            #[automatically_derived]
            #[doc(hidden)]
            impl ::core::convert::From<UnderlyingRustTuple<'_>>
            for challengeManagerCall {
                fn from(tuple: UnderlyingRustTuple<'_>) -> Self {
                    Self {}
                }
            }
        }
        {
            #[doc(hidden)]
            type UnderlyingSolTuple<'a> = (alloy::sol_types::sol_data::Address,);
            #[doc(hidden)]
            type UnderlyingRustTuple<'a> = (alloy::sol_types::private::Address,);
            #[cfg(test)]
            #[allow(dead_code, unreachable_patterns)]
            fn _type_assertion(
                _t: alloy_sol_types::private::AssertTypeEq<UnderlyingRustTuple>,
            ) {
                match _t {
                    alloy_sol_types::private::AssertTypeEq::<
                        <UnderlyingSolTuple as alloy_sol_types::SolType>::RustType,
                    >(_) => {}
                }
            }
            #[automatically_derived]
            #[doc(hidden)]
            impl ::core::convert::From<challengeManagerReturn>
            for UnderlyingRustTuple<'_> {
                fn from(value: challengeManagerReturn) -> Self {
                    (value._0,)
                }
            }
            #[automatically_derived]
            #[doc(hidden)]
            impl ::core::convert::From<UnderlyingRustTuple<'_>>
            for challengeManagerReturn {
                fn from(tuple: UnderlyingRustTuple<'_>) -> Self {
                    Self { _0: tuple.0 }
                }
            }
        }
        #[automatically_derived]
        impl alloy_sol_types::SolCall for challengeManagerCall {
            type Parameters<'a> = ();
            type Token<'a> = <Self::Parameters<
                'a,
            > as alloy_sol_types::SolType>::Token<'a>;
            type Return = challengeManagerReturn;
            type ReturnTuple<'a> = (alloy::sol_types::sol_data::Address,);
            type ReturnToken<'a> = <Self::ReturnTuple<
                'a,
            > as alloy_sol_types::SolType>::Token<'a>;
            const SIGNATURE: &'static str = "challengeManager()";
            const SELECTOR: [u8; 4] = [2u8, 58u8, 150u8, 254u8];
            #[inline]
            fn new<'a>(
                tuple: <Self::Parameters<'a> as alloy_sol_types::SolType>::RustType,
            ) -> Self {
                tuple.into()
            }
            #[inline]
            fn tokenize(&self) -> Self::Token<'_> {
                ()
            }
            #[inline]
            fn abi_decode_returns(
                data: &[u8],
                validate: bool,
            ) -> alloy_sol_types::Result<Self::Return> {
                <Self::ReturnTuple<
                    '_,
                > as alloy_sol_types::SolType>::abi_decode_sequence(data, validate)
                    .map(Into::into)
            }
        }
    };
    /**Function with signature `computeAssertionHash(bytes32,((bytes32[2],uint64[2]),uint8,bytes32),bytes32)` and selector `0x33635fc2`.
```solidity
function computeAssertionHash(bytes32 prevAssertionHash, AssertionState memory state, bytes32 inboxAcc) external pure returns (bytes32);
```*/
    #[allow(non_camel_case_types, non_snake_case, clippy::pub_underscore_fields)]
    #[derive(Clone)]
    pub struct computeAssertionHashCall {
        pub prevAssertionHash: alloy::sol_types::private::FixedBytes<32>,
        pub state: <AssertionState as alloy::sol_types::SolType>::RustType,
        pub inboxAcc: alloy::sol_types::private::FixedBytes<32>,
    }
    ///Container type for the return parameters of the [`computeAssertionHash(bytes32,((bytes32[2],uint64[2]),uint8,bytes32),bytes32)`](computeAssertionHashCall) function.
    #[allow(non_camel_case_types, non_snake_case, clippy::pub_underscore_fields)]
    #[derive(Clone)]
    pub struct computeAssertionHashReturn {
        pub _0: alloy::sol_types::private::FixedBytes<32>,
    }
    #[allow(
        non_camel_case_types,
        non_snake_case,
        clippy::pub_underscore_fields,
        clippy::style
    )]
    const _: () = {
        use alloy::sol_types as alloy_sol_types;
        {
            #[doc(hidden)]
            type UnderlyingSolTuple<'a> = (
                alloy::sol_types::sol_data::FixedBytes<32>,
                AssertionState,
                alloy::sol_types::sol_data::FixedBytes<32>,
            );
            #[doc(hidden)]
            type UnderlyingRustTuple<'a> = (
                alloy::sol_types::private::FixedBytes<32>,
                <AssertionState as alloy::sol_types::SolType>::RustType,
                alloy::sol_types::private::FixedBytes<32>,
            );
            #[cfg(test)]
            #[allow(dead_code, unreachable_patterns)]
            fn _type_assertion(
                _t: alloy_sol_types::private::AssertTypeEq<UnderlyingRustTuple>,
            ) {
                match _t {
                    alloy_sol_types::private::AssertTypeEq::<
                        <UnderlyingSolTuple as alloy_sol_types::SolType>::RustType,
                    >(_) => {}
                }
            }
            #[automatically_derived]
            #[doc(hidden)]
            impl ::core::convert::From<computeAssertionHashCall>
            for UnderlyingRustTuple<'_> {
                fn from(value: computeAssertionHashCall) -> Self {
                    (value.prevAssertionHash, value.state, value.inboxAcc)
                }
            }
            #[automatically_derived]
            #[doc(hidden)]
            impl ::core::convert::From<UnderlyingRustTuple<'_>>
            for computeAssertionHashCall {
                fn from(tuple: UnderlyingRustTuple<'_>) -> Self {
                    Self {
                        prevAssertionHash: tuple.0,
                        state: tuple.1,
                        inboxAcc: tuple.2,
                    }
                }
            }
        }
        {
            #[doc(hidden)]
            type UnderlyingSolTuple<'a> = (alloy::sol_types::sol_data::FixedBytes<32>,);
            #[doc(hidden)]
            type UnderlyingRustTuple<'a> = (alloy::sol_types::private::FixedBytes<32>,);
            #[cfg(test)]
            #[allow(dead_code, unreachable_patterns)]
            fn _type_assertion(
                _t: alloy_sol_types::private::AssertTypeEq<UnderlyingRustTuple>,
            ) {
                match _t {
                    alloy_sol_types::private::AssertTypeEq::<
                        <UnderlyingSolTuple as alloy_sol_types::SolType>::RustType,
                    >(_) => {}
                }
            }
            #[automatically_derived]
            #[doc(hidden)]
            impl ::core::convert::From<computeAssertionHashReturn>
            for UnderlyingRustTuple<'_> {
                fn from(value: computeAssertionHashReturn) -> Self {
                    (value._0,)
                }
            }
            #[automatically_derived]
            #[doc(hidden)]
            impl ::core::convert::From<UnderlyingRustTuple<'_>>
            for computeAssertionHashReturn {
                fn from(tuple: UnderlyingRustTuple<'_>) -> Self {
                    Self { _0: tuple.0 }
                }
            }
        }
        #[automatically_derived]
        impl alloy_sol_types::SolCall for computeAssertionHashCall {
            type Parameters<'a> = (
                alloy::sol_types::sol_data::FixedBytes<32>,
                AssertionState,
                alloy::sol_types::sol_data::FixedBytes<32>,
            );
            type Token<'a> = <Self::Parameters<
                'a,
            > as alloy_sol_types::SolType>::Token<'a>;
            type Return = computeAssertionHashReturn;
            type ReturnTuple<'a> = (alloy::sol_types::sol_data::FixedBytes<32>,);
            type ReturnToken<'a> = <Self::ReturnTuple<
                'a,
            > as alloy_sol_types::SolType>::Token<'a>;
            const SIGNATURE: &'static str = "computeAssertionHash(bytes32,((bytes32[2],uint64[2]),uint8,bytes32),bytes32)";
            const SELECTOR: [u8; 4] = [51u8, 99u8, 95u8, 194u8];
            #[inline]
            fn new<'a>(
                tuple: <Self::Parameters<'a> as alloy_sol_types::SolType>::RustType,
            ) -> Self {
                tuple.into()
            }
            #[inline]
            fn tokenize(&self) -> Self::Token<'_> {
                (
                    <alloy::sol_types::sol_data::FixedBytes<
                        32,
                    > as alloy_sol_types::SolType>::tokenize(&self.prevAssertionHash),
                    <AssertionState as alloy_sol_types::SolType>::tokenize(&self.state),
                    <alloy::sol_types::sol_data::FixedBytes<
                        32,
                    > as alloy_sol_types::SolType>::tokenize(&self.inboxAcc),
                )
            }
            #[inline]
            fn abi_decode_returns(
                data: &[u8],
                validate: bool,
            ) -> alloy_sol_types::Result<Self::Return> {
                <Self::ReturnTuple<
                    '_,
                > as alloy_sol_types::SolType>::abi_decode_sequence(data, validate)
                    .map(Into::into)
            }
        }
    };
    /**Function with signature `confirmPeriodBlocks()` and selector `0x2e7acfa6`.
```solidity
function confirmPeriodBlocks() external view returns (uint64);
```*/
    #[allow(non_camel_case_types, non_snake_case, clippy::pub_underscore_fields)]
    #[derive(Clone)]
    pub struct confirmPeriodBlocksCall {}
    ///Container type for the return parameters of the [`confirmPeriodBlocks()`](confirmPeriodBlocksCall) function.
    #[allow(non_camel_case_types, non_snake_case, clippy::pub_underscore_fields)]
    #[derive(Clone)]
    pub struct confirmPeriodBlocksReturn {
        pub _0: u64,
    }
    #[allow(
        non_camel_case_types,
        non_snake_case,
        clippy::pub_underscore_fields,
        clippy::style
    )]
    const _: () = {
        use alloy::sol_types as alloy_sol_types;
        {
            #[doc(hidden)]
            type UnderlyingSolTuple<'a> = ();
            #[doc(hidden)]
            type UnderlyingRustTuple<'a> = ();
            #[cfg(test)]
            #[allow(dead_code, unreachable_patterns)]
            fn _type_assertion(
                _t: alloy_sol_types::private::AssertTypeEq<UnderlyingRustTuple>,
            ) {
                match _t {
                    alloy_sol_types::private::AssertTypeEq::<
                        <UnderlyingSolTuple as alloy_sol_types::SolType>::RustType,
                    >(_) => {}
                }
            }
            #[automatically_derived]
            #[doc(hidden)]
            impl ::core::convert::From<confirmPeriodBlocksCall>
            for UnderlyingRustTuple<'_> {
                fn from(value: confirmPeriodBlocksCall) -> Self {
                    ()
                }
            }
            #[automatically_derived]
            #[doc(hidden)]
            impl ::core::convert::From<UnderlyingRustTuple<'_>>
            for confirmPeriodBlocksCall {
                fn from(tuple: UnderlyingRustTuple<'_>) -> Self {
                    Self {}
                }
            }
        }
        {
            #[doc(hidden)]
            type UnderlyingSolTuple<'a> = (alloy::sol_types::sol_data::Uint<64>,);
            #[doc(hidden)]
            type UnderlyingRustTuple<'a> = (u64,);
            #[cfg(test)]
            #[allow(dead_code, unreachable_patterns)]
            fn _type_assertion(
                _t: alloy_sol_types::private::AssertTypeEq<UnderlyingRustTuple>,
            ) {
                match _t {
                    alloy_sol_types::private::AssertTypeEq::<
                        <UnderlyingSolTuple as alloy_sol_types::SolType>::RustType,
                    >(_) => {}
                }
            }
            #[automatically_derived]
            #[doc(hidden)]
            impl ::core::convert::From<confirmPeriodBlocksReturn>
            for UnderlyingRustTuple<'_> {
                fn from(value: confirmPeriodBlocksReturn) -> Self {
                    (value._0,)
                }
            }
            #[automatically_derived]
            #[doc(hidden)]
            impl ::core::convert::From<UnderlyingRustTuple<'_>>
            for confirmPeriodBlocksReturn {
                fn from(tuple: UnderlyingRustTuple<'_>) -> Self {
                    Self { _0: tuple.0 }
                }
            }
        }
        #[automatically_derived]
        impl alloy_sol_types::SolCall for confirmPeriodBlocksCall {
            type Parameters<'a> = ();
            type Token<'a> = <Self::Parameters<
                'a,
            > as alloy_sol_types::SolType>::Token<'a>;
            type Return = confirmPeriodBlocksReturn;
            type ReturnTuple<'a> = (alloy::sol_types::sol_data::Uint<64>,);
            type ReturnToken<'a> = <Self::ReturnTuple<
                'a,
            > as alloy_sol_types::SolType>::Token<'a>;
            const SIGNATURE: &'static str = "confirmPeriodBlocks()";
            const SELECTOR: [u8; 4] = [46u8, 122u8, 207u8, 166u8];
            #[inline]
            fn new<'a>(
                tuple: <Self::Parameters<'a> as alloy_sol_types::SolType>::RustType,
            ) -> Self {
                tuple.into()
            }
            #[inline]
            fn tokenize(&self) -> Self::Token<'_> {
                ()
            }
            #[inline]
            fn abi_decode_returns(
                data: &[u8],
                validate: bool,
            ) -> alloy_sol_types::Result<Self::Return> {
                <Self::ReturnTuple<
                    '_,
                > as alloy_sol_types::SolType>::abi_decode_sequence(data, validate)
                    .map(Into::into)
            }
        }
    };
    /**Function with signature `fastConfirmNewAssertion(((bytes32,bytes32,(bytes32,uint256,address,uint64,uint64)),((bytes32[2],uint64[2]),uint8,bytes32),((bytes32[2],uint64[2]),uint8,bytes32)),bytes32)` and selector `0x6420fb9f`.
```solidity
function fastConfirmNewAssertion(AssertionInputs memory assertion, bytes32 expectedAssertionHash) external;
```*/
    #[allow(non_camel_case_types, non_snake_case, clippy::pub_underscore_fields)]
    #[derive(Clone)]
    pub struct fastConfirmNewAssertionCall {
        pub assertion: <AssertionInputs as alloy::sol_types::SolType>::RustType,
        pub expectedAssertionHash: alloy::sol_types::private::FixedBytes<32>,
    }
    ///Container type for the return parameters of the [`fastConfirmNewAssertion(((bytes32,bytes32,(bytes32,uint256,address,uint64,uint64)),((bytes32[2],uint64[2]),uint8,bytes32),((bytes32[2],uint64[2]),uint8,bytes32)),bytes32)`](fastConfirmNewAssertionCall) function.
    #[allow(non_camel_case_types, non_snake_case, clippy::pub_underscore_fields)]
    #[derive(Clone)]
    pub struct fastConfirmNewAssertionReturn {}
    #[allow(
        non_camel_case_types,
        non_snake_case,
        clippy::pub_underscore_fields,
        clippy::style
    )]
    const _: () = {
        use alloy::sol_types as alloy_sol_types;
        {
            #[doc(hidden)]
            type UnderlyingSolTuple<'a> = (
                AssertionInputs,
                alloy::sol_types::sol_data::FixedBytes<32>,
            );
            #[doc(hidden)]
            type UnderlyingRustTuple<'a> = (
                <AssertionInputs as alloy::sol_types::SolType>::RustType,
                alloy::sol_types::private::FixedBytes<32>,
            );
            #[cfg(test)]
            #[allow(dead_code, unreachable_patterns)]
            fn _type_assertion(
                _t: alloy_sol_types::private::AssertTypeEq<UnderlyingRustTuple>,
            ) {
                match _t {
                    alloy_sol_types::private::AssertTypeEq::<
                        <UnderlyingSolTuple as alloy_sol_types::SolType>::RustType,
                    >(_) => {}
                }
            }
            #[automatically_derived]
            #[doc(hidden)]
            impl ::core::convert::From<fastConfirmNewAssertionCall>
            for UnderlyingRustTuple<'_> {
                fn from(value: fastConfirmNewAssertionCall) -> Self {
                    (value.assertion, value.expectedAssertionHash)
                }
            }
            #[automatically_derived]
            #[doc(hidden)]
            impl ::core::convert::From<UnderlyingRustTuple<'_>>
            for fastConfirmNewAssertionCall {
                fn from(tuple: UnderlyingRustTuple<'_>) -> Self {
                    Self {
                        assertion: tuple.0,
                        expectedAssertionHash: tuple.1,
                    }
                }
            }
        }
        {
            #[doc(hidden)]
            type UnderlyingSolTuple<'a> = ();
            #[doc(hidden)]
            type UnderlyingRustTuple<'a> = ();
            #[cfg(test)]
            #[allow(dead_code, unreachable_patterns)]
            fn _type_assertion(
                _t: alloy_sol_types::private::AssertTypeEq<UnderlyingRustTuple>,
            ) {
                match _t {
                    alloy_sol_types::private::AssertTypeEq::<
                        <UnderlyingSolTuple as alloy_sol_types::SolType>::RustType,
                    >(_) => {}
                }
            }
            #[automatically_derived]
            #[doc(hidden)]
            impl ::core::convert::From<fastConfirmNewAssertionReturn>
            for UnderlyingRustTuple<'_> {
                fn from(value: fastConfirmNewAssertionReturn) -> Self {
                    ()
                }
            }
            #[automatically_derived]
            #[doc(hidden)]
            impl ::core::convert::From<UnderlyingRustTuple<'_>>
            for fastConfirmNewAssertionReturn {
                fn from(tuple: UnderlyingRustTuple<'_>) -> Self {
                    Self {}
                }
            }
        }
        #[automatically_derived]
        impl alloy_sol_types::SolCall for fastConfirmNewAssertionCall {
            type Parameters<'a> = (
                AssertionInputs,
                alloy::sol_types::sol_data::FixedBytes<32>,
            );
            type Token<'a> = <Self::Parameters<
                'a,
            > as alloy_sol_types::SolType>::Token<'a>;
            type Return = fastConfirmNewAssertionReturn;
            type ReturnTuple<'a> = ();
            type ReturnToken<'a> = <Self::ReturnTuple<
                'a,
            > as alloy_sol_types::SolType>::Token<'a>;
            const SIGNATURE: &'static str = "fastConfirmNewAssertion(((bytes32,bytes32,(bytes32,uint256,address,uint64,uint64)),((bytes32[2],uint64[2]),uint8,bytes32),((bytes32[2],uint64[2]),uint8,bytes32)),bytes32)";
            const SELECTOR: [u8; 4] = [100u8, 32u8, 251u8, 159u8];
            #[inline]
            fn new<'a>(
                tuple: <Self::Parameters<'a> as alloy_sol_types::SolType>::RustType,
            ) -> Self {
                tuple.into()
            }
            #[inline]
            fn tokenize(&self) -> Self::Token<'_> {
                (
                    <AssertionInputs as alloy_sol_types::SolType>::tokenize(
                        &self.assertion,
                    ),
                    <alloy::sol_types::sol_data::FixedBytes<
                        32,
                    > as alloy_sol_types::SolType>::tokenize(&self.expectedAssertionHash),
                )
            }
            #[inline]
            fn abi_decode_returns(
                data: &[u8],
                validate: bool,
            ) -> alloy_sol_types::Result<Self::Return> {
                <Self::ReturnTuple<
                    '_,
                > as alloy_sol_types::SolType>::abi_decode_sequence(data, validate)
                    .map(Into::into)
            }
        }
    };
    /**Function with signature `forceConfirmNode(uint64,bytes32,bytes32)` and selector `0x2f7968e8`.
```solidity
function forceConfirmNode(uint64 nodeNum, bytes32 blockHash, bytes32 sendRoot) external;
```*/
    #[allow(non_camel_case_types, non_snake_case, clippy::pub_underscore_fields)]
    #[derive(Clone)]
    pub struct forceConfirmNodeCall {
        pub nodeNum: u64,
        pub blockHash: alloy::sol_types::private::FixedBytes<32>,
        pub sendRoot: alloy::sol_types::private::FixedBytes<32>,
    }
    ///Container type for the return parameters of the [`forceConfirmNode(uint64,bytes32,bytes32)`](forceConfirmNodeCall) function.
    #[allow(non_camel_case_types, non_snake_case, clippy::pub_underscore_fields)]
    #[derive(Clone)]
    pub struct forceConfirmNodeReturn {}
    #[allow(
        non_camel_case_types,
        non_snake_case,
        clippy::pub_underscore_fields,
        clippy::style
    )]
    const _: () = {
        use alloy::sol_types as alloy_sol_types;
        {
            #[doc(hidden)]
            type UnderlyingSolTuple<'a> = (
                alloy::sol_types::sol_data::Uint<64>,
                alloy::sol_types::sol_data::FixedBytes<32>,
                alloy::sol_types::sol_data::FixedBytes<32>,
            );
            #[doc(hidden)]
            type UnderlyingRustTuple<'a> = (
                u64,
                alloy::sol_types::private::FixedBytes<32>,
                alloy::sol_types::private::FixedBytes<32>,
            );
            #[cfg(test)]
            #[allow(dead_code, unreachable_patterns)]
            fn _type_assertion(
                _t: alloy_sol_types::private::AssertTypeEq<UnderlyingRustTuple>,
            ) {
                match _t {
                    alloy_sol_types::private::AssertTypeEq::<
                        <UnderlyingSolTuple as alloy_sol_types::SolType>::RustType,
                    >(_) => {}
                }
            }
            #[automatically_derived]
            #[doc(hidden)]
            impl ::core::convert::From<forceConfirmNodeCall>
            for UnderlyingRustTuple<'_> {
                fn from(value: forceConfirmNodeCall) -> Self {
                    (value.nodeNum, value.blockHash, value.sendRoot)
                }
            }
            #[automatically_derived]
            #[doc(hidden)]
            impl ::core::convert::From<UnderlyingRustTuple<'_>>
            for forceConfirmNodeCall {
                fn from(tuple: UnderlyingRustTuple<'_>) -> Self {
                    Self {
                        nodeNum: tuple.0,
                        blockHash: tuple.1,
                        sendRoot: tuple.2,
                    }
                }
            }
        }
        {
            #[doc(hidden)]
            type UnderlyingSolTuple<'a> = ();
            #[doc(hidden)]
            type UnderlyingRustTuple<'a> = ();
            #[cfg(test)]
            #[allow(dead_code, unreachable_patterns)]
            fn _type_assertion(
                _t: alloy_sol_types::private::AssertTypeEq<UnderlyingRustTuple>,
            ) {
                match _t {
                    alloy_sol_types::private::AssertTypeEq::<
                        <UnderlyingSolTuple as alloy_sol_types::SolType>::RustType,
                    >(_) => {}
                }
            }
            #[automatically_derived]
            #[doc(hidden)]
            impl ::core::convert::From<forceConfirmNodeReturn>
            for UnderlyingRustTuple<'_> {
                fn from(value: forceConfirmNodeReturn) -> Self {
                    ()
                }
            }
            #[automatically_derived]
            #[doc(hidden)]
            impl ::core::convert::From<UnderlyingRustTuple<'_>>
            for forceConfirmNodeReturn {
                fn from(tuple: UnderlyingRustTuple<'_>) -> Self {
                    Self {}
                }
            }
        }
        #[automatically_derived]
        impl alloy_sol_types::SolCall for forceConfirmNodeCall {
            type Parameters<'a> = (
                alloy::sol_types::sol_data::Uint<64>,
                alloy::sol_types::sol_data::FixedBytes<32>,
                alloy::sol_types::sol_data::FixedBytes<32>,
            );
            type Token<'a> = <Self::Parameters<
                'a,
            > as alloy_sol_types::SolType>::Token<'a>;
            type Return = forceConfirmNodeReturn;
            type ReturnTuple<'a> = ();
            type ReturnToken<'a> = <Self::ReturnTuple<
                'a,
            > as alloy_sol_types::SolType>::Token<'a>;
            const SIGNATURE: &'static str = "forceConfirmNode(uint64,bytes32,bytes32)";
            const SELECTOR: [u8; 4] = [47u8, 121u8, 104u8, 232u8];
            #[inline]
            fn new<'a>(
                tuple: <Self::Parameters<'a> as alloy_sol_types::SolType>::RustType,
            ) -> Self {
                tuple.into()
            }
            #[inline]
            fn tokenize(&self) -> Self::Token<'_> {
                (
                    <alloy::sol_types::sol_data::Uint<
                        64,
                    > as alloy_sol_types::SolType>::tokenize(&self.nodeNum),
                    <alloy::sol_types::sol_data::FixedBytes<
                        32,
                    > as alloy_sol_types::SolType>::tokenize(&self.blockHash),
                    <alloy::sol_types::sol_data::FixedBytes<
                        32,
                    > as alloy_sol_types::SolType>::tokenize(&self.sendRoot),
                )
            }
            #[inline]
            fn abi_decode_returns(
                data: &[u8],
                validate: bool,
            ) -> alloy_sol_types::Result<Self::Return> {
                <Self::ReturnTuple<
                    '_,
                > as alloy_sol_types::SolType>::abi_decode_sequence(data, validate)
                    .map(Into::into)
            }
        }
    };
    /**Function with signature `forceCreateNode(uint64,uint256,(((bytes32[2],uint64[2]),uint8),((bytes32[2],uint64[2]),uint8),uint64),bytes32)` and selector `0x470dce4e`.
```solidity
function forceCreateNode(uint64 prevNode, uint256 prevNodeInboxMaxCount, Assertion memory assertion, bytes32 expectedNodeHash) external;
```*/
    #[allow(non_camel_case_types, non_snake_case, clippy::pub_underscore_fields)]
    #[derive(Clone)]
    pub struct forceCreateNodeCall {
        pub prevNode: u64,
        pub prevNodeInboxMaxCount: alloy::sol_types::private::primitives::aliases::U256,
        pub assertion: <Assertion as alloy::sol_types::SolType>::RustType,
        pub expectedNodeHash: alloy::sol_types::private::FixedBytes<32>,
    }
    ///Container type for the return parameters of the [`forceCreateNode(uint64,uint256,(((bytes32[2],uint64[2]),uint8),((bytes32[2],uint64[2]),uint8),uint64),bytes32)`](forceCreateNodeCall) function.
    #[allow(non_camel_case_types, non_snake_case, clippy::pub_underscore_fields)]
    #[derive(Clone)]
    pub struct forceCreateNodeReturn {}
    #[allow(
        non_camel_case_types,
        non_snake_case,
        clippy::pub_underscore_fields,
        clippy::style
    )]
    const _: () = {
        use alloy::sol_types as alloy_sol_types;
        {
            #[doc(hidden)]
            type UnderlyingSolTuple<'a> = (
                alloy::sol_types::sol_data::Uint<64>,
                alloy::sol_types::sol_data::Uint<256>,
                Assertion,
                alloy::sol_types::sol_data::FixedBytes<32>,
            );
            #[doc(hidden)]
            type UnderlyingRustTuple<'a> = (
                u64,
                alloy::sol_types::private::primitives::aliases::U256,
                <Assertion as alloy::sol_types::SolType>::RustType,
                alloy::sol_types::private::FixedBytes<32>,
            );
            #[cfg(test)]
            #[allow(dead_code, unreachable_patterns)]
            fn _type_assertion(
                _t: alloy_sol_types::private::AssertTypeEq<UnderlyingRustTuple>,
            ) {
                match _t {
                    alloy_sol_types::private::AssertTypeEq::<
                        <UnderlyingSolTuple as alloy_sol_types::SolType>::RustType,
                    >(_) => {}
                }
            }
            #[automatically_derived]
            #[doc(hidden)]
            impl ::core::convert::From<forceCreateNodeCall> for UnderlyingRustTuple<'_> {
                fn from(value: forceCreateNodeCall) -> Self {
                    (
                        value.prevNode,
                        value.prevNodeInboxMaxCount,
                        value.assertion,
                        value.expectedNodeHash,
                    )
                }
            }
            #[automatically_derived]
            #[doc(hidden)]
            impl ::core::convert::From<UnderlyingRustTuple<'_>> for forceCreateNodeCall {
                fn from(tuple: UnderlyingRustTuple<'_>) -> Self {
                    Self {
                        prevNode: tuple.0,
                        prevNodeInboxMaxCount: tuple.1,
                        assertion: tuple.2,
                        expectedNodeHash: tuple.3,
                    }
                }
            }
        }
        {
            #[doc(hidden)]
            type UnderlyingSolTuple<'a> = ();
            #[doc(hidden)]
            type UnderlyingRustTuple<'a> = ();
            #[cfg(test)]
            #[allow(dead_code, unreachable_patterns)]
            fn _type_assertion(
                _t: alloy_sol_types::private::AssertTypeEq<UnderlyingRustTuple>,
            ) {
                match _t {
                    alloy_sol_types::private::AssertTypeEq::<
                        <UnderlyingSolTuple as alloy_sol_types::SolType>::RustType,
                    >(_) => {}
                }
            }
            #[automatically_derived]
            #[doc(hidden)]
            impl ::core::convert::From<forceCreateNodeReturn>
            for UnderlyingRustTuple<'_> {
                fn from(value: forceCreateNodeReturn) -> Self {
                    ()
                }
            }
            #[automatically_derived]
            #[doc(hidden)]
            impl ::core::convert::From<UnderlyingRustTuple<'_>>
            for forceCreateNodeReturn {
                fn from(tuple: UnderlyingRustTuple<'_>) -> Self {
                    Self {}
                }
            }
        }
        #[automatically_derived]
        impl alloy_sol_types::SolCall for forceCreateNodeCall {
            type Parameters<'a> = (
                alloy::sol_types::sol_data::Uint<64>,
                alloy::sol_types::sol_data::Uint<256>,
                Assertion,
                alloy::sol_types::sol_data::FixedBytes<32>,
            );
            type Token<'a> = <Self::Parameters<
                'a,
            > as alloy_sol_types::SolType>::Token<'a>;
            type Return = forceCreateNodeReturn;
            type ReturnTuple<'a> = ();
            type ReturnToken<'a> = <Self::ReturnTuple<
                'a,
            > as alloy_sol_types::SolType>::Token<'a>;
            const SIGNATURE: &'static str = "forceCreateNode(uint64,uint256,(((bytes32[2],uint64[2]),uint8),((bytes32[2],uint64[2]),uint8),uint64),bytes32)";
            const SELECTOR: [u8; 4] = [71u8, 13u8, 206u8, 78u8];
            #[inline]
            fn new<'a>(
                tuple: <Self::Parameters<'a> as alloy_sol_types::SolType>::RustType,
            ) -> Self {
                tuple.into()
            }
            #[inline]
            fn tokenize(&self) -> Self::Token<'_> {
                (
                    <alloy::sol_types::sol_data::Uint<
                        64,
                    > as alloy_sol_types::SolType>::tokenize(&self.prevNode),
                    <alloy::sol_types::sol_data::Uint<
                        256,
                    > as alloy_sol_types::SolType>::tokenize(
                        &self.prevNodeInboxMaxCount,
                    ),
                    <Assertion as alloy_sol_types::SolType>::tokenize(&self.assertion),
                    <alloy::sol_types::sol_data::FixedBytes<
                        32,
                    > as alloy_sol_types::SolType>::tokenize(&self.expectedNodeHash),
                )
            }
            #[inline]
            fn abi_decode_returns(
                data: &[u8],
                validate: bool,
            ) -> alloy_sol_types::Result<Self::Return> {
                <Self::ReturnTuple<
                    '_,
                > as alloy_sol_types::SolType>::abi_decode_sequence(data, validate)
                    .map(Into::into)
            }
        }
    };
    /**Function with signature `genesisAssertionHash()` and selector `0x353325e0`.
```solidity
function genesisAssertionHash() external pure returns (bytes32);
```*/
    #[allow(non_camel_case_types, non_snake_case, clippy::pub_underscore_fields)]
    #[derive(Clone)]
    pub struct genesisAssertionHashCall {}
    ///Container type for the return parameters of the [`genesisAssertionHash()`](genesisAssertionHashCall) function.
    #[allow(non_camel_case_types, non_snake_case, clippy::pub_underscore_fields)]
    #[derive(Clone)]
    pub struct genesisAssertionHashReturn {
        pub _0: alloy::sol_types::private::FixedBytes<32>,
    }
    #[allow(
        non_camel_case_types,
        non_snake_case,
        clippy::pub_underscore_fields,
        clippy::style
    )]
    const _: () = {
        use alloy::sol_types as alloy_sol_types;
        {
            #[doc(hidden)]
            type UnderlyingSolTuple<'a> = ();
            #[doc(hidden)]
            type UnderlyingRustTuple<'a> = ();
            #[cfg(test)]
            #[allow(dead_code, unreachable_patterns)]
            fn _type_assertion(
                _t: alloy_sol_types::private::AssertTypeEq<UnderlyingRustTuple>,
            ) {
                match _t {
                    alloy_sol_types::private::AssertTypeEq::<
                        <UnderlyingSolTuple as alloy_sol_types::SolType>::RustType,
                    >(_) => {}
                }
            }
            #[automatically_derived]
            #[doc(hidden)]
            impl ::core::convert::From<genesisAssertionHashCall>
            for UnderlyingRustTuple<'_> {
                fn from(value: genesisAssertionHashCall) -> Self {
                    ()
                }
            }
            #[automatically_derived]
            #[doc(hidden)]
            impl ::core::convert::From<UnderlyingRustTuple<'_>>
            for genesisAssertionHashCall {
                fn from(tuple: UnderlyingRustTuple<'_>) -> Self {
                    Self {}
                }
            }
        }
        {
            #[doc(hidden)]
            type UnderlyingSolTuple<'a> = (alloy::sol_types::sol_data::FixedBytes<32>,);
            #[doc(hidden)]
            type UnderlyingRustTuple<'a> = (alloy::sol_types::private::FixedBytes<32>,);
            #[cfg(test)]
            #[allow(dead_code, unreachable_patterns)]
            fn _type_assertion(
                _t: alloy_sol_types::private::AssertTypeEq<UnderlyingRustTuple>,
            ) {
                match _t {
                    alloy_sol_types::private::AssertTypeEq::<
                        <UnderlyingSolTuple as alloy_sol_types::SolType>::RustType,
                    >(_) => {}
                }
            }
            #[automatically_derived]
            #[doc(hidden)]
            impl ::core::convert::From<genesisAssertionHashReturn>
            for UnderlyingRustTuple<'_> {
                fn from(value: genesisAssertionHashReturn) -> Self {
                    (value._0,)
                }
            }
            #[automatically_derived]
            #[doc(hidden)]
            impl ::core::convert::From<UnderlyingRustTuple<'_>>
            for genesisAssertionHashReturn {
                fn from(tuple: UnderlyingRustTuple<'_>) -> Self {
                    Self { _0: tuple.0 }
                }
            }
        }
        #[automatically_derived]
        impl alloy_sol_types::SolCall for genesisAssertionHashCall {
            type Parameters<'a> = ();
            type Token<'a> = <Self::Parameters<
                'a,
            > as alloy_sol_types::SolType>::Token<'a>;
            type Return = genesisAssertionHashReturn;
            type ReturnTuple<'a> = (alloy::sol_types::sol_data::FixedBytes<32>,);
            type ReturnToken<'a> = <Self::ReturnTuple<
                'a,
            > as alloy_sol_types::SolType>::Token<'a>;
            const SIGNATURE: &'static str = "genesisAssertionHash()";
            const SELECTOR: [u8; 4] = [53u8, 51u8, 37u8, 224u8];
            #[inline]
            fn new<'a>(
                tuple: <Self::Parameters<'a> as alloy_sol_types::SolType>::RustType,
            ) -> Self {
                tuple.into()
            }
            #[inline]
            fn tokenize(&self) -> Self::Token<'_> {
                ()
            }
            #[inline]
            fn abi_decode_returns(
                data: &[u8],
                validate: bool,
            ) -> alloy_sol_types::Result<Self::Return> {
                <Self::ReturnTuple<
                    '_,
                > as alloy_sol_types::SolType>::abi_decode_sequence(data, validate)
                    .map(Into::into)
            }
        }
    };
    /**Function with signature `getAssertion(bytes32)` and selector `0x88302884`.
```solidity
function getAssertion(bytes32 assertionHash) external view returns (AssertionNode memory);
```*/
    #[allow(non_camel_case_types, non_snake_case, clippy::pub_underscore_fields)]
    #[derive(Clone)]
    pub struct getAssertionCall {
        pub assertionHash: alloy::sol_types::private::FixedBytes<32>,
    }
    ///Container type for the return parameters of the [`getAssertion(bytes32)`](getAssertionCall) function.
    #[allow(non_camel_case_types, non_snake_case, clippy::pub_underscore_fields)]
    #[derive(Clone)]
    pub struct getAssertionReturn {
        pub _0: <AssertionNode as alloy::sol_types::SolType>::RustType,
    }
    #[allow(
        non_camel_case_types,
        non_snake_case,
        clippy::pub_underscore_fields,
        clippy::style
    )]
    const _: () = {
        use alloy::sol_types as alloy_sol_types;
        {
            #[doc(hidden)]
            type UnderlyingSolTuple<'a> = (alloy::sol_types::sol_data::FixedBytes<32>,);
            #[doc(hidden)]
            type UnderlyingRustTuple<'a> = (alloy::sol_types::private::FixedBytes<32>,);
            #[cfg(test)]
            #[allow(dead_code, unreachable_patterns)]
            fn _type_assertion(
                _t: alloy_sol_types::private::AssertTypeEq<UnderlyingRustTuple>,
            ) {
                match _t {
                    alloy_sol_types::private::AssertTypeEq::<
                        <UnderlyingSolTuple as alloy_sol_types::SolType>::RustType,
                    >(_) => {}
                }
            }
            #[automatically_derived]
            #[doc(hidden)]
            impl ::core::convert::From<getAssertionCall> for UnderlyingRustTuple<'_> {
                fn from(value: getAssertionCall) -> Self {
                    (value.assertionHash,)
                }
            }
            #[automatically_derived]
            #[doc(hidden)]
            impl ::core::convert::From<UnderlyingRustTuple<'_>> for getAssertionCall {
                fn from(tuple: UnderlyingRustTuple<'_>) -> Self {
                    Self { assertionHash: tuple.0 }
                }
            }
        }
        {
            #[doc(hidden)]
            type UnderlyingSolTuple<'a> = (AssertionNode,);
            #[doc(hidden)]
            type UnderlyingRustTuple<'a> = (
                <AssertionNode as alloy::sol_types::SolType>::RustType,
            );
            #[cfg(test)]
            #[allow(dead_code, unreachable_patterns)]
            fn _type_assertion(
                _t: alloy_sol_types::private::AssertTypeEq<UnderlyingRustTuple>,
            ) {
                match _t {
                    alloy_sol_types::private::AssertTypeEq::<
                        <UnderlyingSolTuple as alloy_sol_types::SolType>::RustType,
                    >(_) => {}
                }
            }
            #[automatically_derived]
            #[doc(hidden)]
            impl ::core::convert::From<getAssertionReturn> for UnderlyingRustTuple<'_> {
                fn from(value: getAssertionReturn) -> Self {
                    (value._0,)
                }
            }
            #[automatically_derived]
            #[doc(hidden)]
            impl ::core::convert::From<UnderlyingRustTuple<'_>> for getAssertionReturn {
                fn from(tuple: UnderlyingRustTuple<'_>) -> Self {
                    Self { _0: tuple.0 }
                }
            }
        }
        #[automatically_derived]
        impl alloy_sol_types::SolCall for getAssertionCall {
            type Parameters<'a> = (alloy::sol_types::sol_data::FixedBytes<32>,);
            type Token<'a> = <Self::Parameters<
                'a,
            > as alloy_sol_types::SolType>::Token<'a>;
            type Return = getAssertionReturn;
            type ReturnTuple<'a> = (AssertionNode,);
            type ReturnToken<'a> = <Self::ReturnTuple<
                'a,
            > as alloy_sol_types::SolType>::Token<'a>;
            const SIGNATURE: &'static str = "getAssertion(bytes32)";
            const SELECTOR: [u8; 4] = [136u8, 48u8, 40u8, 132u8];
            #[inline]
            fn new<'a>(
                tuple: <Self::Parameters<'a> as alloy_sol_types::SolType>::RustType,
            ) -> Self {
                tuple.into()
            }
            #[inline]
            fn tokenize(&self) -> Self::Token<'_> {
                (
                    <alloy::sol_types::sol_data::FixedBytes<
                        32,
                    > as alloy_sol_types::SolType>::tokenize(&self.assertionHash),
                )
            }
            #[inline]
            fn abi_decode_returns(
                data: &[u8],
                validate: bool,
            ) -> alloy_sol_types::Result<Self::Return> {
                <Self::ReturnTuple<
                    '_,
                > as alloy_sol_types::SolType>::abi_decode_sequence(data, validate)
                    .map(Into::into)
            }
        }
    };
    /**Function with signature `getAssertionCreationBlockForLogLookup(bytes32)` and selector `0x13c56ca7`.
```solidity
function getAssertionCreationBlockForLogLookup(bytes32 assertionHash) external view returns (uint256);
```*/
    #[allow(non_camel_case_types, non_snake_case, clippy::pub_underscore_fields)]
    #[derive(Clone)]
    pub struct getAssertionCreationBlockForLogLookupCall {
        pub assertionHash: alloy::sol_types::private::FixedBytes<32>,
    }
    ///Container type for the return parameters of the [`getAssertionCreationBlockForLogLookup(bytes32)`](getAssertionCreationBlockForLogLookupCall) function.
    #[allow(non_camel_case_types, non_snake_case, clippy::pub_underscore_fields)]
    #[derive(Clone)]
    pub struct getAssertionCreationBlockForLogLookupReturn {
        pub _0: alloy::sol_types::private::primitives::aliases::U256,
    }
    #[allow(
        non_camel_case_types,
        non_snake_case,
        clippy::pub_underscore_fields,
        clippy::style
    )]
    const _: () = {
        use alloy::sol_types as alloy_sol_types;
        {
            #[doc(hidden)]
            type UnderlyingSolTuple<'a> = (alloy::sol_types::sol_data::FixedBytes<32>,);
            #[doc(hidden)]
            type UnderlyingRustTuple<'a> = (alloy::sol_types::private::FixedBytes<32>,);
            #[cfg(test)]
            #[allow(dead_code, unreachable_patterns)]
            fn _type_assertion(
                _t: alloy_sol_types::private::AssertTypeEq<UnderlyingRustTuple>,
            ) {
                match _t {
                    alloy_sol_types::private::AssertTypeEq::<
                        <UnderlyingSolTuple as alloy_sol_types::SolType>::RustType,
                    >(_) => {}
                }
            }
            #[automatically_derived]
            #[doc(hidden)]
            impl ::core::convert::From<getAssertionCreationBlockForLogLookupCall>
            for UnderlyingRustTuple<'_> {
                fn from(value: getAssertionCreationBlockForLogLookupCall) -> Self {
                    (value.assertionHash,)
                }
            }
            #[automatically_derived]
            #[doc(hidden)]
            impl ::core::convert::From<UnderlyingRustTuple<'_>>
            for getAssertionCreationBlockForLogLookupCall {
                fn from(tuple: UnderlyingRustTuple<'_>) -> Self {
                    Self { assertionHash: tuple.0 }
                }
            }
        }
        {
            #[doc(hidden)]
            type UnderlyingSolTuple<'a> = (alloy::sol_types::sol_data::Uint<256>,);
            #[doc(hidden)]
            type UnderlyingRustTuple<'a> = (
                alloy::sol_types::private::primitives::aliases::U256,
            );
            #[cfg(test)]
            #[allow(dead_code, unreachable_patterns)]
            fn _type_assertion(
                _t: alloy_sol_types::private::AssertTypeEq<UnderlyingRustTuple>,
            ) {
                match _t {
                    alloy_sol_types::private::AssertTypeEq::<
                        <UnderlyingSolTuple as alloy_sol_types::SolType>::RustType,
                    >(_) => {}
                }
            }
            #[automatically_derived]
            #[doc(hidden)]
            impl ::core::convert::From<getAssertionCreationBlockForLogLookupReturn>
            for UnderlyingRustTuple<'_> {
                fn from(value: getAssertionCreationBlockForLogLookupReturn) -> Self {
                    (value._0,)
                }
            }
            #[automatically_derived]
            #[doc(hidden)]
            impl ::core::convert::From<UnderlyingRustTuple<'_>>
            for getAssertionCreationBlockForLogLookupReturn {
                fn from(tuple: UnderlyingRustTuple<'_>) -> Self {
                    Self { _0: tuple.0 }
                }
            }
        }
        #[automatically_derived]
        impl alloy_sol_types::SolCall for getAssertionCreationBlockForLogLookupCall {
            type Parameters<'a> = (alloy::sol_types::sol_data::FixedBytes<32>,);
            type Token<'a> = <Self::Parameters<
                'a,
            > as alloy_sol_types::SolType>::Token<'a>;
            type Return = getAssertionCreationBlockForLogLookupReturn;
            type ReturnTuple<'a> = (alloy::sol_types::sol_data::Uint<256>,);
            type ReturnToken<'a> = <Self::ReturnTuple<
                'a,
            > as alloy_sol_types::SolType>::Token<'a>;
            const SIGNATURE: &'static str = "getAssertionCreationBlockForLogLookup(bytes32)";
            const SELECTOR: [u8; 4] = [19u8, 197u8, 108u8, 167u8];
            #[inline]
            fn new<'a>(
                tuple: <Self::Parameters<'a> as alloy_sol_types::SolType>::RustType,
            ) -> Self {
                tuple.into()
            }
            #[inline]
            fn tokenize(&self) -> Self::Token<'_> {
                (
                    <alloy::sol_types::sol_data::FixedBytes<
                        32,
                    > as alloy_sol_types::SolType>::tokenize(&self.assertionHash),
                )
            }
            #[inline]
            fn abi_decode_returns(
                data: &[u8],
                validate: bool,
            ) -> alloy_sol_types::Result<Self::Return> {
                <Self::ReturnTuple<
                    '_,
                > as alloy_sol_types::SolType>::abi_decode_sequence(data, validate)
                    .map(Into::into)
            }
        }
    };
    /**Function with signature `getFirstChildCreationBlock(bytes32)` and selector `0x11715585`.
```solidity
function getFirstChildCreationBlock(bytes32 assertionHash) external view returns (uint64);
```*/
    #[allow(non_camel_case_types, non_snake_case, clippy::pub_underscore_fields)]
    #[derive(Clone)]
    pub struct getFirstChildCreationBlockCall {
        pub assertionHash: alloy::sol_types::private::FixedBytes<32>,
    }
    ///Container type for the return parameters of the [`getFirstChildCreationBlock(bytes32)`](getFirstChildCreationBlockCall) function.
    #[allow(non_camel_case_types, non_snake_case, clippy::pub_underscore_fields)]
    #[derive(Clone)]
    pub struct getFirstChildCreationBlockReturn {
        pub _0: u64,
    }
    #[allow(
        non_camel_case_types,
        non_snake_case,
        clippy::pub_underscore_fields,
        clippy::style
    )]
    const _: () = {
        use alloy::sol_types as alloy_sol_types;
        {
            #[doc(hidden)]
            type UnderlyingSolTuple<'a> = (alloy::sol_types::sol_data::FixedBytes<32>,);
            #[doc(hidden)]
            type UnderlyingRustTuple<'a> = (alloy::sol_types::private::FixedBytes<32>,);
            #[cfg(test)]
            #[allow(dead_code, unreachable_patterns)]
            fn _type_assertion(
                _t: alloy_sol_types::private::AssertTypeEq<UnderlyingRustTuple>,
            ) {
                match _t {
                    alloy_sol_types::private::AssertTypeEq::<
                        <UnderlyingSolTuple as alloy_sol_types::SolType>::RustType,
                    >(_) => {}
                }
            }
            #[automatically_derived]
            #[doc(hidden)]
            impl ::core::convert::From<getFirstChildCreationBlockCall>
            for UnderlyingRustTuple<'_> {
                fn from(value: getFirstChildCreationBlockCall) -> Self {
                    (value.assertionHash,)
                }
            }
            #[automatically_derived]
            #[doc(hidden)]
            impl ::core::convert::From<UnderlyingRustTuple<'_>>
            for getFirstChildCreationBlockCall {
                fn from(tuple: UnderlyingRustTuple<'_>) -> Self {
                    Self { assertionHash: tuple.0 }
                }
            }
        }
        {
            #[doc(hidden)]
            type UnderlyingSolTuple<'a> = (alloy::sol_types::sol_data::Uint<64>,);
            #[doc(hidden)]
            type UnderlyingRustTuple<'a> = (u64,);
            #[cfg(test)]
            #[allow(dead_code, unreachable_patterns)]
            fn _type_assertion(
                _t: alloy_sol_types::private::AssertTypeEq<UnderlyingRustTuple>,
            ) {
                match _t {
                    alloy_sol_types::private::AssertTypeEq::<
                        <UnderlyingSolTuple as alloy_sol_types::SolType>::RustType,
                    >(_) => {}
                }
            }
            #[automatically_derived]
            #[doc(hidden)]
            impl ::core::convert::From<getFirstChildCreationBlockReturn>
            for UnderlyingRustTuple<'_> {
                fn from(value: getFirstChildCreationBlockReturn) -> Self {
                    (value._0,)
                }
            }
            #[automatically_derived]
            #[doc(hidden)]
            impl ::core::convert::From<UnderlyingRustTuple<'_>>
            for getFirstChildCreationBlockReturn {
                fn from(tuple: UnderlyingRustTuple<'_>) -> Self {
                    Self { _0: tuple.0 }
                }
            }
        }
        #[automatically_derived]
        impl alloy_sol_types::SolCall for getFirstChildCreationBlockCall {
            type Parameters<'a> = (alloy::sol_types::sol_data::FixedBytes<32>,);
            type Token<'a> = <Self::Parameters<
                'a,
            > as alloy_sol_types::SolType>::Token<'a>;
            type Return = getFirstChildCreationBlockReturn;
            type ReturnTuple<'a> = (alloy::sol_types::sol_data::Uint<64>,);
            type ReturnToken<'a> = <Self::ReturnTuple<
                'a,
            > as alloy_sol_types::SolType>::Token<'a>;
            const SIGNATURE: &'static str = "getFirstChildCreationBlock(bytes32)";
            const SELECTOR: [u8; 4] = [17u8, 113u8, 85u8, 133u8];
            #[inline]
            fn new<'a>(
                tuple: <Self::Parameters<'a> as alloy_sol_types::SolType>::RustType,
            ) -> Self {
                tuple.into()
            }
            #[inline]
            fn tokenize(&self) -> Self::Token<'_> {
                (
                    <alloy::sol_types::sol_data::FixedBytes<
                        32,
                    > as alloy_sol_types::SolType>::tokenize(&self.assertionHash),
                )
            }
            #[inline]
            fn abi_decode_returns(
                data: &[u8],
                validate: bool,
            ) -> alloy_sol_types::Result<Self::Return> {
                <Self::ReturnTuple<
                    '_,
                > as alloy_sol_types::SolType>::abi_decode_sequence(data, validate)
                    .map(Into::into)
            }
        }
    };
    /**Function with signature `getSecondChildCreationBlock(bytes32)` and selector `0x56bbc9e6`.
```solidity
function getSecondChildCreationBlock(bytes32 assertionHash) external view returns (uint64);
```*/
    #[allow(non_camel_case_types, non_snake_case, clippy::pub_underscore_fields)]
    #[derive(Clone)]
    pub struct getSecondChildCreationBlockCall {
        pub assertionHash: alloy::sol_types::private::FixedBytes<32>,
    }
    ///Container type for the return parameters of the [`getSecondChildCreationBlock(bytes32)`](getSecondChildCreationBlockCall) function.
    #[allow(non_camel_case_types, non_snake_case, clippy::pub_underscore_fields)]
    #[derive(Clone)]
    pub struct getSecondChildCreationBlockReturn {
        pub _0: u64,
    }
    #[allow(
        non_camel_case_types,
        non_snake_case,
        clippy::pub_underscore_fields,
        clippy::style
    )]
    const _: () = {
        use alloy::sol_types as alloy_sol_types;
        {
            #[doc(hidden)]
            type UnderlyingSolTuple<'a> = (alloy::sol_types::sol_data::FixedBytes<32>,);
            #[doc(hidden)]
            type UnderlyingRustTuple<'a> = (alloy::sol_types::private::FixedBytes<32>,);
            #[cfg(test)]
            #[allow(dead_code, unreachable_patterns)]
            fn _type_assertion(
                _t: alloy_sol_types::private::AssertTypeEq<UnderlyingRustTuple>,
            ) {
                match _t {
                    alloy_sol_types::private::AssertTypeEq::<
                        <UnderlyingSolTuple as alloy_sol_types::SolType>::RustType,
                    >(_) => {}
                }
            }
            #[automatically_derived]
            #[doc(hidden)]
            impl ::core::convert::From<getSecondChildCreationBlockCall>
            for UnderlyingRustTuple<'_> {
                fn from(value: getSecondChildCreationBlockCall) -> Self {
                    (value.assertionHash,)
                }
            }
            #[automatically_derived]
            #[doc(hidden)]
            impl ::core::convert::From<UnderlyingRustTuple<'_>>
            for getSecondChildCreationBlockCall {
                fn from(tuple: UnderlyingRustTuple<'_>) -> Self {
                    Self { assertionHash: tuple.0 }
                }
            }
        }
        {
            #[doc(hidden)]
            type UnderlyingSolTuple<'a> = (alloy::sol_types::sol_data::Uint<64>,);
            #[doc(hidden)]
            type UnderlyingRustTuple<'a> = (u64,);
            #[cfg(test)]
            #[allow(dead_code, unreachable_patterns)]
            fn _type_assertion(
                _t: alloy_sol_types::private::AssertTypeEq<UnderlyingRustTuple>,
            ) {
                match _t {
                    alloy_sol_types::private::AssertTypeEq::<
                        <UnderlyingSolTuple as alloy_sol_types::SolType>::RustType,
                    >(_) => {}
                }
            }
            #[automatically_derived]
            #[doc(hidden)]
            impl ::core::convert::From<getSecondChildCreationBlockReturn>
            for UnderlyingRustTuple<'_> {
                fn from(value: getSecondChildCreationBlockReturn) -> Self {
                    (value._0,)
                }
            }
            #[automatically_derived]
            #[doc(hidden)]
            impl ::core::convert::From<UnderlyingRustTuple<'_>>
            for getSecondChildCreationBlockReturn {
                fn from(tuple: UnderlyingRustTuple<'_>) -> Self {
                    Self { _0: tuple.0 }
                }
            }
        }
        #[automatically_derived]
        impl alloy_sol_types::SolCall for getSecondChildCreationBlockCall {
            type Parameters<'a> = (alloy::sol_types::sol_data::FixedBytes<32>,);
            type Token<'a> = <Self::Parameters<
                'a,
            > as alloy_sol_types::SolType>::Token<'a>;
            type Return = getSecondChildCreationBlockReturn;
            type ReturnTuple<'a> = (alloy::sol_types::sol_data::Uint<64>,);
            type ReturnToken<'a> = <Self::ReturnTuple<
                'a,
            > as alloy_sol_types::SolType>::Token<'a>;
            const SIGNATURE: &'static str = "getSecondChildCreationBlock(bytes32)";
            const SELECTOR: [u8; 4] = [86u8, 187u8, 201u8, 230u8];
            #[inline]
            fn new<'a>(
                tuple: <Self::Parameters<'a> as alloy_sol_types::SolType>::RustType,
            ) -> Self {
                tuple.into()
            }
            #[inline]
            fn tokenize(&self) -> Self::Token<'_> {
                (
                    <alloy::sol_types::sol_data::FixedBytes<
                        32,
                    > as alloy_sol_types::SolType>::tokenize(&self.assertionHash),
                )
            }
            #[inline]
            fn abi_decode_returns(
                data: &[u8],
                validate: bool,
            ) -> alloy_sol_types::Result<Self::Return> {
                <Self::ReturnTuple<
                    '_,
                > as alloy_sol_types::SolType>::abi_decode_sequence(data, validate)
                    .map(Into::into)
            }
        }
    };
    /**Function with signature `getStaker(address)` and selector `0xa23c44b1`.
```solidity
function getStaker(address staker) external view returns (IRollupCore.Staker memory);
```*/
    #[allow(non_camel_case_types, non_snake_case, clippy::pub_underscore_fields)]
    #[derive(Clone)]
    pub struct getStakerCall {
        pub staker: alloy::sol_types::private::Address,
    }
    ///Container type for the return parameters of the [`getStaker(address)`](getStakerCall) function.
    #[allow(non_camel_case_types, non_snake_case, clippy::pub_underscore_fields)]
    #[derive(Clone)]
    pub struct getStakerReturn {
        pub _0: <IRollupCore::Staker as alloy::sol_types::SolType>::RustType,
    }
    #[allow(
        non_camel_case_types,
        non_snake_case,
        clippy::pub_underscore_fields,
        clippy::style
    )]
    const _: () = {
        use alloy::sol_types as alloy_sol_types;
        {
            #[doc(hidden)]
            type UnderlyingSolTuple<'a> = (alloy::sol_types::sol_data::Address,);
            #[doc(hidden)]
            type UnderlyingRustTuple<'a> = (alloy::sol_types::private::Address,);
            #[cfg(test)]
            #[allow(dead_code, unreachable_patterns)]
            fn _type_assertion(
                _t: alloy_sol_types::private::AssertTypeEq<UnderlyingRustTuple>,
            ) {
                match _t {
                    alloy_sol_types::private::AssertTypeEq::<
                        <UnderlyingSolTuple as alloy_sol_types::SolType>::RustType,
                    >(_) => {}
                }
            }
            #[automatically_derived]
            #[doc(hidden)]
            impl ::core::convert::From<getStakerCall> for UnderlyingRustTuple<'_> {
                fn from(value: getStakerCall) -> Self {
                    (value.staker,)
                }
            }
            #[automatically_derived]
            #[doc(hidden)]
            impl ::core::convert::From<UnderlyingRustTuple<'_>> for getStakerCall {
                fn from(tuple: UnderlyingRustTuple<'_>) -> Self {
                    Self { staker: tuple.0 }
                }
            }
        }
        {
            #[doc(hidden)]
            type UnderlyingSolTuple<'a> = (IRollupCore::Staker,);
            #[doc(hidden)]
            type UnderlyingRustTuple<'a> = (
                <IRollupCore::Staker as alloy::sol_types::SolType>::RustType,
            );
            #[cfg(test)]
            #[allow(dead_code, unreachable_patterns)]
            fn _type_assertion(
                _t: alloy_sol_types::private::AssertTypeEq<UnderlyingRustTuple>,
            ) {
                match _t {
                    alloy_sol_types::private::AssertTypeEq::<
                        <UnderlyingSolTuple as alloy_sol_types::SolType>::RustType,
                    >(_) => {}
                }
            }
            #[automatically_derived]
            #[doc(hidden)]
            impl ::core::convert::From<getStakerReturn> for UnderlyingRustTuple<'_> {
                fn from(value: getStakerReturn) -> Self {
                    (value._0,)
                }
            }
            #[automatically_derived]
            #[doc(hidden)]
            impl ::core::convert::From<UnderlyingRustTuple<'_>> for getStakerReturn {
                fn from(tuple: UnderlyingRustTuple<'_>) -> Self {
                    Self { _0: tuple.0 }
                }
            }
        }
        #[automatically_derived]
        impl alloy_sol_types::SolCall for getStakerCall {
            type Parameters<'a> = (alloy::sol_types::sol_data::Address,);
            type Token<'a> = <Self::Parameters<
                'a,
            > as alloy_sol_types::SolType>::Token<'a>;
            type Return = getStakerReturn;
            type ReturnTuple<'a> = (IRollupCore::Staker,);
            type ReturnToken<'a> = <Self::ReturnTuple<
                'a,
            > as alloy_sol_types::SolType>::Token<'a>;
            const SIGNATURE: &'static str = "getStaker(address)";
            const SELECTOR: [u8; 4] = [162u8, 60u8, 68u8, 177u8];
            #[inline]
            fn new<'a>(
                tuple: <Self::Parameters<'a> as alloy_sol_types::SolType>::RustType,
            ) -> Self {
                tuple.into()
            }
            #[inline]
            fn tokenize(&self) -> Self::Token<'_> {
                (
                    <alloy::sol_types::sol_data::Address as alloy_sol_types::SolType>::tokenize(
                        &self.staker,
                    ),
                )
            }
            #[inline]
            fn abi_decode_returns(
                data: &[u8],
                validate: bool,
            ) -> alloy_sol_types::Result<Self::Return> {
                <Self::ReturnTuple<
                    '_,
                > as alloy_sol_types::SolType>::abi_decode_sequence(data, validate)
                    .map(Into::into)
            }
        }
    };
    /**Function with signature `getStakerAddress(uint64)` and selector `0x6ddd3744`.
```solidity
function getStakerAddress(uint64 stakerNum) external view returns (address);
```*/
    #[allow(non_camel_case_types, non_snake_case, clippy::pub_underscore_fields)]
    #[derive(Clone)]
    pub struct getStakerAddressCall {
        pub stakerNum: u64,
    }
    ///Container type for the return parameters of the [`getStakerAddress(uint64)`](getStakerAddressCall) function.
    #[allow(non_camel_case_types, non_snake_case, clippy::pub_underscore_fields)]
    #[derive(Clone)]
    pub struct getStakerAddressReturn {
        pub _0: alloy::sol_types::private::Address,
    }
    #[allow(
        non_camel_case_types,
        non_snake_case,
        clippy::pub_underscore_fields,
        clippy::style
    )]
    const _: () = {
        use alloy::sol_types as alloy_sol_types;
        {
            #[doc(hidden)]
            type UnderlyingSolTuple<'a> = (alloy::sol_types::sol_data::Uint<64>,);
            #[doc(hidden)]
            type UnderlyingRustTuple<'a> = (u64,);
            #[cfg(test)]
            #[allow(dead_code, unreachable_patterns)]
            fn _type_assertion(
                _t: alloy_sol_types::private::AssertTypeEq<UnderlyingRustTuple>,
            ) {
                match _t {
                    alloy_sol_types::private::AssertTypeEq::<
                        <UnderlyingSolTuple as alloy_sol_types::SolType>::RustType,
                    >(_) => {}
                }
            }
            #[automatically_derived]
            #[doc(hidden)]
            impl ::core::convert::From<getStakerAddressCall>
            for UnderlyingRustTuple<'_> {
                fn from(value: getStakerAddressCall) -> Self {
                    (value.stakerNum,)
                }
            }
            #[automatically_derived]
            #[doc(hidden)]
            impl ::core::convert::From<UnderlyingRustTuple<'_>>
            for getStakerAddressCall {
                fn from(tuple: UnderlyingRustTuple<'_>) -> Self {
                    Self { stakerNum: tuple.0 }
                }
            }
        }
        {
            #[doc(hidden)]
            type UnderlyingSolTuple<'a> = (alloy::sol_types::sol_data::Address,);
            #[doc(hidden)]
            type UnderlyingRustTuple<'a> = (alloy::sol_types::private::Address,);
            #[cfg(test)]
            #[allow(dead_code, unreachable_patterns)]
            fn _type_assertion(
                _t: alloy_sol_types::private::AssertTypeEq<UnderlyingRustTuple>,
            ) {
                match _t {
                    alloy_sol_types::private::AssertTypeEq::<
                        <UnderlyingSolTuple as alloy_sol_types::SolType>::RustType,
                    >(_) => {}
                }
            }
            #[automatically_derived]
            #[doc(hidden)]
            impl ::core::convert::From<getStakerAddressReturn>
            for UnderlyingRustTuple<'_> {
                fn from(value: getStakerAddressReturn) -> Self {
                    (value._0,)
                }
            }
            #[automatically_derived]
            #[doc(hidden)]
            impl ::core::convert::From<UnderlyingRustTuple<'_>>
            for getStakerAddressReturn {
                fn from(tuple: UnderlyingRustTuple<'_>) -> Self {
                    Self { _0: tuple.0 }
                }
            }
        }
        #[automatically_derived]
        impl alloy_sol_types::SolCall for getStakerAddressCall {
            type Parameters<'a> = (alloy::sol_types::sol_data::Uint<64>,);
            type Token<'a> = <Self::Parameters<
                'a,
            > as alloy_sol_types::SolType>::Token<'a>;
            type Return = getStakerAddressReturn;
            type ReturnTuple<'a> = (alloy::sol_types::sol_data::Address,);
            type ReturnToken<'a> = <Self::ReturnTuple<
                'a,
            > as alloy_sol_types::SolType>::Token<'a>;
            const SIGNATURE: &'static str = "getStakerAddress(uint64)";
            const SELECTOR: [u8; 4] = [109u8, 221u8, 55u8, 68u8];
            #[inline]
            fn new<'a>(
                tuple: <Self::Parameters<'a> as alloy_sol_types::SolType>::RustType,
            ) -> Self {
                tuple.into()
            }
            #[inline]
            fn tokenize(&self) -> Self::Token<'_> {
                (
                    <alloy::sol_types::sol_data::Uint<
                        64,
                    > as alloy_sol_types::SolType>::tokenize(&self.stakerNum),
                )
            }
            #[inline]
            fn abi_decode_returns(
                data: &[u8],
                validate: bool,
            ) -> alloy_sol_types::Result<Self::Return> {
                <Self::ReturnTuple<
                    '_,
                > as alloy_sol_types::SolType>::abi_decode_sequence(data, validate)
                    .map(Into::into)
            }
        }
    };
    /**Function with signature `getValidators()` and selector `0xb7ab4db5`.
```solidity
function getValidators() external view returns (address[] memory);
```*/
    #[allow(non_camel_case_types, non_snake_case, clippy::pub_underscore_fields)]
    #[derive(Clone)]
    pub struct getValidatorsCall {}
    ///Container type for the return parameters of the [`getValidators()`](getValidatorsCall) function.
    #[allow(non_camel_case_types, non_snake_case, clippy::pub_underscore_fields)]
    #[derive(Clone)]
    pub struct getValidatorsReturn {
        pub _0: alloy::sol_types::private::Vec<alloy::sol_types::private::Address>,
    }
    #[allow(
        non_camel_case_types,
        non_snake_case,
        clippy::pub_underscore_fields,
        clippy::style
    )]
    const _: () = {
        use alloy::sol_types as alloy_sol_types;
        {
            #[doc(hidden)]
            type UnderlyingSolTuple<'a> = ();
            #[doc(hidden)]
            type UnderlyingRustTuple<'a> = ();
            #[cfg(test)]
            #[allow(dead_code, unreachable_patterns)]
            fn _type_assertion(
                _t: alloy_sol_types::private::AssertTypeEq<UnderlyingRustTuple>,
            ) {
                match _t {
                    alloy_sol_types::private::AssertTypeEq::<
                        <UnderlyingSolTuple as alloy_sol_types::SolType>::RustType,
                    >(_) => {}
                }
            }
            #[automatically_derived]
            #[doc(hidden)]
            impl ::core::convert::From<getValidatorsCall> for UnderlyingRustTuple<'_> {
                fn from(value: getValidatorsCall) -> Self {
                    ()
                }
            }
            #[automatically_derived]
            #[doc(hidden)]
            impl ::core::convert::From<UnderlyingRustTuple<'_>> for getValidatorsCall {
                fn from(tuple: UnderlyingRustTuple<'_>) -> Self {
                    Self {}
                }
            }
        }
        {
            #[doc(hidden)]
            type UnderlyingSolTuple<'a> = (
                alloy::sol_types::sol_data::Array<alloy::sol_types::sol_data::Address>,
            );
            #[doc(hidden)]
            type UnderlyingRustTuple<'a> = (
                alloy::sol_types::private::Vec<alloy::sol_types::private::Address>,
            );
            #[cfg(test)]
            #[allow(dead_code, unreachable_patterns)]
            fn _type_assertion(
                _t: alloy_sol_types::private::AssertTypeEq<UnderlyingRustTuple>,
            ) {
                match _t {
                    alloy_sol_types::private::AssertTypeEq::<
                        <UnderlyingSolTuple as alloy_sol_types::SolType>::RustType,
                    >(_) => {}
                }
            }
            #[automatically_derived]
            #[doc(hidden)]
            impl ::core::convert::From<getValidatorsReturn> for UnderlyingRustTuple<'_> {
                fn from(value: getValidatorsReturn) -> Self {
                    (value._0,)
                }
            }
            #[automatically_derived]
            #[doc(hidden)]
            impl ::core::convert::From<UnderlyingRustTuple<'_>> for getValidatorsReturn {
                fn from(tuple: UnderlyingRustTuple<'_>) -> Self {
                    Self { _0: tuple.0 }
                }
            }
        }
        #[automatically_derived]
        impl alloy_sol_types::SolCall for getValidatorsCall {
            type Parameters<'a> = ();
            type Token<'a> = <Self::Parameters<
                'a,
            > as alloy_sol_types::SolType>::Token<'a>;
            type Return = getValidatorsReturn;
            type ReturnTuple<'a> = (
                alloy::sol_types::sol_data::Array<alloy::sol_types::sol_data::Address>,
            );
            type ReturnToken<'a> = <Self::ReturnTuple<
                'a,
            > as alloy_sol_types::SolType>::Token<'a>;
            const SIGNATURE: &'static str = "getValidators()";
            const SELECTOR: [u8; 4] = [183u8, 171u8, 77u8, 181u8];
            #[inline]
            fn new<'a>(
                tuple: <Self::Parameters<'a> as alloy_sol_types::SolType>::RustType,
            ) -> Self {
                tuple.into()
            }
            #[inline]
            fn tokenize(&self) -> Self::Token<'_> {
                ()
            }
            #[inline]
            fn abi_decode_returns(
                data: &[u8],
                validate: bool,
            ) -> alloy_sol_types::Result<Self::Return> {
                <Self::ReturnTuple<
                    '_,
                > as alloy_sol_types::SolType>::abi_decode_sequence(data, validate)
                    .map(Into::into)
            }
        }
    };
    /**Function with signature `isFirstChild(bytes32)` and selector `0x30836228`.
```solidity
function isFirstChild(bytes32 assertionHash) external view returns (bool);
```*/
    #[allow(non_camel_case_types, non_snake_case, clippy::pub_underscore_fields)]
    #[derive(Clone)]
    pub struct isFirstChildCall {
        pub assertionHash: alloy::sol_types::private::FixedBytes<32>,
    }
    ///Container type for the return parameters of the [`isFirstChild(bytes32)`](isFirstChildCall) function.
    #[allow(non_camel_case_types, non_snake_case, clippy::pub_underscore_fields)]
    #[derive(Clone)]
    pub struct isFirstChildReturn {
        pub _0: bool,
    }
    #[allow(
        non_camel_case_types,
        non_snake_case,
        clippy::pub_underscore_fields,
        clippy::style
    )]
    const _: () = {
        use alloy::sol_types as alloy_sol_types;
        {
            #[doc(hidden)]
            type UnderlyingSolTuple<'a> = (alloy::sol_types::sol_data::FixedBytes<32>,);
            #[doc(hidden)]
            type UnderlyingRustTuple<'a> = (alloy::sol_types::private::FixedBytes<32>,);
            #[cfg(test)]
            #[allow(dead_code, unreachable_patterns)]
            fn _type_assertion(
                _t: alloy_sol_types::private::AssertTypeEq<UnderlyingRustTuple>,
            ) {
                match _t {
                    alloy_sol_types::private::AssertTypeEq::<
                        <UnderlyingSolTuple as alloy_sol_types::SolType>::RustType,
                    >(_) => {}
                }
            }
            #[automatically_derived]
            #[doc(hidden)]
            impl ::core::convert::From<isFirstChildCall> for UnderlyingRustTuple<'_> {
                fn from(value: isFirstChildCall) -> Self {
                    (value.assertionHash,)
                }
            }
            #[automatically_derived]
            #[doc(hidden)]
            impl ::core::convert::From<UnderlyingRustTuple<'_>> for isFirstChildCall {
                fn from(tuple: UnderlyingRustTuple<'_>) -> Self {
                    Self { assertionHash: tuple.0 }
                }
            }
        }
        {
            #[doc(hidden)]
            type UnderlyingSolTuple<'a> = (alloy::sol_types::sol_data::Bool,);
            #[doc(hidden)]
            type UnderlyingRustTuple<'a> = (bool,);
            #[cfg(test)]
            #[allow(dead_code, unreachable_patterns)]
            fn _type_assertion(
                _t: alloy_sol_types::private::AssertTypeEq<UnderlyingRustTuple>,
            ) {
                match _t {
                    alloy_sol_types::private::AssertTypeEq::<
                        <UnderlyingSolTuple as alloy_sol_types::SolType>::RustType,
                    >(_) => {}
                }
            }
            #[automatically_derived]
            #[doc(hidden)]
            impl ::core::convert::From<isFirstChildReturn> for UnderlyingRustTuple<'_> {
                fn from(value: isFirstChildReturn) -> Self {
                    (value._0,)
                }
            }
            #[automatically_derived]
            #[doc(hidden)]
            impl ::core::convert::From<UnderlyingRustTuple<'_>> for isFirstChildReturn {
                fn from(tuple: UnderlyingRustTuple<'_>) -> Self {
                    Self { _0: tuple.0 }
                }
            }
        }
        #[automatically_derived]
        impl alloy_sol_types::SolCall for isFirstChildCall {
            type Parameters<'a> = (alloy::sol_types::sol_data::FixedBytes<32>,);
            type Token<'a> = <Self::Parameters<
                'a,
            > as alloy_sol_types::SolType>::Token<'a>;
            type Return = isFirstChildReturn;
            type ReturnTuple<'a> = (alloy::sol_types::sol_data::Bool,);
            type ReturnToken<'a> = <Self::ReturnTuple<
                'a,
            > as alloy_sol_types::SolType>::Token<'a>;
            const SIGNATURE: &'static str = "isFirstChild(bytes32)";
            const SELECTOR: [u8; 4] = [48u8, 131u8, 98u8, 40u8];
            #[inline]
            fn new<'a>(
                tuple: <Self::Parameters<'a> as alloy_sol_types::SolType>::RustType,
            ) -> Self {
                tuple.into()
            }
            #[inline]
            fn tokenize(&self) -> Self::Token<'_> {
                (
                    <alloy::sol_types::sol_data::FixedBytes<
                        32,
                    > as alloy_sol_types::SolType>::tokenize(&self.assertionHash),
                )
            }
            #[inline]
            fn abi_decode_returns(
                data: &[u8],
                validate: bool,
            ) -> alloy_sol_types::Result<Self::Return> {
                <Self::ReturnTuple<
                    '_,
                > as alloy_sol_types::SolType>::abi_decode_sequence(data, validate)
                    .map(Into::into)
            }
        }
    };
    /**Function with signature `isPending(bytes32)` and selector `0xe531d8c7`.
```solidity
function isPending(bytes32 assertionHash) external view returns (bool);
```*/
    #[allow(non_camel_case_types, non_snake_case, clippy::pub_underscore_fields)]
    #[derive(Clone)]
    pub struct isPendingCall {
        pub assertionHash: alloy::sol_types::private::FixedBytes<32>,
    }
    ///Container type for the return parameters of the [`isPending(bytes32)`](isPendingCall) function.
    #[allow(non_camel_case_types, non_snake_case, clippy::pub_underscore_fields)]
    #[derive(Clone)]
    pub struct isPendingReturn {
        pub _0: bool,
    }
    #[allow(
        non_camel_case_types,
        non_snake_case,
        clippy::pub_underscore_fields,
        clippy::style
    )]
    const _: () = {
        use alloy::sol_types as alloy_sol_types;
        {
            #[doc(hidden)]
            type UnderlyingSolTuple<'a> = (alloy::sol_types::sol_data::FixedBytes<32>,);
            #[doc(hidden)]
            type UnderlyingRustTuple<'a> = (alloy::sol_types::private::FixedBytes<32>,);
            #[cfg(test)]
            #[allow(dead_code, unreachable_patterns)]
            fn _type_assertion(
                _t: alloy_sol_types::private::AssertTypeEq<UnderlyingRustTuple>,
            ) {
                match _t {
                    alloy_sol_types::private::AssertTypeEq::<
                        <UnderlyingSolTuple as alloy_sol_types::SolType>::RustType,
                    >(_) => {}
                }
            }
            #[automatically_derived]
            #[doc(hidden)]
            impl ::core::convert::From<isPendingCall> for UnderlyingRustTuple<'_> {
                fn from(value: isPendingCall) -> Self {
                    (value.assertionHash,)
                }
            }
            #[automatically_derived]
            #[doc(hidden)]
            impl ::core::convert::From<UnderlyingRustTuple<'_>> for isPendingCall {
                fn from(tuple: UnderlyingRustTuple<'_>) -> Self {
                    Self { assertionHash: tuple.0 }
                }
            }
        }
        {
            #[doc(hidden)]
            type UnderlyingSolTuple<'a> = (alloy::sol_types::sol_data::Bool,);
            #[doc(hidden)]
            type UnderlyingRustTuple<'a> = (bool,);
            #[cfg(test)]
            #[allow(dead_code, unreachable_patterns)]
            fn _type_assertion(
                _t: alloy_sol_types::private::AssertTypeEq<UnderlyingRustTuple>,
            ) {
                match _t {
                    alloy_sol_types::private::AssertTypeEq::<
                        <UnderlyingSolTuple as alloy_sol_types::SolType>::RustType,
                    >(_) => {}
                }
            }
            #[automatically_derived]
            #[doc(hidden)]
            impl ::core::convert::From<isPendingReturn> for UnderlyingRustTuple<'_> {
                fn from(value: isPendingReturn) -> Self {
                    (value._0,)
                }
            }
            #[automatically_derived]
            #[doc(hidden)]
            impl ::core::convert::From<UnderlyingRustTuple<'_>> for isPendingReturn {
                fn from(tuple: UnderlyingRustTuple<'_>) -> Self {
                    Self { _0: tuple.0 }
                }
            }
        }
        #[automatically_derived]
        impl alloy_sol_types::SolCall for isPendingCall {
            type Parameters<'a> = (alloy::sol_types::sol_data::FixedBytes<32>,);
            type Token<'a> = <Self::Parameters<
                'a,
            > as alloy_sol_types::SolType>::Token<'a>;
            type Return = isPendingReturn;
            type ReturnTuple<'a> = (alloy::sol_types::sol_data::Bool,);
            type ReturnToken<'a> = <Self::ReturnTuple<
                'a,
            > as alloy_sol_types::SolType>::Token<'a>;
            const SIGNATURE: &'static str = "isPending(bytes32)";
            const SELECTOR: [u8; 4] = [229u8, 49u8, 216u8, 199u8];
            #[inline]
            fn new<'a>(
                tuple: <Self::Parameters<'a> as alloy_sol_types::SolType>::RustType,
            ) -> Self {
                tuple.into()
            }
            #[inline]
            fn tokenize(&self) -> Self::Token<'_> {
                (
                    <alloy::sol_types::sol_data::FixedBytes<
                        32,
                    > as alloy_sol_types::SolType>::tokenize(&self.assertionHash),
                )
            }
            #[inline]
            fn abi_decode_returns(
                data: &[u8],
                validate: bool,
            ) -> alloy_sol_types::Result<Self::Return> {
                <Self::ReturnTuple<
                    '_,
                > as alloy_sol_types::SolType>::abi_decode_sequence(data, validate)
                    .map(Into::into)
            }
        }
    };
    /**Function with signature `isStaked(address)` and selector `0x6177fd18`.
```solidity
function isStaked(address staker) external view returns (bool);
```*/
    #[allow(non_camel_case_types, non_snake_case, clippy::pub_underscore_fields)]
    #[derive(Clone)]
    pub struct isStakedCall {
        pub staker: alloy::sol_types::private::Address,
    }
    ///Container type for the return parameters of the [`isStaked(address)`](isStakedCall) function.
    #[allow(non_camel_case_types, non_snake_case, clippy::pub_underscore_fields)]
    #[derive(Clone)]
    pub struct isStakedReturn {
        pub _0: bool,
    }
    #[allow(
        non_camel_case_types,
        non_snake_case,
        clippy::pub_underscore_fields,
        clippy::style
    )]
    const _: () = {
        use alloy::sol_types as alloy_sol_types;
        {
            #[doc(hidden)]
            type UnderlyingSolTuple<'a> = (alloy::sol_types::sol_data::Address,);
            #[doc(hidden)]
            type UnderlyingRustTuple<'a> = (alloy::sol_types::private::Address,);
            #[cfg(test)]
            #[allow(dead_code, unreachable_patterns)]
            fn _type_assertion(
                _t: alloy_sol_types::private::AssertTypeEq<UnderlyingRustTuple>,
            ) {
                match _t {
                    alloy_sol_types::private::AssertTypeEq::<
                        <UnderlyingSolTuple as alloy_sol_types::SolType>::RustType,
                    >(_) => {}
                }
            }
            #[automatically_derived]
            #[doc(hidden)]
            impl ::core::convert::From<isStakedCall> for UnderlyingRustTuple<'_> {
                fn from(value: isStakedCall) -> Self {
                    (value.staker,)
                }
            }
            #[automatically_derived]
            #[doc(hidden)]
            impl ::core::convert::From<UnderlyingRustTuple<'_>> for isStakedCall {
                fn from(tuple: UnderlyingRustTuple<'_>) -> Self {
                    Self { staker: tuple.0 }
                }
            }
        }
        {
            #[doc(hidden)]
            type UnderlyingSolTuple<'a> = (alloy::sol_types::sol_data::Bool,);
            #[doc(hidden)]
            type UnderlyingRustTuple<'a> = (bool,);
            #[cfg(test)]
            #[allow(dead_code, unreachable_patterns)]
            fn _type_assertion(
                _t: alloy_sol_types::private::AssertTypeEq<UnderlyingRustTuple>,
            ) {
                match _t {
                    alloy_sol_types::private::AssertTypeEq::<
                        <UnderlyingSolTuple as alloy_sol_types::SolType>::RustType,
                    >(_) => {}
                }
            }
            #[automatically_derived]
            #[doc(hidden)]
            impl ::core::convert::From<isStakedReturn> for UnderlyingRustTuple<'_> {
                fn from(value: isStakedReturn) -> Self {
                    (value._0,)
                }
            }
            #[automatically_derived]
            #[doc(hidden)]
            impl ::core::convert::From<UnderlyingRustTuple<'_>> for isStakedReturn {
                fn from(tuple: UnderlyingRustTuple<'_>) -> Self {
                    Self { _0: tuple.0 }
                }
            }
        }
        #[automatically_derived]
        impl alloy_sol_types::SolCall for isStakedCall {
            type Parameters<'a> = (alloy::sol_types::sol_data::Address,);
            type Token<'a> = <Self::Parameters<
                'a,
            > as alloy_sol_types::SolType>::Token<'a>;
            type Return = isStakedReturn;
            type ReturnTuple<'a> = (alloy::sol_types::sol_data::Bool,);
            type ReturnToken<'a> = <Self::ReturnTuple<
                'a,
            > as alloy_sol_types::SolType>::Token<'a>;
            const SIGNATURE: &'static str = "isStaked(address)";
            const SELECTOR: [u8; 4] = [97u8, 119u8, 253u8, 24u8];
            #[inline]
            fn new<'a>(
                tuple: <Self::Parameters<'a> as alloy_sol_types::SolType>::RustType,
            ) -> Self {
                tuple.into()
            }
            #[inline]
            fn tokenize(&self) -> Self::Token<'_> {
                (
                    <alloy::sol_types::sol_data::Address as alloy_sol_types::SolType>::tokenize(
                        &self.staker,
                    ),
                )
            }
            #[inline]
            fn abi_decode_returns(
                data: &[u8],
                validate: bool,
            ) -> alloy_sol_types::Result<Self::Return> {
                <Self::ReturnTuple<
                    '_,
                > as alloy_sol_types::SolType>::abi_decode_sequence(data, validate)
                    .map(Into::into)
            }
        }
    };
    /**Function with signature `isValidator(address)` and selector `0xfacd743b`.
```solidity
function isValidator(address) external view returns (bool);
```*/
    #[allow(non_camel_case_types, non_snake_case, clippy::pub_underscore_fields)]
    #[derive(Clone)]
    pub struct isValidatorCall {
        pub _0: alloy::sol_types::private::Address,
    }
    ///Container type for the return parameters of the [`isValidator(address)`](isValidatorCall) function.
    #[allow(non_camel_case_types, non_snake_case, clippy::pub_underscore_fields)]
    #[derive(Clone)]
    pub struct isValidatorReturn {
        pub _0: bool,
    }
    #[allow(
        non_camel_case_types,
        non_snake_case,
        clippy::pub_underscore_fields,
        clippy::style
    )]
    const _: () = {
        use alloy::sol_types as alloy_sol_types;
        {
            #[doc(hidden)]
            type UnderlyingSolTuple<'a> = (alloy::sol_types::sol_data::Address,);
            #[doc(hidden)]
            type UnderlyingRustTuple<'a> = (alloy::sol_types::private::Address,);
            #[cfg(test)]
            #[allow(dead_code, unreachable_patterns)]
            fn _type_assertion(
                _t: alloy_sol_types::private::AssertTypeEq<UnderlyingRustTuple>,
            ) {
                match _t {
                    alloy_sol_types::private::AssertTypeEq::<
                        <UnderlyingSolTuple as alloy_sol_types::SolType>::RustType,
                    >(_) => {}
                }
            }
            #[automatically_derived]
            #[doc(hidden)]
            impl ::core::convert::From<isValidatorCall> for UnderlyingRustTuple<'_> {
                fn from(value: isValidatorCall) -> Self {
                    (value._0,)
                }
            }
            #[automatically_derived]
            #[doc(hidden)]
            impl ::core::convert::From<UnderlyingRustTuple<'_>> for isValidatorCall {
                fn from(tuple: UnderlyingRustTuple<'_>) -> Self {
                    Self { _0: tuple.0 }
                }
            }
        }
        {
            #[doc(hidden)]
            type UnderlyingSolTuple<'a> = (alloy::sol_types::sol_data::Bool,);
            #[doc(hidden)]
            type UnderlyingRustTuple<'a> = (bool,);
            #[cfg(test)]
            #[allow(dead_code, unreachable_patterns)]
            fn _type_assertion(
                _t: alloy_sol_types::private::AssertTypeEq<UnderlyingRustTuple>,
            ) {
                match _t {
                    alloy_sol_types::private::AssertTypeEq::<
                        <UnderlyingSolTuple as alloy_sol_types::SolType>::RustType,
                    >(_) => {}
                }
            }
            #[automatically_derived]
            #[doc(hidden)]
            impl ::core::convert::From<isValidatorReturn> for UnderlyingRustTuple<'_> {
                fn from(value: isValidatorReturn) -> Self {
                    (value._0,)
                }
            }
            #[automatically_derived]
            #[doc(hidden)]
            impl ::core::convert::From<UnderlyingRustTuple<'_>> for isValidatorReturn {
                fn from(tuple: UnderlyingRustTuple<'_>) -> Self {
                    Self { _0: tuple.0 }
                }
            }
        }
        #[automatically_derived]
        impl alloy_sol_types::SolCall for isValidatorCall {
            type Parameters<'a> = (alloy::sol_types::sol_data::Address,);
            type Token<'a> = <Self::Parameters<
                'a,
            > as alloy_sol_types::SolType>::Token<'a>;
            type Return = isValidatorReturn;
            type ReturnTuple<'a> = (alloy::sol_types::sol_data::Bool,);
            type ReturnToken<'a> = <Self::ReturnTuple<
                'a,
            > as alloy_sol_types::SolType>::Token<'a>;
            const SIGNATURE: &'static str = "isValidator(address)";
            const SELECTOR: [u8; 4] = [250u8, 205u8, 116u8, 59u8];
            #[inline]
            fn new<'a>(
                tuple: <Self::Parameters<'a> as alloy_sol_types::SolType>::RustType,
            ) -> Self {
                tuple.into()
            }
            #[inline]
            fn tokenize(&self) -> Self::Token<'_> {
                (
                    <alloy::sol_types::sol_data::Address as alloy_sol_types::SolType>::tokenize(
                        &self._0,
                    ),
                )
            }
            #[inline]
            fn abi_decode_returns(
                data: &[u8],
                validate: bool,
            ) -> alloy_sol_types::Result<Self::Return> {
                <Self::ReturnTuple<
                    '_,
                > as alloy_sol_types::SolType>::abi_decode_sequence(data, validate)
                    .map(Into::into)
            }
        }
    };
    /**Function with signature `latestConfirmed()` and selector `0x65f7f80d`.
```solidity
function latestConfirmed() external view returns (bytes32);
```*/
    #[allow(non_camel_case_types, non_snake_case, clippy::pub_underscore_fields)]
    #[derive(Clone)]
    pub struct latestConfirmedCall {}
    ///Container type for the return parameters of the [`latestConfirmed()`](latestConfirmedCall) function.
    #[allow(non_camel_case_types, non_snake_case, clippy::pub_underscore_fields)]
    #[derive(Clone)]
    pub struct latestConfirmedReturn {
        pub _0: alloy::sol_types::private::FixedBytes<32>,
    }
    #[allow(
        non_camel_case_types,
        non_snake_case,
        clippy::pub_underscore_fields,
        clippy::style
    )]
    const _: () = {
        use alloy::sol_types as alloy_sol_types;
        {
            #[doc(hidden)]
            type UnderlyingSolTuple<'a> = ();
            #[doc(hidden)]
            type UnderlyingRustTuple<'a> = ();
            #[cfg(test)]
            #[allow(dead_code, unreachable_patterns)]
            fn _type_assertion(
                _t: alloy_sol_types::private::AssertTypeEq<UnderlyingRustTuple>,
            ) {
                match _t {
                    alloy_sol_types::private::AssertTypeEq::<
                        <UnderlyingSolTuple as alloy_sol_types::SolType>::RustType,
                    >(_) => {}
                }
            }
            #[automatically_derived]
            #[doc(hidden)]
            impl ::core::convert::From<latestConfirmedCall> for UnderlyingRustTuple<'_> {
                fn from(value: latestConfirmedCall) -> Self {
                    ()
                }
            }
            #[automatically_derived]
            #[doc(hidden)]
            impl ::core::convert::From<UnderlyingRustTuple<'_>> for latestConfirmedCall {
                fn from(tuple: UnderlyingRustTuple<'_>) -> Self {
                    Self {}
                }
            }
        }
        {
            #[doc(hidden)]
            type UnderlyingSolTuple<'a> = (alloy::sol_types::sol_data::FixedBytes<32>,);
            #[doc(hidden)]
            type UnderlyingRustTuple<'a> = (alloy::sol_types::private::FixedBytes<32>,);
            #[cfg(test)]
            #[allow(dead_code, unreachable_patterns)]
            fn _type_assertion(
                _t: alloy_sol_types::private::AssertTypeEq<UnderlyingRustTuple>,
            ) {
                match _t {
                    alloy_sol_types::private::AssertTypeEq::<
                        <UnderlyingSolTuple as alloy_sol_types::SolType>::RustType,
                    >(_) => {}
                }
            }
            #[automatically_derived]
            #[doc(hidden)]
            impl ::core::convert::From<latestConfirmedReturn>
            for UnderlyingRustTuple<'_> {
                fn from(value: latestConfirmedReturn) -> Self {
                    (value._0,)
                }
            }
            #[automatically_derived]
            #[doc(hidden)]
            impl ::core::convert::From<UnderlyingRustTuple<'_>>
            for latestConfirmedReturn {
                fn from(tuple: UnderlyingRustTuple<'_>) -> Self {
                    Self { _0: tuple.0 }
                }
            }
        }
        #[automatically_derived]
        impl alloy_sol_types::SolCall for latestConfirmedCall {
            type Parameters<'a> = ();
            type Token<'a> = <Self::Parameters<
                'a,
            > as alloy_sol_types::SolType>::Token<'a>;
            type Return = latestConfirmedReturn;
            type ReturnTuple<'a> = (alloy::sol_types::sol_data::FixedBytes<32>,);
            type ReturnToken<'a> = <Self::ReturnTuple<
                'a,
            > as alloy_sol_types::SolType>::Token<'a>;
            const SIGNATURE: &'static str = "latestConfirmed()";
            const SELECTOR: [u8; 4] = [101u8, 247u8, 248u8, 13u8];
            #[inline]
            fn new<'a>(
                tuple: <Self::Parameters<'a> as alloy_sol_types::SolType>::RustType,
            ) -> Self {
                tuple.into()
            }
            #[inline]
            fn tokenize(&self) -> Self::Token<'_> {
                ()
            }
            #[inline]
            fn abi_decode_returns(
                data: &[u8],
                validate: bool,
            ) -> alloy_sol_types::Result<Self::Return> {
                <Self::ReturnTuple<
                    '_,
                > as alloy_sol_types::SolType>::abi_decode_sequence(data, validate)
                    .map(Into::into)
            }
        }
    };
    /**Function with signature `latestStakedAssertion(address)` and selector `0x2abdd230`.
```solidity
function latestStakedAssertion(address staker) external view returns (bytes32);
```*/
    #[allow(non_camel_case_types, non_snake_case, clippy::pub_underscore_fields)]
    #[derive(Clone)]
    pub struct latestStakedAssertionCall {
        pub staker: alloy::sol_types::private::Address,
    }
    ///Container type for the return parameters of the [`latestStakedAssertion(address)`](latestStakedAssertionCall) function.
    #[allow(non_camel_case_types, non_snake_case, clippy::pub_underscore_fields)]
    #[derive(Clone)]
    pub struct latestStakedAssertionReturn {
        pub _0: alloy::sol_types::private::FixedBytes<32>,
    }
    #[allow(
        non_camel_case_types,
        non_snake_case,
        clippy::pub_underscore_fields,
        clippy::style
    )]
    const _: () = {
        use alloy::sol_types as alloy_sol_types;
        {
            #[doc(hidden)]
            type UnderlyingSolTuple<'a> = (alloy::sol_types::sol_data::Address,);
            #[doc(hidden)]
            type UnderlyingRustTuple<'a> = (alloy::sol_types::private::Address,);
            #[cfg(test)]
            #[allow(dead_code, unreachable_patterns)]
            fn _type_assertion(
                _t: alloy_sol_types::private::AssertTypeEq<UnderlyingRustTuple>,
            ) {
                match _t {
                    alloy_sol_types::private::AssertTypeEq::<
                        <UnderlyingSolTuple as alloy_sol_types::SolType>::RustType,
                    >(_) => {}
                }
            }
            #[automatically_derived]
            #[doc(hidden)]
            impl ::core::convert::From<latestStakedAssertionCall>
            for UnderlyingRustTuple<'_> {
                fn from(value: latestStakedAssertionCall) -> Self {
                    (value.staker,)
                }
            }
            #[automatically_derived]
            #[doc(hidden)]
            impl ::core::convert::From<UnderlyingRustTuple<'_>>
            for latestStakedAssertionCall {
                fn from(tuple: UnderlyingRustTuple<'_>) -> Self {
                    Self { staker: tuple.0 }
                }
            }
        }
        {
            #[doc(hidden)]
            type UnderlyingSolTuple<'a> = (alloy::sol_types::sol_data::FixedBytes<32>,);
            #[doc(hidden)]
            type UnderlyingRustTuple<'a> = (alloy::sol_types::private::FixedBytes<32>,);
            #[cfg(test)]
            #[allow(dead_code, unreachable_patterns)]
            fn _type_assertion(
                _t: alloy_sol_types::private::AssertTypeEq<UnderlyingRustTuple>,
            ) {
                match _t {
                    alloy_sol_types::private::AssertTypeEq::<
                        <UnderlyingSolTuple as alloy_sol_types::SolType>::RustType,
                    >(_) => {}
                }
            }
            #[automatically_derived]
            #[doc(hidden)]
            impl ::core::convert::From<latestStakedAssertionReturn>
            for UnderlyingRustTuple<'_> {
                fn from(value: latestStakedAssertionReturn) -> Self {
                    (value._0,)
                }
            }
            #[automatically_derived]
            #[doc(hidden)]
            impl ::core::convert::From<UnderlyingRustTuple<'_>>
            for latestStakedAssertionReturn {
                fn from(tuple: UnderlyingRustTuple<'_>) -> Self {
                    Self { _0: tuple.0 }
                }
            }
        }
        #[automatically_derived]
        impl alloy_sol_types::SolCall for latestStakedAssertionCall {
            type Parameters<'a> = (alloy::sol_types::sol_data::Address,);
            type Token<'a> = <Self::Parameters<
                'a,
            > as alloy_sol_types::SolType>::Token<'a>;
            type Return = latestStakedAssertionReturn;
            type ReturnTuple<'a> = (alloy::sol_types::sol_data::FixedBytes<32>,);
            type ReturnToken<'a> = <Self::ReturnTuple<
                'a,
            > as alloy_sol_types::SolType>::Token<'a>;
            const SIGNATURE: &'static str = "latestStakedAssertion(address)";
            const SELECTOR: [u8; 4] = [42u8, 189u8, 210u8, 48u8];
            #[inline]
            fn new<'a>(
                tuple: <Self::Parameters<'a> as alloy_sol_types::SolType>::RustType,
            ) -> Self {
                tuple.into()
            }
            #[inline]
            fn tokenize(&self) -> Self::Token<'_> {
                (
                    <alloy::sol_types::sol_data::Address as alloy_sol_types::SolType>::tokenize(
                        &self.staker,
                    ),
                )
            }
            #[inline]
            fn abi_decode_returns(
                data: &[u8],
                validate: bool,
            ) -> alloy_sol_types::Result<Self::Return> {
                <Self::ReturnTuple<
                    '_,
                > as alloy_sol_types::SolType>::abi_decode_sequence(data, validate)
                    .map(Into::into)
            }
        }
    };
    /**Function with signature `loserStakeEscrow()` and selector `0xf065de3f`.
```solidity
function loserStakeEscrow() external view returns (address);
```*/
    #[allow(non_camel_case_types, non_snake_case, clippy::pub_underscore_fields)]
    #[derive(Clone)]
    pub struct loserStakeEscrowCall {}
    ///Container type for the return parameters of the [`loserStakeEscrow()`](loserStakeEscrowCall) function.
    #[allow(non_camel_case_types, non_snake_case, clippy::pub_underscore_fields)]
    #[derive(Clone)]
    pub struct loserStakeEscrowReturn {
        pub _0: alloy::sol_types::private::Address,
    }
    #[allow(
        non_camel_case_types,
        non_snake_case,
        clippy::pub_underscore_fields,
        clippy::style
    )]
    const _: () = {
        use alloy::sol_types as alloy_sol_types;
        {
            #[doc(hidden)]
            type UnderlyingSolTuple<'a> = ();
            #[doc(hidden)]
            type UnderlyingRustTuple<'a> = ();
            #[cfg(test)]
            #[allow(dead_code, unreachable_patterns)]
            fn _type_assertion(
                _t: alloy_sol_types::private::AssertTypeEq<UnderlyingRustTuple>,
            ) {
                match _t {
                    alloy_sol_types::private::AssertTypeEq::<
                        <UnderlyingSolTuple as alloy_sol_types::SolType>::RustType,
                    >(_) => {}
                }
            }
            #[automatically_derived]
            #[doc(hidden)]
            impl ::core::convert::From<loserStakeEscrowCall>
            for UnderlyingRustTuple<'_> {
                fn from(value: loserStakeEscrowCall) -> Self {
                    ()
                }
            }
            #[automatically_derived]
            #[doc(hidden)]
            impl ::core::convert::From<UnderlyingRustTuple<'_>>
            for loserStakeEscrowCall {
                fn from(tuple: UnderlyingRustTuple<'_>) -> Self {
                    Self {}
                }
            }
        }
        {
            #[doc(hidden)]
            type UnderlyingSolTuple<'a> = (alloy::sol_types::sol_data::Address,);
            #[doc(hidden)]
            type UnderlyingRustTuple<'a> = (alloy::sol_types::private::Address,);
            #[cfg(test)]
            #[allow(dead_code, unreachable_patterns)]
            fn _type_assertion(
                _t: alloy_sol_types::private::AssertTypeEq<UnderlyingRustTuple>,
            ) {
                match _t {
                    alloy_sol_types::private::AssertTypeEq::<
                        <UnderlyingSolTuple as alloy_sol_types::SolType>::RustType,
                    >(_) => {}
                }
            }
            #[automatically_derived]
            #[doc(hidden)]
            impl ::core::convert::From<loserStakeEscrowReturn>
            for UnderlyingRustTuple<'_> {
                fn from(value: loserStakeEscrowReturn) -> Self {
                    (value._0,)
                }
            }
            #[automatically_derived]
            #[doc(hidden)]
            impl ::core::convert::From<UnderlyingRustTuple<'_>>
            for loserStakeEscrowReturn {
                fn from(tuple: UnderlyingRustTuple<'_>) -> Self {
                    Self { _0: tuple.0 }
                }
            }
        }
        #[automatically_derived]
        impl alloy_sol_types::SolCall for loserStakeEscrowCall {
            type Parameters<'a> = ();
            type Token<'a> = <Self::Parameters<
                'a,
            > as alloy_sol_types::SolType>::Token<'a>;
            type Return = loserStakeEscrowReturn;
            type ReturnTuple<'a> = (alloy::sol_types::sol_data::Address,);
            type ReturnToken<'a> = <Self::ReturnTuple<
                'a,
            > as alloy_sol_types::SolType>::Token<'a>;
            const SIGNATURE: &'static str = "loserStakeEscrow()";
            const SELECTOR: [u8; 4] = [240u8, 101u8, 222u8, 63u8];
            #[inline]
            fn new<'a>(
                tuple: <Self::Parameters<'a> as alloy_sol_types::SolType>::RustType,
            ) -> Self {
                tuple.into()
            }
            #[inline]
            fn tokenize(&self) -> Self::Token<'_> {
                ()
            }
            #[inline]
            fn abi_decode_returns(
                data: &[u8],
                validate: bool,
            ) -> alloy_sol_types::Result<Self::Return> {
                <Self::ReturnTuple<
                    '_,
                > as alloy_sol_types::SolType>::abi_decode_sequence(data, validate)
                    .map(Into::into)
            }
        }
    };
    /**Function with signature `minimumAssertionPeriod()` and selector `0x45e38b64`.
```solidity
function minimumAssertionPeriod() external view returns (uint256);
```*/
    #[allow(non_camel_case_types, non_snake_case, clippy::pub_underscore_fields)]
    #[derive(Clone)]
    pub struct minimumAssertionPeriodCall {}
    ///Container type for the return parameters of the [`minimumAssertionPeriod()`](minimumAssertionPeriodCall) function.
    #[allow(non_camel_case_types, non_snake_case, clippy::pub_underscore_fields)]
    #[derive(Clone)]
    pub struct minimumAssertionPeriodReturn {
        pub _0: alloy::sol_types::private::primitives::aliases::U256,
    }
    #[allow(
        non_camel_case_types,
        non_snake_case,
        clippy::pub_underscore_fields,
        clippy::style
    )]
    const _: () = {
        use alloy::sol_types as alloy_sol_types;
        {
            #[doc(hidden)]
            type UnderlyingSolTuple<'a> = ();
            #[doc(hidden)]
            type UnderlyingRustTuple<'a> = ();
            #[cfg(test)]
            #[allow(dead_code, unreachable_patterns)]
            fn _type_assertion(
                _t: alloy_sol_types::private::AssertTypeEq<UnderlyingRustTuple>,
            ) {
                match _t {
                    alloy_sol_types::private::AssertTypeEq::<
                        <UnderlyingSolTuple as alloy_sol_types::SolType>::RustType,
                    >(_) => {}
                }
            }
            #[automatically_derived]
            #[doc(hidden)]
            impl ::core::convert::From<minimumAssertionPeriodCall>
            for UnderlyingRustTuple<'_> {
                fn from(value: minimumAssertionPeriodCall) -> Self {
                    ()
                }
            }
            #[automatically_derived]
            #[doc(hidden)]
            impl ::core::convert::From<UnderlyingRustTuple<'_>>
            for minimumAssertionPeriodCall {
                fn from(tuple: UnderlyingRustTuple<'_>) -> Self {
                    Self {}
                }
            }
        }
        {
            #[doc(hidden)]
            type UnderlyingSolTuple<'a> = (alloy::sol_types::sol_data::Uint<256>,);
            #[doc(hidden)]
            type UnderlyingRustTuple<'a> = (
                alloy::sol_types::private::primitives::aliases::U256,
            );
            #[cfg(test)]
            #[allow(dead_code, unreachable_patterns)]
            fn _type_assertion(
                _t: alloy_sol_types::private::AssertTypeEq<UnderlyingRustTuple>,
            ) {
                match _t {
                    alloy_sol_types::private::AssertTypeEq::<
                        <UnderlyingSolTuple as alloy_sol_types::SolType>::RustType,
                    >(_) => {}
                }
            }
            #[automatically_derived]
            #[doc(hidden)]
            impl ::core::convert::From<minimumAssertionPeriodReturn>
            for UnderlyingRustTuple<'_> {
                fn from(value: minimumAssertionPeriodReturn) -> Self {
                    (value._0,)
                }
            }
            #[automatically_derived]
            #[doc(hidden)]
            impl ::core::convert::From<UnderlyingRustTuple<'_>>
            for minimumAssertionPeriodReturn {
                fn from(tuple: UnderlyingRustTuple<'_>) -> Self {
                    Self { _0: tuple.0 }
                }
            }
        }
        #[automatically_derived]
        impl alloy_sol_types::SolCall for minimumAssertionPeriodCall {
            type Parameters<'a> = ();
            type Token<'a> = <Self::Parameters<
                'a,
            > as alloy_sol_types::SolType>::Token<'a>;
            type Return = minimumAssertionPeriodReturn;
            type ReturnTuple<'a> = (alloy::sol_types::sol_data::Uint<256>,);
            type ReturnToken<'a> = <Self::ReturnTuple<
                'a,
            > as alloy_sol_types::SolType>::Token<'a>;
            const SIGNATURE: &'static str = "minimumAssertionPeriod()";
            const SELECTOR: [u8; 4] = [69u8, 227u8, 139u8, 100u8];
            #[inline]
            fn new<'a>(
                tuple: <Self::Parameters<'a> as alloy_sol_types::SolType>::RustType,
            ) -> Self {
                tuple.into()
            }
            #[inline]
            fn tokenize(&self) -> Self::Token<'_> {
                ()
            }
            #[inline]
            fn abi_decode_returns(
                data: &[u8],
                validate: bool,
            ) -> alloy_sol_types::Result<Self::Return> {
                <Self::ReturnTuple<
                    '_,
                > as alloy_sol_types::SolType>::abi_decode_sequence(data, validate)
                    .map(Into::into)
            }
        }
    };
    /**Function with signature `outbox()` and selector `0xce11e6ab`.
```solidity
function outbox() external view returns (address);
```*/
    #[allow(non_camel_case_types, non_snake_case, clippy::pub_underscore_fields)]
    #[derive(Clone)]
    pub struct outboxCall {}
    ///Container type for the return parameters of the [`outbox()`](outboxCall) function.
    #[allow(non_camel_case_types, non_snake_case, clippy::pub_underscore_fields)]
    #[derive(Clone)]
    pub struct outboxReturn {
        pub _0: alloy::sol_types::private::Address,
    }
    #[allow(
        non_camel_case_types,
        non_snake_case,
        clippy::pub_underscore_fields,
        clippy::style
    )]
    const _: () = {
        use alloy::sol_types as alloy_sol_types;
        {
            #[doc(hidden)]
            type UnderlyingSolTuple<'a> = ();
            #[doc(hidden)]
            type UnderlyingRustTuple<'a> = ();
            #[cfg(test)]
            #[allow(dead_code, unreachable_patterns)]
            fn _type_assertion(
                _t: alloy_sol_types::private::AssertTypeEq<UnderlyingRustTuple>,
            ) {
                match _t {
                    alloy_sol_types::private::AssertTypeEq::<
                        <UnderlyingSolTuple as alloy_sol_types::SolType>::RustType,
                    >(_) => {}
                }
            }
            #[automatically_derived]
            #[doc(hidden)]
            impl ::core::convert::From<outboxCall> for UnderlyingRustTuple<'_> {
                fn from(value: outboxCall) -> Self {
                    ()
                }
            }
            #[automatically_derived]
            #[doc(hidden)]
            impl ::core::convert::From<UnderlyingRustTuple<'_>> for outboxCall {
                fn from(tuple: UnderlyingRustTuple<'_>) -> Self {
                    Self {}
                }
            }
        }
        {
            #[doc(hidden)]
            type UnderlyingSolTuple<'a> = (alloy::sol_types::sol_data::Address,);
            #[doc(hidden)]
            type UnderlyingRustTuple<'a> = (alloy::sol_types::private::Address,);
            #[cfg(test)]
            #[allow(dead_code, unreachable_patterns)]
            fn _type_assertion(
                _t: alloy_sol_types::private::AssertTypeEq<UnderlyingRustTuple>,
            ) {
                match _t {
                    alloy_sol_types::private::AssertTypeEq::<
                        <UnderlyingSolTuple as alloy_sol_types::SolType>::RustType,
                    >(_) => {}
                }
            }
            #[automatically_derived]
            #[doc(hidden)]
            impl ::core::convert::From<outboxReturn> for UnderlyingRustTuple<'_> {
                fn from(value: outboxReturn) -> Self {
                    (value._0,)
                }
            }
            #[automatically_derived]
            #[doc(hidden)]
            impl ::core::convert::From<UnderlyingRustTuple<'_>> for outboxReturn {
                fn from(tuple: UnderlyingRustTuple<'_>) -> Self {
                    Self { _0: tuple.0 }
                }
            }
        }
        #[automatically_derived]
        impl alloy_sol_types::SolCall for outboxCall {
            type Parameters<'a> = ();
            type Token<'a> = <Self::Parameters<
                'a,
            > as alloy_sol_types::SolType>::Token<'a>;
            type Return = outboxReturn;
            type ReturnTuple<'a> = (alloy::sol_types::sol_data::Address,);
            type ReturnToken<'a> = <Self::ReturnTuple<
                'a,
            > as alloy_sol_types::SolType>::Token<'a>;
            const SIGNATURE: &'static str = "outbox()";
            const SELECTOR: [u8; 4] = [206u8, 17u8, 230u8, 171u8];
            #[inline]
            fn new<'a>(
                tuple: <Self::Parameters<'a> as alloy_sol_types::SolType>::RustType,
            ) -> Self {
                tuple.into()
            }
            #[inline]
            fn tokenize(&self) -> Self::Token<'_> {
                ()
            }
            #[inline]
            fn abi_decode_returns(
                data: &[u8],
                validate: bool,
            ) -> alloy_sol_types::Result<Self::Return> {
                <Self::ReturnTuple<
                    '_,
                > as alloy_sol_types::SolType>::abi_decode_sequence(data, validate)
                    .map(Into::into)
            }
        }
    };
    /**Function with signature `owner()` and selector `0x8da5cb5b`.
```solidity
function owner() external view returns (address);
```*/
    #[allow(non_camel_case_types, non_snake_case, clippy::pub_underscore_fields)]
    #[derive(Clone)]
    pub struct ownerCall {}
    ///Container type for the return parameters of the [`owner()`](ownerCall) function.
    #[allow(non_camel_case_types, non_snake_case, clippy::pub_underscore_fields)]
    #[derive(Clone)]
    pub struct ownerReturn {
        pub _0: alloy::sol_types::private::Address,
    }
    #[allow(
        non_camel_case_types,
        non_snake_case,
        clippy::pub_underscore_fields,
        clippy::style
    )]
    const _: () = {
        use alloy::sol_types as alloy_sol_types;
        {
            #[doc(hidden)]
            type UnderlyingSolTuple<'a> = ();
            #[doc(hidden)]
            type UnderlyingRustTuple<'a> = ();
            #[cfg(test)]
            #[allow(dead_code, unreachable_patterns)]
            fn _type_assertion(
                _t: alloy_sol_types::private::AssertTypeEq<UnderlyingRustTuple>,
            ) {
                match _t {
                    alloy_sol_types::private::AssertTypeEq::<
                        <UnderlyingSolTuple as alloy_sol_types::SolType>::RustType,
                    >(_) => {}
                }
            }
            #[automatically_derived]
            #[doc(hidden)]
            impl ::core::convert::From<ownerCall> for UnderlyingRustTuple<'_> {
                fn from(value: ownerCall) -> Self {
                    ()
                }
            }
            #[automatically_derived]
            #[doc(hidden)]
            impl ::core::convert::From<UnderlyingRustTuple<'_>> for ownerCall {
                fn from(tuple: UnderlyingRustTuple<'_>) -> Self {
                    Self {}
                }
            }
        }
        {
            #[doc(hidden)]
            type UnderlyingSolTuple<'a> = (alloy::sol_types::sol_data::Address,);
            #[doc(hidden)]
            type UnderlyingRustTuple<'a> = (alloy::sol_types::private::Address,);
            #[cfg(test)]
            #[allow(dead_code, unreachable_patterns)]
            fn _type_assertion(
                _t: alloy_sol_types::private::AssertTypeEq<UnderlyingRustTuple>,
            ) {
                match _t {
                    alloy_sol_types::private::AssertTypeEq::<
                        <UnderlyingSolTuple as alloy_sol_types::SolType>::RustType,
                    >(_) => {}
                }
            }
            #[automatically_derived]
            #[doc(hidden)]
            impl ::core::convert::From<ownerReturn> for UnderlyingRustTuple<'_> {
                fn from(value: ownerReturn) -> Self {
                    (value._0,)
                }
            }
            #[automatically_derived]
            #[doc(hidden)]
            impl ::core::convert::From<UnderlyingRustTuple<'_>> for ownerReturn {
                fn from(tuple: UnderlyingRustTuple<'_>) -> Self {
                    Self { _0: tuple.0 }
                }
            }
        }
        #[automatically_derived]
        impl alloy_sol_types::SolCall for ownerCall {
            type Parameters<'a> = ();
            type Token<'a> = <Self::Parameters<
                'a,
            > as alloy_sol_types::SolType>::Token<'a>;
            type Return = ownerReturn;
            type ReturnTuple<'a> = (alloy::sol_types::sol_data::Address,);
            type ReturnToken<'a> = <Self::ReturnTuple<
                'a,
            > as alloy_sol_types::SolType>::Token<'a>;
            const SIGNATURE: &'static str = "owner()";
            const SELECTOR: [u8; 4] = [141u8, 165u8, 203u8, 91u8];
            #[inline]
            fn new<'a>(
                tuple: <Self::Parameters<'a> as alloy_sol_types::SolType>::RustType,
            ) -> Self {
                tuple.into()
            }
            #[inline]
            fn tokenize(&self) -> Self::Token<'_> {
                ()
            }
            #[inline]
            fn abi_decode_returns(
                data: &[u8],
                validate: bool,
            ) -> alloy_sol_types::Result<Self::Return> {
                <Self::ReturnTuple<
                    '_,
                > as alloy_sol_types::SolType>::abi_decode_sequence(data, validate)
                    .map(Into::into)
            }
        }
    };
    /**Function with signature `paused()` and selector `0x5c975abb`.
```solidity
function paused() external view returns (bool);
```*/
    #[allow(non_camel_case_types, non_snake_case, clippy::pub_underscore_fields)]
    #[derive(Clone)]
    pub struct pausedCall {}
    ///Container type for the return parameters of the [`paused()`](pausedCall) function.
    #[allow(non_camel_case_types, non_snake_case, clippy::pub_underscore_fields)]
    #[derive(Clone)]
    pub struct pausedReturn {
        #[allow(missing_docs)]
        pub _0: bool,
    }
    #[allow(
        non_camel_case_types,
        non_snake_case,
        clippy::pub_underscore_fields,
        clippy::style
    )]
    const _: () = {
        use alloy::sol_types as alloy_sol_types;
        {
            #[doc(hidden)]
            type UnderlyingSolTuple<'a> = ();
            #[doc(hidden)]
            type UnderlyingRustTuple<'a> = ();
            #[cfg(test)]
            #[allow(dead_code, unreachable_patterns)]
            fn _type_assertion(
                _t: alloy_sol_types::private::AssertTypeEq<UnderlyingRustTuple>,
            ) {
                match _t {
                    alloy_sol_types::private::AssertTypeEq::<
                        <UnderlyingSolTuple as alloy_sol_types::SolType>::RustType,
                    >(_) => {}
                }
            }
            #[automatically_derived]
            #[doc(hidden)]
            impl ::core::convert::From<pausedCall> for UnderlyingRustTuple<'_> {
                fn from(value: pausedCall) -> Self {
                    ()
                }
            }
            #[automatically_derived]
            #[doc(hidden)]
            impl ::core::convert::From<UnderlyingRustTuple<'_>> for pausedCall {
                fn from(tuple: UnderlyingRustTuple<'_>) -> Self {
                    Self {}
                }
            }
        }
        {
            #[doc(hidden)]
            type UnderlyingSolTuple<'a> = (alloy::sol_types::sol_data::Bool,);
            #[doc(hidden)]
            type UnderlyingRustTuple<'a> = (bool,);
            #[cfg(test)]
            #[allow(dead_code, unreachable_patterns)]
            fn _type_assertion(
                _t: alloy_sol_types::private::AssertTypeEq<UnderlyingRustTuple>,
            ) {
                match _t {
                    alloy_sol_types::private::AssertTypeEq::<
                        <UnderlyingSolTuple as alloy_sol_types::SolType>::RustType,
                    >(_) => {}
                }
            }
            #[automatically_derived]
            #[doc(hidden)]
            impl ::core::convert::From<pausedReturn> for UnderlyingRustTuple<'_> {
                fn from(value: pausedReturn) -> Self {
                    (value._0,)
                }
            }
            #[automatically_derived]
            #[doc(hidden)]
            impl ::core::convert::From<UnderlyingRustTuple<'_>> for pausedReturn {
                fn from(tuple: UnderlyingRustTuple<'_>) -> Self {
                    Self { _0: tuple.0 }
                }
            }
        }
        #[automatically_derived]
        impl alloy_sol_types::SolCall for pausedCall {
            type Parameters<'a> = ();
            type Token<'a> = <Self::Parameters<
                'a,
            > as alloy_sol_types::SolType>::Token<'a>;
            type Return = pausedReturn;
            type ReturnTuple<'a> = (alloy::sol_types::sol_data::Bool,);
            type ReturnToken<'a> = <Self::ReturnTuple<
                'a,
            > as alloy_sol_types::SolType>::Token<'a>;
            const SIGNATURE: &'static str = "paused()";
            const SELECTOR: [u8; 4] = [92u8, 151u8, 90u8, 187u8];
            #[inline]
            fn new<'a>(
                tuple: <Self::Parameters<'a> as alloy_sol_types::SolType>::RustType,
            ) -> Self {
                tuple.into()
            }
            #[inline]
            fn tokenize(&self) -> Self::Token<'_> {
                ()
            }
            #[inline]
            fn abi_decode_returns(
                data: &[u8],
                validate: bool,
            ) -> alloy_sol_types::Result<Self::Return> {
                <Self::ReturnTuple<
                    '_,
                > as alloy_sol_types::SolType>::abi_decode_sequence(data, validate)
                    .map(Into::into)
            }
        }
    };
    /**Function with signature `rollupEventInbox()` and selector `0xaa38a6e7`.
```solidity
function rollupEventInbox() external view returns (address);
```*/
    #[allow(non_camel_case_types, non_snake_case, clippy::pub_underscore_fields)]
    #[derive(Clone)]
    pub struct rollupEventInboxCall {}
    ///Container type for the return parameters of the [`rollupEventInbox()`](rollupEventInboxCall) function.
    #[allow(non_camel_case_types, non_snake_case, clippy::pub_underscore_fields)]
    #[derive(Clone)]
    pub struct rollupEventInboxReturn {
        pub _0: alloy::sol_types::private::Address,
    }
    #[allow(
        non_camel_case_types,
        non_snake_case,
        clippy::pub_underscore_fields,
        clippy::style
    )]
    const _: () = {
        use alloy::sol_types as alloy_sol_types;
        {
            #[doc(hidden)]
            type UnderlyingSolTuple<'a> = ();
            #[doc(hidden)]
            type UnderlyingRustTuple<'a> = ();
            #[cfg(test)]
            #[allow(dead_code, unreachable_patterns)]
            fn _type_assertion(
                _t: alloy_sol_types::private::AssertTypeEq<UnderlyingRustTuple>,
            ) {
                match _t {
                    alloy_sol_types::private::AssertTypeEq::<
                        <UnderlyingSolTuple as alloy_sol_types::SolType>::RustType,
                    >(_) => {}
                }
            }
            #[automatically_derived]
            #[doc(hidden)]
            impl ::core::convert::From<rollupEventInboxCall>
            for UnderlyingRustTuple<'_> {
                fn from(value: rollupEventInboxCall) -> Self {
                    ()
                }
            }
            #[automatically_derived]
            #[doc(hidden)]
            impl ::core::convert::From<UnderlyingRustTuple<'_>>
            for rollupEventInboxCall {
                fn from(tuple: UnderlyingRustTuple<'_>) -> Self {
                    Self {}
                }
            }
        }
        {
            #[doc(hidden)]
            type UnderlyingSolTuple<'a> = (alloy::sol_types::sol_data::Address,);
            #[doc(hidden)]
            type UnderlyingRustTuple<'a> = (alloy::sol_types::private::Address,);
            #[cfg(test)]
            #[allow(dead_code, unreachable_patterns)]
            fn _type_assertion(
                _t: alloy_sol_types::private::AssertTypeEq<UnderlyingRustTuple>,
            ) {
                match _t {
                    alloy_sol_types::private::AssertTypeEq::<
                        <UnderlyingSolTuple as alloy_sol_types::SolType>::RustType,
                    >(_) => {}
                }
            }
            #[automatically_derived]
            #[doc(hidden)]
            impl ::core::convert::From<rollupEventInboxReturn>
            for UnderlyingRustTuple<'_> {
                fn from(value: rollupEventInboxReturn) -> Self {
                    (value._0,)
                }
            }
            #[automatically_derived]
            #[doc(hidden)]
            impl ::core::convert::From<UnderlyingRustTuple<'_>>
            for rollupEventInboxReturn {
                fn from(tuple: UnderlyingRustTuple<'_>) -> Self {
                    Self { _0: tuple.0 }
                }
            }
        }
        #[automatically_derived]
        impl alloy_sol_types::SolCall for rollupEventInboxCall {
            type Parameters<'a> = ();
            type Token<'a> = <Self::Parameters<
                'a,
            > as alloy_sol_types::SolType>::Token<'a>;
            type Return = rollupEventInboxReturn;
            type ReturnTuple<'a> = (alloy::sol_types::sol_data::Address,);
            type ReturnToken<'a> = <Self::ReturnTuple<
                'a,
            > as alloy_sol_types::SolType>::Token<'a>;
            const SIGNATURE: &'static str = "rollupEventInbox()";
            const SELECTOR: [u8; 4] = [170u8, 56u8, 166u8, 231u8];
            #[inline]
            fn new<'a>(
                tuple: <Self::Parameters<'a> as alloy_sol_types::SolType>::RustType,
            ) -> Self {
                tuple.into()
            }
            #[inline]
            fn tokenize(&self) -> Self::Token<'_> {
                ()
            }
            #[inline]
            fn abi_decode_returns(
                data: &[u8],
                validate: bool,
            ) -> alloy_sol_types::Result<Self::Return> {
                <Self::ReturnTuple<
                    '_,
                > as alloy_sol_types::SolType>::abi_decode_sequence(data, validate)
                    .map(Into::into)
            }
        }
    };
    /**Function with signature `sequencerInbox()` and selector `0xee35f327`.
```solidity
function sequencerInbox() external view returns (address);
```*/
    #[allow(non_camel_case_types, non_snake_case, clippy::pub_underscore_fields)]
    #[derive(Clone)]
    pub struct sequencerInboxCall {}
    ///Container type for the return parameters of the [`sequencerInbox()`](sequencerInboxCall) function.
    #[allow(non_camel_case_types, non_snake_case, clippy::pub_underscore_fields)]
    #[derive(Clone)]
    pub struct sequencerInboxReturn {
        pub _0: alloy::sol_types::private::Address,
    }
    #[allow(
        non_camel_case_types,
        non_snake_case,
        clippy::pub_underscore_fields,
        clippy::style
    )]
    const _: () = {
        use alloy::sol_types as alloy_sol_types;
        {
            #[doc(hidden)]
            type UnderlyingSolTuple<'a> = ();
            #[doc(hidden)]
            type UnderlyingRustTuple<'a> = ();
            #[cfg(test)]
            #[allow(dead_code, unreachable_patterns)]
            fn _type_assertion(
                _t: alloy_sol_types::private::AssertTypeEq<UnderlyingRustTuple>,
            ) {
                match _t {
                    alloy_sol_types::private::AssertTypeEq::<
                        <UnderlyingSolTuple as alloy_sol_types::SolType>::RustType,
                    >(_) => {}
                }
            }
            #[automatically_derived]
            #[doc(hidden)]
            impl ::core::convert::From<sequencerInboxCall> for UnderlyingRustTuple<'_> {
                fn from(value: sequencerInboxCall) -> Self {
                    ()
                }
            }
            #[automatically_derived]
            #[doc(hidden)]
            impl ::core::convert::From<UnderlyingRustTuple<'_>> for sequencerInboxCall {
                fn from(tuple: UnderlyingRustTuple<'_>) -> Self {
                    Self {}
                }
            }
        }
        {
            #[doc(hidden)]
            type UnderlyingSolTuple<'a> = (alloy::sol_types::sol_data::Address,);
            #[doc(hidden)]
            type UnderlyingRustTuple<'a> = (alloy::sol_types::private::Address,);
            #[cfg(test)]
            #[allow(dead_code, unreachable_patterns)]
            fn _type_assertion(
                _t: alloy_sol_types::private::AssertTypeEq<UnderlyingRustTuple>,
            ) {
                match _t {
                    alloy_sol_types::private::AssertTypeEq::<
                        <UnderlyingSolTuple as alloy_sol_types::SolType>::RustType,
                    >(_) => {}
                }
            }
            #[automatically_derived]
            #[doc(hidden)]
            impl ::core::convert::From<sequencerInboxReturn>
            for UnderlyingRustTuple<'_> {
                fn from(value: sequencerInboxReturn) -> Self {
                    (value._0,)
                }
            }
            #[automatically_derived]
            #[doc(hidden)]
            impl ::core::convert::From<UnderlyingRustTuple<'_>>
            for sequencerInboxReturn {
                fn from(tuple: UnderlyingRustTuple<'_>) -> Self {
                    Self { _0: tuple.0 }
                }
            }
        }
        #[automatically_derived]
        impl alloy_sol_types::SolCall for sequencerInboxCall {
            type Parameters<'a> = ();
            type Token<'a> = <Self::Parameters<
                'a,
            > as alloy_sol_types::SolType>::Token<'a>;
            type Return = sequencerInboxReturn;
            type ReturnTuple<'a> = (alloy::sol_types::sol_data::Address,);
            type ReturnToken<'a> = <Self::ReturnTuple<
                'a,
            > as alloy_sol_types::SolType>::Token<'a>;
            const SIGNATURE: &'static str = "sequencerInbox()";
            const SELECTOR: [u8; 4] = [238u8, 53u8, 243u8, 39u8];
            #[inline]
            fn new<'a>(
                tuple: <Self::Parameters<'a> as alloy_sol_types::SolType>::RustType,
            ) -> Self {
                tuple.into()
            }
            #[inline]
            fn tokenize(&self) -> Self::Token<'_> {
                ()
            }
            #[inline]
            fn abi_decode_returns(
                data: &[u8],
                validate: bool,
            ) -> alloy_sol_types::Result<Self::Return> {
                <Self::ReturnTuple<
                    '_,
                > as alloy_sol_types::SolType>::abi_decode_sequence(data, validate)
                    .map(Into::into)
            }
        }
    };
    /**Function with signature `stakeToken()` and selector `0x51ed6a30`.
```solidity
function stakeToken() external view returns (address);
```*/
    #[allow(non_camel_case_types, non_snake_case, clippy::pub_underscore_fields)]
    #[derive(Clone)]
    pub struct stakeTokenCall {}
    ///Container type for the return parameters of the [`stakeToken()`](stakeTokenCall) function.
    #[allow(non_camel_case_types, non_snake_case, clippy::pub_underscore_fields)]
    #[derive(Clone)]
    pub struct stakeTokenReturn {
        pub _0: alloy::sol_types::private::Address,
    }
    #[allow(
        non_camel_case_types,
        non_snake_case,
        clippy::pub_underscore_fields,
        clippy::style
    )]
    const _: () = {
        use alloy::sol_types as alloy_sol_types;
        {
            #[doc(hidden)]
            type UnderlyingSolTuple<'a> = ();
            #[doc(hidden)]
            type UnderlyingRustTuple<'a> = ();
            #[cfg(test)]
            #[allow(dead_code, unreachable_patterns)]
            fn _type_assertion(
                _t: alloy_sol_types::private::AssertTypeEq<UnderlyingRustTuple>,
            ) {
                match _t {
                    alloy_sol_types::private::AssertTypeEq::<
                        <UnderlyingSolTuple as alloy_sol_types::SolType>::RustType,
                    >(_) => {}
                }
            }
            #[automatically_derived]
            #[doc(hidden)]
            impl ::core::convert::From<stakeTokenCall> for UnderlyingRustTuple<'_> {
                fn from(value: stakeTokenCall) -> Self {
                    ()
                }
            }
            #[automatically_derived]
            #[doc(hidden)]
            impl ::core::convert::From<UnderlyingRustTuple<'_>> for stakeTokenCall {
                fn from(tuple: UnderlyingRustTuple<'_>) -> Self {
                    Self {}
                }
            }
        }
        {
            #[doc(hidden)]
            type UnderlyingSolTuple<'a> = (alloy::sol_types::sol_data::Address,);
            #[doc(hidden)]
            type UnderlyingRustTuple<'a> = (alloy::sol_types::private::Address,);
            #[cfg(test)]
            #[allow(dead_code, unreachable_patterns)]
            fn _type_assertion(
                _t: alloy_sol_types::private::AssertTypeEq<UnderlyingRustTuple>,
            ) {
                match _t {
                    alloy_sol_types::private::AssertTypeEq::<
                        <UnderlyingSolTuple as alloy_sol_types::SolType>::RustType,
                    >(_) => {}
                }
            }
            #[automatically_derived]
            #[doc(hidden)]
            impl ::core::convert::From<stakeTokenReturn> for UnderlyingRustTuple<'_> {
                fn from(value: stakeTokenReturn) -> Self {
                    (value._0,)
                }
            }
            #[automatically_derived]
            #[doc(hidden)]
            impl ::core::convert::From<UnderlyingRustTuple<'_>> for stakeTokenReturn {
                fn from(tuple: UnderlyingRustTuple<'_>) -> Self {
                    Self { _0: tuple.0 }
                }
            }
        }
        #[automatically_derived]
        impl alloy_sol_types::SolCall for stakeTokenCall {
            type Parameters<'a> = ();
            type Token<'a> = <Self::Parameters<
                'a,
            > as alloy_sol_types::SolType>::Token<'a>;
            type Return = stakeTokenReturn;
            type ReturnTuple<'a> = (alloy::sol_types::sol_data::Address,);
            type ReturnToken<'a> = <Self::ReturnTuple<
                'a,
            > as alloy_sol_types::SolType>::Token<'a>;
            const SIGNATURE: &'static str = "stakeToken()";
            const SELECTOR: [u8; 4] = [81u8, 237u8, 106u8, 48u8];
            #[inline]
            fn new<'a>(
                tuple: <Self::Parameters<'a> as alloy_sol_types::SolType>::RustType,
            ) -> Self {
                tuple.into()
            }
            #[inline]
            fn tokenize(&self) -> Self::Token<'_> {
                ()
            }
            #[inline]
            fn abi_decode_returns(
                data: &[u8],
                validate: bool,
            ) -> alloy_sol_types::Result<Self::Return> {
                <Self::ReturnTuple<
                    '_,
                > as alloy_sol_types::SolType>::abi_decode_sequence(data, validate)
                    .map(Into::into)
            }
        }
    };
    /**Function with signature `stakerCount()` and selector `0xdff69787`.
```solidity
function stakerCount() external view returns (uint64);
```*/
    #[allow(non_camel_case_types, non_snake_case, clippy::pub_underscore_fields)]
    #[derive(Clone)]
    pub struct stakerCountCall {}
    ///Container type for the return parameters of the [`stakerCount()`](stakerCountCall) function.
    #[allow(non_camel_case_types, non_snake_case, clippy::pub_underscore_fields)]
    #[derive(Clone)]
    pub struct stakerCountReturn {
        pub _0: u64,
    }
    #[allow(
        non_camel_case_types,
        non_snake_case,
        clippy::pub_underscore_fields,
        clippy::style
    )]
    const _: () = {
        use alloy::sol_types as alloy_sol_types;
        {
            #[doc(hidden)]
            type UnderlyingSolTuple<'a> = ();
            #[doc(hidden)]
            type UnderlyingRustTuple<'a> = ();
            #[cfg(test)]
            #[allow(dead_code, unreachable_patterns)]
            fn _type_assertion(
                _t: alloy_sol_types::private::AssertTypeEq<UnderlyingRustTuple>,
            ) {
                match _t {
                    alloy_sol_types::private::AssertTypeEq::<
                        <UnderlyingSolTuple as alloy_sol_types::SolType>::RustType,
                    >(_) => {}
                }
            }
            #[automatically_derived]
            #[doc(hidden)]
            impl ::core::convert::From<stakerCountCall> for UnderlyingRustTuple<'_> {
                fn from(value: stakerCountCall) -> Self {
                    ()
                }
            }
            #[automatically_derived]
            #[doc(hidden)]
            impl ::core::convert::From<UnderlyingRustTuple<'_>> for stakerCountCall {
                fn from(tuple: UnderlyingRustTuple<'_>) -> Self {
                    Self {}
                }
            }
        }
        {
            #[doc(hidden)]
            type UnderlyingSolTuple<'a> = (alloy::sol_types::sol_data::Uint<64>,);
            #[doc(hidden)]
            type UnderlyingRustTuple<'a> = (u64,);
            #[cfg(test)]
            #[allow(dead_code, unreachable_patterns)]
            fn _type_assertion(
                _t: alloy_sol_types::private::AssertTypeEq<UnderlyingRustTuple>,
            ) {
                match _t {
                    alloy_sol_types::private::AssertTypeEq::<
                        <UnderlyingSolTuple as alloy_sol_types::SolType>::RustType,
                    >(_) => {}
                }
            }
            #[automatically_derived]
            #[doc(hidden)]
            impl ::core::convert::From<stakerCountReturn> for UnderlyingRustTuple<'_> {
                fn from(value: stakerCountReturn) -> Self {
                    (value._0,)
                }
            }
            #[automatically_derived]
            #[doc(hidden)]
            impl ::core::convert::From<UnderlyingRustTuple<'_>> for stakerCountReturn {
                fn from(tuple: UnderlyingRustTuple<'_>) -> Self {
                    Self { _0: tuple.0 }
                }
            }
        }
        #[automatically_derived]
        impl alloy_sol_types::SolCall for stakerCountCall {
            type Parameters<'a> = ();
            type Token<'a> = <Self::Parameters<
                'a,
            > as alloy_sol_types::SolType>::Token<'a>;
            type Return = stakerCountReturn;
            type ReturnTuple<'a> = (alloy::sol_types::sol_data::Uint<64>,);
            type ReturnToken<'a> = <Self::ReturnTuple<
                'a,
            > as alloy_sol_types::SolType>::Token<'a>;
            const SIGNATURE: &'static str = "stakerCount()";
            const SELECTOR: [u8; 4] = [223u8, 246u8, 151u8, 135u8];
            #[inline]
            fn new<'a>(
                tuple: <Self::Parameters<'a> as alloy_sol_types::SolType>::RustType,
            ) -> Self {
                tuple.into()
            }
            #[inline]
            fn tokenize(&self) -> Self::Token<'_> {
                ()
            }
            #[inline]
            fn abi_decode_returns(
                data: &[u8],
                validate: bool,
            ) -> alloy_sol_types::Result<Self::Return> {
                <Self::ReturnTuple<
                    '_,
                > as alloy_sol_types::SolType>::abi_decode_sequence(data, validate)
                    .map(Into::into)
            }
        }
    };
    /**Function with signature `validateAssertionHash(bytes32,((bytes32[2],uint64[2]),uint8,bytes32),bytes32,bytes32)` and selector `0xe51019a6`.
```solidity
function validateAssertionHash(bytes32 assertionHash, AssertionState memory state, bytes32 prevAssertionHash, bytes32 inboxAcc) external view;
```*/
    #[allow(non_camel_case_types, non_snake_case, clippy::pub_underscore_fields)]
    #[derive(Clone)]
    pub struct validateAssertionHashCall {
        pub assertionHash: alloy::sol_types::private::FixedBytes<32>,
        pub state: <AssertionState as alloy::sol_types::SolType>::RustType,
        pub prevAssertionHash: alloy::sol_types::private::FixedBytes<32>,
        pub inboxAcc: alloy::sol_types::private::FixedBytes<32>,
    }
    ///Container type for the return parameters of the [`validateAssertionHash(bytes32,((bytes32[2],uint64[2]),uint8,bytes32),bytes32,bytes32)`](validateAssertionHashCall) function.
    #[allow(non_camel_case_types, non_snake_case, clippy::pub_underscore_fields)]
    #[derive(Clone)]
    pub struct validateAssertionHashReturn {}
    #[allow(
        non_camel_case_types,
        non_snake_case,
        clippy::pub_underscore_fields,
        clippy::style
    )]
    const _: () = {
        use alloy::sol_types as alloy_sol_types;
        {
            #[doc(hidden)]
            type UnderlyingSolTuple<'a> = (
                alloy::sol_types::sol_data::FixedBytes<32>,
                AssertionState,
                alloy::sol_types::sol_data::FixedBytes<32>,
                alloy::sol_types::sol_data::FixedBytes<32>,
            );
            #[doc(hidden)]
            type UnderlyingRustTuple<'a> = (
                alloy::sol_types::private::FixedBytes<32>,
                <AssertionState as alloy::sol_types::SolType>::RustType,
                alloy::sol_types::private::FixedBytes<32>,
                alloy::sol_types::private::FixedBytes<32>,
            );
            #[cfg(test)]
            #[allow(dead_code, unreachable_patterns)]
            fn _type_assertion(
                _t: alloy_sol_types::private::AssertTypeEq<UnderlyingRustTuple>,
            ) {
                match _t {
                    alloy_sol_types::private::AssertTypeEq::<
                        <UnderlyingSolTuple as alloy_sol_types::SolType>::RustType,
                    >(_) => {}
                }
            }
            #[automatically_derived]
            #[doc(hidden)]
            impl ::core::convert::From<validateAssertionHashCall>
            for UnderlyingRustTuple<'_> {
                fn from(value: validateAssertionHashCall) -> Self {
                    (
                        value.assertionHash,
                        value.state,
                        value.prevAssertionHash,
                        value.inboxAcc,
                    )
                }
            }
            #[automatically_derived]
            #[doc(hidden)]
            impl ::core::convert::From<UnderlyingRustTuple<'_>>
            for validateAssertionHashCall {
                fn from(tuple: UnderlyingRustTuple<'_>) -> Self {
                    Self {
                        assertionHash: tuple.0,
                        state: tuple.1,
                        prevAssertionHash: tuple.2,
                        inboxAcc: tuple.3,
                    }
                }
            }
        }
        {
            #[doc(hidden)]
            type UnderlyingSolTuple<'a> = ();
            #[doc(hidden)]
            type UnderlyingRustTuple<'a> = ();
            #[cfg(test)]
            #[allow(dead_code, unreachable_patterns)]
            fn _type_assertion(
                _t: alloy_sol_types::private::AssertTypeEq<UnderlyingRustTuple>,
            ) {
                match _t {
                    alloy_sol_types::private::AssertTypeEq::<
                        <UnderlyingSolTuple as alloy_sol_types::SolType>::RustType,
                    >(_) => {}
                }
            }
            #[automatically_derived]
            #[doc(hidden)]
            impl ::core::convert::From<validateAssertionHashReturn>
            for UnderlyingRustTuple<'_> {
                fn from(value: validateAssertionHashReturn) -> Self {
                    ()
                }
            }
            #[automatically_derived]
            #[doc(hidden)]
            impl ::core::convert::From<UnderlyingRustTuple<'_>>
            for validateAssertionHashReturn {
                fn from(tuple: UnderlyingRustTuple<'_>) -> Self {
                    Self {}
                }
            }
        }
        #[automatically_derived]
        impl alloy_sol_types::SolCall for validateAssertionHashCall {
            type Parameters<'a> = (
                alloy::sol_types::sol_data::FixedBytes<32>,
                AssertionState,
                alloy::sol_types::sol_data::FixedBytes<32>,
                alloy::sol_types::sol_data::FixedBytes<32>,
            );
            type Token<'a> = <Self::Parameters<
                'a,
            > as alloy_sol_types::SolType>::Token<'a>;
            type Return = validateAssertionHashReturn;
            type ReturnTuple<'a> = ();
            type ReturnToken<'a> = <Self::ReturnTuple<
                'a,
            > as alloy_sol_types::SolType>::Token<'a>;
            const SIGNATURE: &'static str = "validateAssertionHash(bytes32,((bytes32[2],uint64[2]),uint8,bytes32),bytes32,bytes32)";
            const SELECTOR: [u8; 4] = [229u8, 16u8, 25u8, 166u8];
            #[inline]
            fn new<'a>(
                tuple: <Self::Parameters<'a> as alloy_sol_types::SolType>::RustType,
            ) -> Self {
                tuple.into()
            }
            #[inline]
            fn tokenize(&self) -> Self::Token<'_> {
                (
                    <alloy::sol_types::sol_data::FixedBytes<
                        32,
                    > as alloy_sol_types::SolType>::tokenize(&self.assertionHash),
                    <AssertionState as alloy_sol_types::SolType>::tokenize(&self.state),
                    <alloy::sol_types::sol_data::FixedBytes<
                        32,
                    > as alloy_sol_types::SolType>::tokenize(&self.prevAssertionHash),
                    <alloy::sol_types::sol_data::FixedBytes<
                        32,
                    > as alloy_sol_types::SolType>::tokenize(&self.inboxAcc),
                )
            }
            #[inline]
            fn abi_decode_returns(
                data: &[u8],
                validate: bool,
            ) -> alloy_sol_types::Result<Self::Return> {
                <Self::ReturnTuple<
                    '_,
                > as alloy_sol_types::SolType>::abi_decode_sequence(data, validate)
                    .map(Into::into)
            }
        }
    };
    /**Function with signature `validateConfig(bytes32,(bytes32,uint256,address,uint64,uint64))` and selector `0x04972af9`.
```solidity
function validateConfig(bytes32 assertionHash, ConfigData memory configData) external view;
```*/
    #[allow(non_camel_case_types, non_snake_case, clippy::pub_underscore_fields)]
    #[derive(Clone)]
    pub struct validateConfigCall {
        pub assertionHash: alloy::sol_types::private::FixedBytes<32>,
        pub configData: <ConfigData as alloy::sol_types::SolType>::RustType,
    }
    ///Container type for the return parameters of the [`validateConfig(bytes32,(bytes32,uint256,address,uint64,uint64))`](validateConfigCall) function.
    #[allow(non_camel_case_types, non_snake_case, clippy::pub_underscore_fields)]
    #[derive(Clone)]
    pub struct validateConfigReturn {}
    #[allow(
        non_camel_case_types,
        non_snake_case,
        clippy::pub_underscore_fields,
        clippy::style
    )]
    const _: () = {
        use alloy::sol_types as alloy_sol_types;
        {
            #[doc(hidden)]
            type UnderlyingSolTuple<'a> = (
                alloy::sol_types::sol_data::FixedBytes<32>,
                ConfigData,
            );
            #[doc(hidden)]
            type UnderlyingRustTuple<'a> = (
                alloy::sol_types::private::FixedBytes<32>,
                <ConfigData as alloy::sol_types::SolType>::RustType,
            );
            #[cfg(test)]
            #[allow(dead_code, unreachable_patterns)]
            fn _type_assertion(
                _t: alloy_sol_types::private::AssertTypeEq<UnderlyingRustTuple>,
            ) {
                match _t {
                    alloy_sol_types::private::AssertTypeEq::<
                        <UnderlyingSolTuple as alloy_sol_types::SolType>::RustType,
                    >(_) => {}
                }
            }
            #[automatically_derived]
            #[doc(hidden)]
            impl ::core::convert::From<validateConfigCall> for UnderlyingRustTuple<'_> {
                fn from(value: validateConfigCall) -> Self {
                    (value.assertionHash, value.configData)
                }
            }
            #[automatically_derived]
            #[doc(hidden)]
            impl ::core::convert::From<UnderlyingRustTuple<'_>> for validateConfigCall {
                fn from(tuple: UnderlyingRustTuple<'_>) -> Self {
                    Self {
                        assertionHash: tuple.0,
                        configData: tuple.1,
                    }
                }
            }
        }
        {
            #[doc(hidden)]
            type UnderlyingSolTuple<'a> = ();
            #[doc(hidden)]
            type UnderlyingRustTuple<'a> = ();
            #[cfg(test)]
            #[allow(dead_code, unreachable_patterns)]
            fn _type_assertion(
                _t: alloy_sol_types::private::AssertTypeEq<UnderlyingRustTuple>,
            ) {
                match _t {
                    alloy_sol_types::private::AssertTypeEq::<
                        <UnderlyingSolTuple as alloy_sol_types::SolType>::RustType,
                    >(_) => {}
                }
            }
            #[automatically_derived]
            #[doc(hidden)]
            impl ::core::convert::From<validateConfigReturn>
            for UnderlyingRustTuple<'_> {
                fn from(value: validateConfigReturn) -> Self {
                    ()
                }
            }
            #[automatically_derived]
            #[doc(hidden)]
            impl ::core::convert::From<UnderlyingRustTuple<'_>>
            for validateConfigReturn {
                fn from(tuple: UnderlyingRustTuple<'_>) -> Self {
                    Self {}
                }
            }
        }
        #[automatically_derived]
        impl alloy_sol_types::SolCall for validateConfigCall {
            type Parameters<'a> = (
                alloy::sol_types::sol_data::FixedBytes<32>,
                ConfigData,
            );
            type Token<'a> = <Self::Parameters<
                'a,
            > as alloy_sol_types::SolType>::Token<'a>;
            type Return = validateConfigReturn;
            type ReturnTuple<'a> = ();
            type ReturnToken<'a> = <Self::ReturnTuple<
                'a,
            > as alloy_sol_types::SolType>::Token<'a>;
            const SIGNATURE: &'static str = "validateConfig(bytes32,(bytes32,uint256,address,uint64,uint64))";
            const SELECTOR: [u8; 4] = [4u8, 151u8, 42u8, 249u8];
            #[inline]
            fn new<'a>(
                tuple: <Self::Parameters<'a> as alloy_sol_types::SolType>::RustType,
            ) -> Self {
                tuple.into()
            }
            #[inline]
            fn tokenize(&self) -> Self::Token<'_> {
                (
                    <alloy::sol_types::sol_data::FixedBytes<
                        32,
                    > as alloy_sol_types::SolType>::tokenize(&self.assertionHash),
                    <ConfigData as alloy_sol_types::SolType>::tokenize(&self.configData),
                )
            }
            #[inline]
            fn abi_decode_returns(
                data: &[u8],
                validate: bool,
            ) -> alloy_sol_types::Result<Self::Return> {
                <Self::ReturnTuple<
                    '_,
                > as alloy_sol_types::SolType>::abi_decode_sequence(data, validate)
                    .map(Into::into)
            }
        }
    };
    /**Function with signature `validatorAfkBlocks()` and selector `0xe6b3082c`.
```solidity
function validatorAfkBlocks() external view returns (uint64);
```*/
    #[allow(non_camel_case_types, non_snake_case, clippy::pub_underscore_fields)]
    #[derive(Clone)]
    pub struct validatorAfkBlocksCall {}
    ///Container type for the return parameters of the [`validatorAfkBlocks()`](validatorAfkBlocksCall) function.
    #[allow(non_camel_case_types, non_snake_case, clippy::pub_underscore_fields)]
    #[derive(Clone)]
    pub struct validatorAfkBlocksReturn {
        pub _0: u64,
    }
    #[allow(
        non_camel_case_types,
        non_snake_case,
        clippy::pub_underscore_fields,
        clippy::style
    )]
    const _: () = {
        use alloy::sol_types as alloy_sol_types;
        {
            #[doc(hidden)]
            type UnderlyingSolTuple<'a> = ();
            #[doc(hidden)]
            type UnderlyingRustTuple<'a> = ();
            #[cfg(test)]
            #[allow(dead_code, unreachable_patterns)]
            fn _type_assertion(
                _t: alloy_sol_types::private::AssertTypeEq<UnderlyingRustTuple>,
            ) {
                match _t {
                    alloy_sol_types::private::AssertTypeEq::<
                        <UnderlyingSolTuple as alloy_sol_types::SolType>::RustType,
                    >(_) => {}
                }
            }
            #[automatically_derived]
            #[doc(hidden)]
            impl ::core::convert::From<validatorAfkBlocksCall>
            for UnderlyingRustTuple<'_> {
                fn from(value: validatorAfkBlocksCall) -> Self {
                    ()
                }
            }
            #[automatically_derived]
            #[doc(hidden)]
            impl ::core::convert::From<UnderlyingRustTuple<'_>>
            for validatorAfkBlocksCall {
                fn from(tuple: UnderlyingRustTuple<'_>) -> Self {
                    Self {}
                }
            }
        }
        {
            #[doc(hidden)]
            type UnderlyingSolTuple<'a> = (alloy::sol_types::sol_data::Uint<64>,);
            #[doc(hidden)]
            type UnderlyingRustTuple<'a> = (u64,);
            #[cfg(test)]
            #[allow(dead_code, unreachable_patterns)]
            fn _type_assertion(
                _t: alloy_sol_types::private::AssertTypeEq<UnderlyingRustTuple>,
            ) {
                match _t {
                    alloy_sol_types::private::AssertTypeEq::<
                        <UnderlyingSolTuple as alloy_sol_types::SolType>::RustType,
                    >(_) => {}
                }
            }
            #[automatically_derived]
            #[doc(hidden)]
            impl ::core::convert::From<validatorAfkBlocksReturn>
            for UnderlyingRustTuple<'_> {
                fn from(value: validatorAfkBlocksReturn) -> Self {
                    (value._0,)
                }
            }
            #[automatically_derived]
            #[doc(hidden)]
            impl ::core::convert::From<UnderlyingRustTuple<'_>>
            for validatorAfkBlocksReturn {
                fn from(tuple: UnderlyingRustTuple<'_>) -> Self {
                    Self { _0: tuple.0 }
                }
            }
        }
        #[automatically_derived]
        impl alloy_sol_types::SolCall for validatorAfkBlocksCall {
            type Parameters<'a> = ();
            type Token<'a> = <Self::Parameters<
                'a,
            > as alloy_sol_types::SolType>::Token<'a>;
            type Return = validatorAfkBlocksReturn;
            type ReturnTuple<'a> = (alloy::sol_types::sol_data::Uint<64>,);
            type ReturnToken<'a> = <Self::ReturnTuple<
                'a,
            > as alloy_sol_types::SolType>::Token<'a>;
            const SIGNATURE: &'static str = "validatorAfkBlocks()";
            const SELECTOR: [u8; 4] = [230u8, 179u8, 8u8, 44u8];
            #[inline]
            fn new<'a>(
                tuple: <Self::Parameters<'a> as alloy_sol_types::SolType>::RustType,
            ) -> Self {
                tuple.into()
            }
            #[inline]
            fn tokenize(&self) -> Self::Token<'_> {
                ()
            }
            #[inline]
            fn abi_decode_returns(
                data: &[u8],
                validate: bool,
            ) -> alloy_sol_types::Result<Self::Return> {
                <Self::ReturnTuple<
                    '_,
                > as alloy_sol_types::SolType>::abi_decode_sequence(data, validate)
                    .map(Into::into)
            }
        }
    };
    /**Function with signature `validatorWhitelistDisabled()` and selector `0x12ab3d3b`.
```solidity
function validatorWhitelistDisabled() external view returns (bool);
```*/
    #[allow(non_camel_case_types, non_snake_case, clippy::pub_underscore_fields)]
    #[derive(Clone)]
    pub struct validatorWhitelistDisabledCall {}
    ///Container type for the return parameters of the [`validatorWhitelistDisabled()`](validatorWhitelistDisabledCall) function.
    #[allow(non_camel_case_types, non_snake_case, clippy::pub_underscore_fields)]
    #[derive(Clone)]
    pub struct validatorWhitelistDisabledReturn {
        pub _0: bool,
    }
    #[allow(
        non_camel_case_types,
        non_snake_case,
        clippy::pub_underscore_fields,
        clippy::style
    )]
    const _: () = {
        use alloy::sol_types as alloy_sol_types;
        {
            #[doc(hidden)]
            type UnderlyingSolTuple<'a> = ();
            #[doc(hidden)]
            type UnderlyingRustTuple<'a> = ();
            #[cfg(test)]
            #[allow(dead_code, unreachable_patterns)]
            fn _type_assertion(
                _t: alloy_sol_types::private::AssertTypeEq<UnderlyingRustTuple>,
            ) {
                match _t {
                    alloy_sol_types::private::AssertTypeEq::<
                        <UnderlyingSolTuple as alloy_sol_types::SolType>::RustType,
                    >(_) => {}
                }
            }
            #[automatically_derived]
            #[doc(hidden)]
            impl ::core::convert::From<validatorWhitelistDisabledCall>
            for UnderlyingRustTuple<'_> {
                fn from(value: validatorWhitelistDisabledCall) -> Self {
                    ()
                }
            }
            #[automatically_derived]
            #[doc(hidden)]
            impl ::core::convert::From<UnderlyingRustTuple<'_>>
            for validatorWhitelistDisabledCall {
                fn from(tuple: UnderlyingRustTuple<'_>) -> Self {
                    Self {}
                }
            }
        }
        {
            #[doc(hidden)]
            type UnderlyingSolTuple<'a> = (alloy::sol_types::sol_data::Bool,);
            #[doc(hidden)]
            type UnderlyingRustTuple<'a> = (bool,);
            #[cfg(test)]
            #[allow(dead_code, unreachable_patterns)]
            fn _type_assertion(
                _t: alloy_sol_types::private::AssertTypeEq<UnderlyingRustTuple>,
            ) {
                match _t {
                    alloy_sol_types::private::AssertTypeEq::<
                        <UnderlyingSolTuple as alloy_sol_types::SolType>::RustType,
                    >(_) => {}
                }
            }
            #[automatically_derived]
            #[doc(hidden)]
            impl ::core::convert::From<validatorWhitelistDisabledReturn>
            for UnderlyingRustTuple<'_> {
                fn from(value: validatorWhitelistDisabledReturn) -> Self {
                    (value._0,)
                }
            }
            #[automatically_derived]
            #[doc(hidden)]
            impl ::core::convert::From<UnderlyingRustTuple<'_>>
            for validatorWhitelistDisabledReturn {
                fn from(tuple: UnderlyingRustTuple<'_>) -> Self {
                    Self { _0: tuple.0 }
                }
            }
        }
        #[automatically_derived]
        impl alloy_sol_types::SolCall for validatorWhitelistDisabledCall {
            type Parameters<'a> = ();
            type Token<'a> = <Self::Parameters<
                'a,
            > as alloy_sol_types::SolType>::Token<'a>;
            type Return = validatorWhitelistDisabledReturn;
            type ReturnTuple<'a> = (alloy::sol_types::sol_data::Bool,);
            type ReturnToken<'a> = <Self::ReturnTuple<
                'a,
            > as alloy_sol_types::SolType>::Token<'a>;
            const SIGNATURE: &'static str = "validatorWhitelistDisabled()";
            const SELECTOR: [u8; 4] = [18u8, 171u8, 61u8, 59u8];
            #[inline]
            fn new<'a>(
                tuple: <Self::Parameters<'a> as alloy_sol_types::SolType>::RustType,
            ) -> Self {
                tuple.into()
            }
            #[inline]
            fn tokenize(&self) -> Self::Token<'_> {
                ()
            }
            #[inline]
            fn abi_decode_returns(
                data: &[u8],
                validate: bool,
            ) -> alloy_sol_types::Result<Self::Return> {
                <Self::ReturnTuple<
                    '_,
                > as alloy_sol_types::SolType>::abi_decode_sequence(data, validate)
                    .map(Into::into)
            }
        }
    };
    /**Function with signature `wasmModuleRoot()` and selector `0x8ee1a126`.
```solidity
function wasmModuleRoot() external view returns (bytes32);
```*/
    #[allow(non_camel_case_types, non_snake_case, clippy::pub_underscore_fields)]
    #[derive(Clone)]
    pub struct wasmModuleRootCall {}
    ///Container type for the return parameters of the [`wasmModuleRoot()`](wasmModuleRootCall) function.
    #[allow(non_camel_case_types, non_snake_case, clippy::pub_underscore_fields)]
    #[derive(Clone)]
    pub struct wasmModuleRootReturn {
        pub _0: alloy::sol_types::private::FixedBytes<32>,
    }
    #[allow(
        non_camel_case_types,
        non_snake_case,
        clippy::pub_underscore_fields,
        clippy::style
    )]
    const _: () = {
        use alloy::sol_types as alloy_sol_types;
        {
            #[doc(hidden)]
            type UnderlyingSolTuple<'a> = ();
            #[doc(hidden)]
            type UnderlyingRustTuple<'a> = ();
            #[cfg(test)]
            #[allow(dead_code, unreachable_patterns)]
            fn _type_assertion(
                _t: alloy_sol_types::private::AssertTypeEq<UnderlyingRustTuple>,
            ) {
                match _t {
                    alloy_sol_types::private::AssertTypeEq::<
                        <UnderlyingSolTuple as alloy_sol_types::SolType>::RustType,
                    >(_) => {}
                }
            }
            #[automatically_derived]
            #[doc(hidden)]
            impl ::core::convert::From<wasmModuleRootCall> for UnderlyingRustTuple<'_> {
                fn from(value: wasmModuleRootCall) -> Self {
                    ()
                }
            }
            #[automatically_derived]
            #[doc(hidden)]
            impl ::core::convert::From<UnderlyingRustTuple<'_>> for wasmModuleRootCall {
                fn from(tuple: UnderlyingRustTuple<'_>) -> Self {
                    Self {}
                }
            }
        }
        {
            #[doc(hidden)]
            type UnderlyingSolTuple<'a> = (alloy::sol_types::sol_data::FixedBytes<32>,);
            #[doc(hidden)]
            type UnderlyingRustTuple<'a> = (alloy::sol_types::private::FixedBytes<32>,);
            #[cfg(test)]
            #[allow(dead_code, unreachable_patterns)]
            fn _type_assertion(
                _t: alloy_sol_types::private::AssertTypeEq<UnderlyingRustTuple>,
            ) {
                match _t {
                    alloy_sol_types::private::AssertTypeEq::<
                        <UnderlyingSolTuple as alloy_sol_types::SolType>::RustType,
                    >(_) => {}
                }
            }
            #[automatically_derived]
            #[doc(hidden)]
            impl ::core::convert::From<wasmModuleRootReturn>
            for UnderlyingRustTuple<'_> {
                fn from(value: wasmModuleRootReturn) -> Self {
                    (value._0,)
                }
            }
            #[automatically_derived]
            #[doc(hidden)]
            impl ::core::convert::From<UnderlyingRustTuple<'_>>
            for wasmModuleRootReturn {
                fn from(tuple: UnderlyingRustTuple<'_>) -> Self {
                    Self { _0: tuple.0 }
                }
            }
        }
        #[automatically_derived]
        impl alloy_sol_types::SolCall for wasmModuleRootCall {
            type Parameters<'a> = ();
            type Token<'a> = <Self::Parameters<
                'a,
            > as alloy_sol_types::SolType>::Token<'a>;
            type Return = wasmModuleRootReturn;
            type ReturnTuple<'a> = (alloy::sol_types::sol_data::FixedBytes<32>,);
            type ReturnToken<'a> = <Self::ReturnTuple<
                'a,
            > as alloy_sol_types::SolType>::Token<'a>;
            const SIGNATURE: &'static str = "wasmModuleRoot()";
            const SELECTOR: [u8; 4] = [142u8, 225u8, 161u8, 38u8];
            #[inline]
            fn new<'a>(
                tuple: <Self::Parameters<'a> as alloy_sol_types::SolType>::RustType,
            ) -> Self {
                tuple.into()
            }
            #[inline]
            fn tokenize(&self) -> Self::Token<'_> {
                ()
            }
            #[inline]
            fn abi_decode_returns(
                data: &[u8],
                validate: bool,
            ) -> alloy_sol_types::Result<Self::Return> {
                <Self::ReturnTuple<
                    '_,
                > as alloy_sol_types::SolType>::abi_decode_sequence(data, validate)
                    .map(Into::into)
            }
        }
    };
    /**Function with signature `withdrawableFunds(address)` and selector `0x2f30cabd`.
```solidity
function withdrawableFunds(address owner) external view returns (uint256);
```*/
    #[allow(non_camel_case_types, non_snake_case, clippy::pub_underscore_fields)]
    #[derive(Clone)]
    pub struct withdrawableFundsCall {
        pub owner: alloy::sol_types::private::Address,
    }
    ///Container type for the return parameters of the [`withdrawableFunds(address)`](withdrawableFundsCall) function.
    #[allow(non_camel_case_types, non_snake_case, clippy::pub_underscore_fields)]
    #[derive(Clone)]
    pub struct withdrawableFundsReturn {
        pub _0: alloy::sol_types::private::primitives::aliases::U256,
    }
    #[allow(
        non_camel_case_types,
        non_snake_case,
        clippy::pub_underscore_fields,
        clippy::style
    )]
    const _: () = {
        use alloy::sol_types as alloy_sol_types;
        {
            #[doc(hidden)]
            type UnderlyingSolTuple<'a> = (alloy::sol_types::sol_data::Address,);
            #[doc(hidden)]
            type UnderlyingRustTuple<'a> = (alloy::sol_types::private::Address,);
            #[cfg(test)]
            #[allow(dead_code, unreachable_patterns)]
            fn _type_assertion(
                _t: alloy_sol_types::private::AssertTypeEq<UnderlyingRustTuple>,
            ) {
                match _t {
                    alloy_sol_types::private::AssertTypeEq::<
                        <UnderlyingSolTuple as alloy_sol_types::SolType>::RustType,
                    >(_) => {}
                }
            }
            #[automatically_derived]
            #[doc(hidden)]
            impl ::core::convert::From<withdrawableFundsCall>
            for UnderlyingRustTuple<'_> {
                fn from(value: withdrawableFundsCall) -> Self {
                    (value.owner,)
                }
            }
            #[automatically_derived]
            #[doc(hidden)]
            impl ::core::convert::From<UnderlyingRustTuple<'_>>
            for withdrawableFundsCall {
                fn from(tuple: UnderlyingRustTuple<'_>) -> Self {
                    Self { owner: tuple.0 }
                }
            }
        }
        {
            #[doc(hidden)]
            type UnderlyingSolTuple<'a> = (alloy::sol_types::sol_data::Uint<256>,);
            #[doc(hidden)]
            type UnderlyingRustTuple<'a> = (
                alloy::sol_types::private::primitives::aliases::U256,
            );
            #[cfg(test)]
            #[allow(dead_code, unreachable_patterns)]
            fn _type_assertion(
                _t: alloy_sol_types::private::AssertTypeEq<UnderlyingRustTuple>,
            ) {
                match _t {
                    alloy_sol_types::private::AssertTypeEq::<
                        <UnderlyingSolTuple as alloy_sol_types::SolType>::RustType,
                    >(_) => {}
                }
            }
            #[automatically_derived]
            #[doc(hidden)]
            impl ::core::convert::From<withdrawableFundsReturn>
            for UnderlyingRustTuple<'_> {
                fn from(value: withdrawableFundsReturn) -> Self {
                    (value._0,)
                }
            }
            #[automatically_derived]
            #[doc(hidden)]
            impl ::core::convert::From<UnderlyingRustTuple<'_>>
            for withdrawableFundsReturn {
                fn from(tuple: UnderlyingRustTuple<'_>) -> Self {
                    Self { _0: tuple.0 }
                }
            }
        }
        #[automatically_derived]
        impl alloy_sol_types::SolCall for withdrawableFundsCall {
            type Parameters<'a> = (alloy::sol_types::sol_data::Address,);
            type Token<'a> = <Self::Parameters<
                'a,
            > as alloy_sol_types::SolType>::Token<'a>;
            type Return = withdrawableFundsReturn;
            type ReturnTuple<'a> = (alloy::sol_types::sol_data::Uint<256>,);
            type ReturnToken<'a> = <Self::ReturnTuple<
                'a,
            > as alloy_sol_types::SolType>::Token<'a>;
            const SIGNATURE: &'static str = "withdrawableFunds(address)";
            const SELECTOR: [u8; 4] = [47u8, 48u8, 202u8, 189u8];
            #[inline]
            fn new<'a>(
                tuple: <Self::Parameters<'a> as alloy_sol_types::SolType>::RustType,
            ) -> Self {
                tuple.into()
            }
            #[inline]
            fn tokenize(&self) -> Self::Token<'_> {
                (
                    <alloy::sol_types::sol_data::Address as alloy_sol_types::SolType>::tokenize(
                        &self.owner,
                    ),
                )
            }
            #[inline]
            fn abi_decode_returns(
                data: &[u8],
                validate: bool,
            ) -> alloy_sol_types::Result<Self::Return> {
                <Self::ReturnTuple<
                    '_,
                > as alloy_sol_types::SolType>::abi_decode_sequence(data, validate)
                    .map(Into::into)
            }
        }
    };
    /**Function with signature `withdrawalAddress(address)` and selector `0x84728cd0`.
```solidity
function withdrawalAddress(address staker) external view returns (address);
```*/
    #[allow(non_camel_case_types, non_snake_case, clippy::pub_underscore_fields)]
    #[derive(Clone)]
    pub struct withdrawalAddressCall {
        pub staker: alloy::sol_types::private::Address,
    }
    ///Container type for the return parameters of the [`withdrawalAddress(address)`](withdrawalAddressCall) function.
    #[allow(non_camel_case_types, non_snake_case, clippy::pub_underscore_fields)]
    #[derive(Clone)]
    pub struct withdrawalAddressReturn {
        pub _0: alloy::sol_types::private::Address,
    }
    #[allow(
        non_camel_case_types,
        non_snake_case,
        clippy::pub_underscore_fields,
        clippy::style
    )]
    const _: () = {
        use alloy::sol_types as alloy_sol_types;
        {
            #[doc(hidden)]
            type UnderlyingSolTuple<'a> = (alloy::sol_types::sol_data::Address,);
            #[doc(hidden)]
            type UnderlyingRustTuple<'a> = (alloy::sol_types::private::Address,);
            #[cfg(test)]
            #[allow(dead_code, unreachable_patterns)]
            fn _type_assertion(
                _t: alloy_sol_types::private::AssertTypeEq<UnderlyingRustTuple>,
            ) {
                match _t {
                    alloy_sol_types::private::AssertTypeEq::<
                        <UnderlyingSolTuple as alloy_sol_types::SolType>::RustType,
                    >(_) => {}
                }
            }
            #[automatically_derived]
            #[doc(hidden)]
            impl ::core::convert::From<withdrawalAddressCall>
            for UnderlyingRustTuple<'_> {
                fn from(value: withdrawalAddressCall) -> Self {
                    (value.staker,)
                }
            }
            #[automatically_derived]
            #[doc(hidden)]
            impl ::core::convert::From<UnderlyingRustTuple<'_>>
            for withdrawalAddressCall {
                fn from(tuple: UnderlyingRustTuple<'_>) -> Self {
                    Self { staker: tuple.0 }
                }
            }
        }
        {
            #[doc(hidden)]
            type UnderlyingSolTuple<'a> = (alloy::sol_types::sol_data::Address,);
            #[doc(hidden)]
            type UnderlyingRustTuple<'a> = (alloy::sol_types::private::Address,);
            #[cfg(test)]
            #[allow(dead_code, unreachable_patterns)]
            fn _type_assertion(
                _t: alloy_sol_types::private::AssertTypeEq<UnderlyingRustTuple>,
            ) {
                match _t {
                    alloy_sol_types::private::AssertTypeEq::<
                        <UnderlyingSolTuple as alloy_sol_types::SolType>::RustType,
                    >(_) => {}
                }
            }
            #[automatically_derived]
            #[doc(hidden)]
            impl ::core::convert::From<withdrawalAddressReturn>
            for UnderlyingRustTuple<'_> {
                fn from(value: withdrawalAddressReturn) -> Self {
                    (value._0,)
                }
            }
            #[automatically_derived]
            #[doc(hidden)]
            impl ::core::convert::From<UnderlyingRustTuple<'_>>
            for withdrawalAddressReturn {
                fn from(tuple: UnderlyingRustTuple<'_>) -> Self {
                    Self { _0: tuple.0 }
                }
            }
        }
        #[automatically_derived]
        impl alloy_sol_types::SolCall for withdrawalAddressCall {
            type Parameters<'a> = (alloy::sol_types::sol_data::Address,);
            type Token<'a> = <Self::Parameters<
                'a,
            > as alloy_sol_types::SolType>::Token<'a>;
            type Return = withdrawalAddressReturn;
            type ReturnTuple<'a> = (alloy::sol_types::sol_data::Address,);
            type ReturnToken<'a> = <Self::ReturnTuple<
                'a,
            > as alloy_sol_types::SolType>::Token<'a>;
            const SIGNATURE: &'static str = "withdrawalAddress(address)";
            const SELECTOR: [u8; 4] = [132u8, 114u8, 140u8, 208u8];
            #[inline]
            fn new<'a>(
                tuple: <Self::Parameters<'a> as alloy_sol_types::SolType>::RustType,
            ) -> Self {
                tuple.into()
            }
            #[inline]
            fn tokenize(&self) -> Self::Token<'_> {
                (
                    <alloy::sol_types::sol_data::Address as alloy_sol_types::SolType>::tokenize(
                        &self.staker,
                    ),
                )
            }
            #[inline]
            fn abi_decode_returns(
                data: &[u8],
                validate: bool,
            ) -> alloy_sol_types::Result<Self::Return> {
                <Self::ReturnTuple<
                    '_,
                > as alloy_sol_types::SolType>::abi_decode_sequence(data, validate)
                    .map(Into::into)
            }
        }
    };
    ///Container for all the [`IRollup`](self) function calls.
    pub enum IRollupCalls {
        amountStaked(amountStakedCall),
        baseStake(baseStakeCall),
        bridge(bridgeCall),
        chainId(chainIdCall),
        challengeManager(challengeManagerCall),
        computeAssertionHash(computeAssertionHashCall),
        confirmPeriodBlocks(confirmPeriodBlocksCall),
        fastConfirmNewAssertion(fastConfirmNewAssertionCall),
        forceConfirmNode(forceConfirmNodeCall),
        forceCreateNode(forceCreateNodeCall),
        genesisAssertionHash(genesisAssertionHashCall),
        getAssertion(getAssertionCall),
        getAssertionCreationBlockForLogLookup(getAssertionCreationBlockForLogLookupCall),
        getFirstChildCreationBlock(getFirstChildCreationBlockCall),
        getSecondChildCreationBlock(getSecondChildCreationBlockCall),
        getStaker(getStakerCall),
        getStakerAddress(getStakerAddressCall),
        getValidators(getValidatorsCall),
        isFirstChild(isFirstChildCall),
        isPending(isPendingCall),
        isStaked(isStakedCall),
        isValidator(isValidatorCall),
        latestConfirmed(latestConfirmedCall),
        latestStakedAssertion(latestStakedAssertionCall),
        loserStakeEscrow(loserStakeEscrowCall),
        minimumAssertionPeriod(minimumAssertionPeriodCall),
        outbox(outboxCall),
        owner(ownerCall),
<<<<<<< HEAD
=======
        #[allow(missing_docs)]
        paused(pausedCall),
        #[allow(missing_docs)]
>>>>>>> e75c8088
        rollupEventInbox(rollupEventInboxCall),
        sequencerInbox(sequencerInboxCall),
        stakeToken(stakeTokenCall),
        stakerCount(stakerCountCall),
        validateAssertionHash(validateAssertionHashCall),
        validateConfig(validateConfigCall),
        validatorAfkBlocks(validatorAfkBlocksCall),
        validatorWhitelistDisabled(validatorWhitelistDisabledCall),
        wasmModuleRoot(wasmModuleRootCall),
        withdrawableFunds(withdrawableFundsCall),
        withdrawalAddress(withdrawalAddressCall),
    }
    #[automatically_derived]
    impl IRollupCalls {
        /// All the selectors of this enum.
        ///
        /// Note that the selectors might not be in the same order as the variants.
        /// No guarantees are made about the order of the selectors.
        ///
        /// Prefer using `SolInterface` methods instead.
        pub const SELECTORS: &'static [[u8; 4usize]] = &[
            [2u8, 58u8, 150u8, 254u8],
            [4u8, 151u8, 42u8, 249u8],
            [17u8, 113u8, 85u8, 133u8],
            [18u8, 171u8, 61u8, 59u8],
            [19u8, 197u8, 108u8, 167u8],
            [42u8, 189u8, 210u8, 48u8],
            [46u8, 122u8, 207u8, 166u8],
            [47u8, 48u8, 202u8, 189u8],
            [47u8, 121u8, 104u8, 232u8],
            [48u8, 131u8, 98u8, 40u8],
            [51u8, 99u8, 95u8, 194u8],
            [53u8, 51u8, 37u8, 224u8],
            [69u8, 227u8, 139u8, 100u8],
            [71u8, 13u8, 206u8, 78u8],
            [81u8, 237u8, 106u8, 48u8],
            [86u8, 187u8, 201u8, 230u8],
            [92u8, 151u8, 90u8, 187u8],
            [97u8, 119u8, 253u8, 24u8],
            [100u8, 32u8, 251u8, 159u8],
            [101u8, 247u8, 248u8, 13u8],
            [109u8, 221u8, 55u8, 68u8],
            [118u8, 231u8, 226u8, 59u8],
            [132u8, 114u8, 140u8, 208u8],
            [136u8, 48u8, 40u8, 132u8],
            [141u8, 165u8, 203u8, 91u8],
            [142u8, 225u8, 161u8, 38u8],
            [154u8, 138u8, 5u8, 146u8],
            [162u8, 60u8, 68u8, 177u8],
            [170u8, 56u8, 166u8, 231u8],
            [183u8, 171u8, 77u8, 181u8],
            [206u8, 17u8, 230u8, 171u8],
            [223u8, 246u8, 151u8, 135u8],
            [229u8, 16u8, 25u8, 166u8],
            [229u8, 49u8, 216u8, 199u8],
            [230u8, 179u8, 8u8, 44u8],
            [231u8, 140u8, 234u8, 146u8],
            [238u8, 53u8, 243u8, 39u8],
            [239u8, 64u8, 166u8, 112u8],
            [240u8, 101u8, 222u8, 63u8],
            [250u8, 205u8, 116u8, 59u8],
        ];
    }
    #[automatically_derived]
    impl alloy_sol_types::SolInterface for IRollupCalls {
        const NAME: &'static str = "IRollupCalls";
        const MIN_DATA_LENGTH: usize = 0usize;
        const COUNT: usize = 40usize;
        #[inline]
        fn selector(&self) -> [u8; 4] {
            match self {
                Self::amountStaked(_) => {
                    <amountStakedCall as alloy_sol_types::SolCall>::SELECTOR
                }
                Self::baseStake(_) => {
                    <baseStakeCall as alloy_sol_types::SolCall>::SELECTOR
                }
                Self::bridge(_) => <bridgeCall as alloy_sol_types::SolCall>::SELECTOR,
                Self::chainId(_) => <chainIdCall as alloy_sol_types::SolCall>::SELECTOR,
                Self::challengeManager(_) => {
                    <challengeManagerCall as alloy_sol_types::SolCall>::SELECTOR
                }
                Self::computeAssertionHash(_) => {
                    <computeAssertionHashCall as alloy_sol_types::SolCall>::SELECTOR
                }
                Self::confirmPeriodBlocks(_) => {
                    <confirmPeriodBlocksCall as alloy_sol_types::SolCall>::SELECTOR
                }
                Self::fastConfirmNewAssertion(_) => {
                    <fastConfirmNewAssertionCall as alloy_sol_types::SolCall>::SELECTOR
                }
                Self::forceConfirmNode(_) => {
                    <forceConfirmNodeCall as alloy_sol_types::SolCall>::SELECTOR
                }
                Self::forceCreateNode(_) => {
                    <forceCreateNodeCall as alloy_sol_types::SolCall>::SELECTOR
                }
                Self::genesisAssertionHash(_) => {
                    <genesisAssertionHashCall as alloy_sol_types::SolCall>::SELECTOR
                }
                Self::getAssertion(_) => {
                    <getAssertionCall as alloy_sol_types::SolCall>::SELECTOR
                }
                Self::getAssertionCreationBlockForLogLookup(_) => {
                    <getAssertionCreationBlockForLogLookupCall as alloy_sol_types::SolCall>::SELECTOR
                }
                Self::getFirstChildCreationBlock(_) => {
                    <getFirstChildCreationBlockCall as alloy_sol_types::SolCall>::SELECTOR
                }
                Self::getSecondChildCreationBlock(_) => {
                    <getSecondChildCreationBlockCall as alloy_sol_types::SolCall>::SELECTOR
                }
                Self::getStaker(_) => {
                    <getStakerCall as alloy_sol_types::SolCall>::SELECTOR
                }
                Self::getStakerAddress(_) => {
                    <getStakerAddressCall as alloy_sol_types::SolCall>::SELECTOR
                }
                Self::getValidators(_) => {
                    <getValidatorsCall as alloy_sol_types::SolCall>::SELECTOR
                }
                Self::isFirstChild(_) => {
                    <isFirstChildCall as alloy_sol_types::SolCall>::SELECTOR
                }
                Self::isPending(_) => {
                    <isPendingCall as alloy_sol_types::SolCall>::SELECTOR
                }
                Self::isStaked(_) => <isStakedCall as alloy_sol_types::SolCall>::SELECTOR,
                Self::isValidator(_) => {
                    <isValidatorCall as alloy_sol_types::SolCall>::SELECTOR
                }
                Self::latestConfirmed(_) => {
                    <latestConfirmedCall as alloy_sol_types::SolCall>::SELECTOR
                }
                Self::latestStakedAssertion(_) => {
                    <latestStakedAssertionCall as alloy_sol_types::SolCall>::SELECTOR
                }
                Self::loserStakeEscrow(_) => {
                    <loserStakeEscrowCall as alloy_sol_types::SolCall>::SELECTOR
                }
                Self::minimumAssertionPeriod(_) => {
                    <minimumAssertionPeriodCall as alloy_sol_types::SolCall>::SELECTOR
                }
                Self::outbox(_) => <outboxCall as alloy_sol_types::SolCall>::SELECTOR,
                Self::owner(_) => <ownerCall as alloy_sol_types::SolCall>::SELECTOR,
                Self::paused(_) => <pausedCall as alloy_sol_types::SolCall>::SELECTOR,
                Self::rollupEventInbox(_) => {
                    <rollupEventInboxCall as alloy_sol_types::SolCall>::SELECTOR
                }
                Self::sequencerInbox(_) => {
                    <sequencerInboxCall as alloy_sol_types::SolCall>::SELECTOR
                }
                Self::stakeToken(_) => {
                    <stakeTokenCall as alloy_sol_types::SolCall>::SELECTOR
                }
                Self::stakerCount(_) => {
                    <stakerCountCall as alloy_sol_types::SolCall>::SELECTOR
                }
                Self::validateAssertionHash(_) => {
                    <validateAssertionHashCall as alloy_sol_types::SolCall>::SELECTOR
                }
                Self::validateConfig(_) => {
                    <validateConfigCall as alloy_sol_types::SolCall>::SELECTOR
                }
                Self::validatorAfkBlocks(_) => {
                    <validatorAfkBlocksCall as alloy_sol_types::SolCall>::SELECTOR
                }
                Self::validatorWhitelistDisabled(_) => {
                    <validatorWhitelistDisabledCall as alloy_sol_types::SolCall>::SELECTOR
                }
                Self::wasmModuleRoot(_) => {
                    <wasmModuleRootCall as alloy_sol_types::SolCall>::SELECTOR
                }
                Self::withdrawableFunds(_) => {
                    <withdrawableFundsCall as alloy_sol_types::SolCall>::SELECTOR
                }
                Self::withdrawalAddress(_) => {
                    <withdrawalAddressCall as alloy_sol_types::SolCall>::SELECTOR
                }
            }
        }
        #[inline]
        fn selector_at(i: usize) -> ::core::option::Option<[u8; 4]> {
            Self::SELECTORS.get(i).copied()
        }
        #[inline]
        fn valid_selector(selector: [u8; 4]) -> bool {
            Self::SELECTORS.binary_search(&selector).is_ok()
        }
        #[inline]
        #[allow(non_snake_case)]
        fn abi_decode_raw(
            selector: [u8; 4],
            data: &[u8],
            validate: bool,
        ) -> alloy_sol_types::Result<Self> {
            static DECODE_SHIMS: &[fn(
                &[u8],
                bool,
            ) -> alloy_sol_types::Result<IRollupCalls>] = &[
                {
                    fn challengeManager(
                        data: &[u8],
                        validate: bool,
                    ) -> alloy_sol_types::Result<IRollupCalls> {
                        <challengeManagerCall as alloy_sol_types::SolCall>::abi_decode_raw(
                                data,
                                validate,
                            )
                            .map(IRollupCalls::challengeManager)
                    }
                    challengeManager
                },
                {
                    fn validateConfig(
                        data: &[u8],
                        validate: bool,
                    ) -> alloy_sol_types::Result<IRollupCalls> {
                        <validateConfigCall as alloy_sol_types::SolCall>::abi_decode_raw(
                                data,
                                validate,
                            )
                            .map(IRollupCalls::validateConfig)
                    }
                    validateConfig
                },
                {
                    fn getFirstChildCreationBlock(
                        data: &[u8],
                        validate: bool,
                    ) -> alloy_sol_types::Result<IRollupCalls> {
                        <getFirstChildCreationBlockCall as alloy_sol_types::SolCall>::abi_decode_raw(
                                data,
                                validate,
                            )
                            .map(IRollupCalls::getFirstChildCreationBlock)
                    }
                    getFirstChildCreationBlock
                },
                {
                    fn validatorWhitelistDisabled(
                        data: &[u8],
                        validate: bool,
                    ) -> alloy_sol_types::Result<IRollupCalls> {
                        <validatorWhitelistDisabledCall as alloy_sol_types::SolCall>::abi_decode_raw(
                                data,
                                validate,
                            )
                            .map(IRollupCalls::validatorWhitelistDisabled)
                    }
                    validatorWhitelistDisabled
                },
                {
                    fn getAssertionCreationBlockForLogLookup(
                        data: &[u8],
                        validate: bool,
                    ) -> alloy_sol_types::Result<IRollupCalls> {
                        <getAssertionCreationBlockForLogLookupCall as alloy_sol_types::SolCall>::abi_decode_raw(
                                data,
                                validate,
                            )
                            .map(IRollupCalls::getAssertionCreationBlockForLogLookup)
                    }
                    getAssertionCreationBlockForLogLookup
                },
                {
                    fn latestStakedAssertion(
                        data: &[u8],
                        validate: bool,
                    ) -> alloy_sol_types::Result<IRollupCalls> {
                        <latestStakedAssertionCall as alloy_sol_types::SolCall>::abi_decode_raw(
                                data,
                                validate,
                            )
                            .map(IRollupCalls::latestStakedAssertion)
                    }
                    latestStakedAssertion
                },
                {
                    fn confirmPeriodBlocks(
                        data: &[u8],
                        validate: bool,
                    ) -> alloy_sol_types::Result<IRollupCalls> {
                        <confirmPeriodBlocksCall as alloy_sol_types::SolCall>::abi_decode_raw(
                                data,
                                validate,
                            )
                            .map(IRollupCalls::confirmPeriodBlocks)
                    }
                    confirmPeriodBlocks
                },
                {
                    fn withdrawableFunds(
                        data: &[u8],
                        validate: bool,
                    ) -> alloy_sol_types::Result<IRollupCalls> {
                        <withdrawableFundsCall as alloy_sol_types::SolCall>::abi_decode_raw(
                                data,
                                validate,
                            )
                            .map(IRollupCalls::withdrawableFunds)
                    }
                    withdrawableFunds
                },
                {
                    fn forceConfirmNode(
                        data: &[u8],
                        validate: bool,
                    ) -> alloy_sol_types::Result<IRollupCalls> {
                        <forceConfirmNodeCall as alloy_sol_types::SolCall>::abi_decode_raw(
                                data,
                                validate,
                            )
                            .map(IRollupCalls::forceConfirmNode)
                    }
                    forceConfirmNode
                },
                {
                    fn isFirstChild(
                        data: &[u8],
                        validate: bool,
                    ) -> alloy_sol_types::Result<IRollupCalls> {
                        <isFirstChildCall as alloy_sol_types::SolCall>::abi_decode_raw(
                                data,
                                validate,
                            )
                            .map(IRollupCalls::isFirstChild)
                    }
                    isFirstChild
                },
                {
                    fn computeAssertionHash(
                        data: &[u8],
                        validate: bool,
                    ) -> alloy_sol_types::Result<IRollupCalls> {
                        <computeAssertionHashCall as alloy_sol_types::SolCall>::abi_decode_raw(
                                data,
                                validate,
                            )
                            .map(IRollupCalls::computeAssertionHash)
                    }
                    computeAssertionHash
                },
                {
                    fn genesisAssertionHash(
                        data: &[u8],
                        validate: bool,
                    ) -> alloy_sol_types::Result<IRollupCalls> {
                        <genesisAssertionHashCall as alloy_sol_types::SolCall>::abi_decode_raw(
                                data,
                                validate,
                            )
                            .map(IRollupCalls::genesisAssertionHash)
                    }
                    genesisAssertionHash
                },
                {
                    fn minimumAssertionPeriod(
                        data: &[u8],
                        validate: bool,
                    ) -> alloy_sol_types::Result<IRollupCalls> {
                        <minimumAssertionPeriodCall as alloy_sol_types::SolCall>::abi_decode_raw(
                                data,
                                validate,
                            )
                            .map(IRollupCalls::minimumAssertionPeriod)
                    }
                    minimumAssertionPeriod
                },
                {
                    fn forceCreateNode(
                        data: &[u8],
                        validate: bool,
                    ) -> alloy_sol_types::Result<IRollupCalls> {
                        <forceCreateNodeCall as alloy_sol_types::SolCall>::abi_decode_raw(
                                data,
                                validate,
                            )
                            .map(IRollupCalls::forceCreateNode)
                    }
                    forceCreateNode
                },
                {
                    fn stakeToken(
                        data: &[u8],
                        validate: bool,
                    ) -> alloy_sol_types::Result<IRollupCalls> {
                        <stakeTokenCall as alloy_sol_types::SolCall>::abi_decode_raw(
                                data,
                                validate,
                            )
                            .map(IRollupCalls::stakeToken)
                    }
                    stakeToken
                },
                {
                    fn getSecondChildCreationBlock(
                        data: &[u8],
                        validate: bool,
                    ) -> alloy_sol_types::Result<IRollupCalls> {
                        <getSecondChildCreationBlockCall as alloy_sol_types::SolCall>::abi_decode_raw(
                                data,
                                validate,
                            )
                            .map(IRollupCalls::getSecondChildCreationBlock)
                    }
                    getSecondChildCreationBlock
                },
                {
                    fn paused(
                        data: &[u8],
                        validate: bool,
                    ) -> alloy_sol_types::Result<IRollupCalls> {
                        <pausedCall as alloy_sol_types::SolCall>::abi_decode_raw(
                                data,
                                validate,
                            )
                            .map(IRollupCalls::paused)
                    }
                    paused
                },
                {
                    fn isStaked(
                        data: &[u8],
                        validate: bool,
                    ) -> alloy_sol_types::Result<IRollupCalls> {
                        <isStakedCall as alloy_sol_types::SolCall>::abi_decode_raw(
                                data,
                                validate,
                            )
                            .map(IRollupCalls::isStaked)
                    }
                    isStaked
                },
                {
                    fn fastConfirmNewAssertion(
                        data: &[u8],
                        validate: bool,
                    ) -> alloy_sol_types::Result<IRollupCalls> {
                        <fastConfirmNewAssertionCall as alloy_sol_types::SolCall>::abi_decode_raw(
                                data,
                                validate,
                            )
                            .map(IRollupCalls::fastConfirmNewAssertion)
                    }
                    fastConfirmNewAssertion
                },
                {
                    fn latestConfirmed(
                        data: &[u8],
                        validate: bool,
                    ) -> alloy_sol_types::Result<IRollupCalls> {
                        <latestConfirmedCall as alloy_sol_types::SolCall>::abi_decode_raw(
                                data,
                                validate,
                            )
                            .map(IRollupCalls::latestConfirmed)
                    }
                    latestConfirmed
                },
                {
                    fn getStakerAddress(
                        data: &[u8],
                        validate: bool,
                    ) -> alloy_sol_types::Result<IRollupCalls> {
                        <getStakerAddressCall as alloy_sol_types::SolCall>::abi_decode_raw(
                                data,
                                validate,
                            )
                            .map(IRollupCalls::getStakerAddress)
                    }
                    getStakerAddress
                },
                {
                    fn baseStake(
                        data: &[u8],
                        validate: bool,
                    ) -> alloy_sol_types::Result<IRollupCalls> {
                        <baseStakeCall as alloy_sol_types::SolCall>::abi_decode_raw(
                                data,
                                validate,
                            )
                            .map(IRollupCalls::baseStake)
                    }
                    baseStake
                },
                {
                    fn withdrawalAddress(
                        data: &[u8],
                        validate: bool,
                    ) -> alloy_sol_types::Result<IRollupCalls> {
                        <withdrawalAddressCall as alloy_sol_types::SolCall>::abi_decode_raw(
                                data,
                                validate,
                            )
                            .map(IRollupCalls::withdrawalAddress)
                    }
                    withdrawalAddress
                },
                {
                    fn getAssertion(
                        data: &[u8],
                        validate: bool,
                    ) -> alloy_sol_types::Result<IRollupCalls> {
                        <getAssertionCall as alloy_sol_types::SolCall>::abi_decode_raw(
                                data,
                                validate,
                            )
                            .map(IRollupCalls::getAssertion)
                    }
                    getAssertion
                },
                {
                    fn owner(
                        data: &[u8],
                        validate: bool,
                    ) -> alloy_sol_types::Result<IRollupCalls> {
                        <ownerCall as alloy_sol_types::SolCall>::abi_decode_raw(
                                data,
                                validate,
                            )
                            .map(IRollupCalls::owner)
                    }
                    owner
                },
                {
                    fn wasmModuleRoot(
                        data: &[u8],
                        validate: bool,
                    ) -> alloy_sol_types::Result<IRollupCalls> {
                        <wasmModuleRootCall as alloy_sol_types::SolCall>::abi_decode_raw(
                                data,
                                validate,
                            )
                            .map(IRollupCalls::wasmModuleRoot)
                    }
                    wasmModuleRoot
                },
                {
                    fn chainId(
                        data: &[u8],
                        validate: bool,
                    ) -> alloy_sol_types::Result<IRollupCalls> {
                        <chainIdCall as alloy_sol_types::SolCall>::abi_decode_raw(
                                data,
                                validate,
                            )
                            .map(IRollupCalls::chainId)
                    }
                    chainId
                },
                {
                    fn getStaker(
                        data: &[u8],
                        validate: bool,
                    ) -> alloy_sol_types::Result<IRollupCalls> {
                        <getStakerCall as alloy_sol_types::SolCall>::abi_decode_raw(
                                data,
                                validate,
                            )
                            .map(IRollupCalls::getStaker)
                    }
                    getStaker
                },
                {
                    fn rollupEventInbox(
                        data: &[u8],
                        validate: bool,
                    ) -> alloy_sol_types::Result<IRollupCalls> {
                        <rollupEventInboxCall as alloy_sol_types::SolCall>::abi_decode_raw(
                                data,
                                validate,
                            )
                            .map(IRollupCalls::rollupEventInbox)
                    }
                    rollupEventInbox
                },
                {
                    fn getValidators(
                        data: &[u8],
                        validate: bool,
                    ) -> alloy_sol_types::Result<IRollupCalls> {
                        <getValidatorsCall as alloy_sol_types::SolCall>::abi_decode_raw(
                                data,
                                validate,
                            )
                            .map(IRollupCalls::getValidators)
                    }
                    getValidators
                },
                {
                    fn outbox(
                        data: &[u8],
                        validate: bool,
                    ) -> alloy_sol_types::Result<IRollupCalls> {
                        <outboxCall as alloy_sol_types::SolCall>::abi_decode_raw(
                                data,
                                validate,
                            )
                            .map(IRollupCalls::outbox)
                    }
                    outbox
                },
                {
                    fn stakerCount(
                        data: &[u8],
                        validate: bool,
                    ) -> alloy_sol_types::Result<IRollupCalls> {
                        <stakerCountCall as alloy_sol_types::SolCall>::abi_decode_raw(
                                data,
                                validate,
                            )
                            .map(IRollupCalls::stakerCount)
                    }
                    stakerCount
                },
                {
                    fn validateAssertionHash(
                        data: &[u8],
                        validate: bool,
                    ) -> alloy_sol_types::Result<IRollupCalls> {
                        <validateAssertionHashCall as alloy_sol_types::SolCall>::abi_decode_raw(
                                data,
                                validate,
                            )
                            .map(IRollupCalls::validateAssertionHash)
                    }
                    validateAssertionHash
                },
                {
                    fn isPending(
                        data: &[u8],
                        validate: bool,
                    ) -> alloy_sol_types::Result<IRollupCalls> {
                        <isPendingCall as alloy_sol_types::SolCall>::abi_decode_raw(
                                data,
                                validate,
                            )
                            .map(IRollupCalls::isPending)
                    }
                    isPending
                },
                {
                    fn validatorAfkBlocks(
                        data: &[u8],
                        validate: bool,
                    ) -> alloy_sol_types::Result<IRollupCalls> {
                        <validatorAfkBlocksCall as alloy_sol_types::SolCall>::abi_decode_raw(
                                data,
                                validate,
                            )
                            .map(IRollupCalls::validatorAfkBlocks)
                    }
                    validatorAfkBlocks
                },
                {
                    fn bridge(
                        data: &[u8],
                        validate: bool,
                    ) -> alloy_sol_types::Result<IRollupCalls> {
                        <bridgeCall as alloy_sol_types::SolCall>::abi_decode_raw(
                                data,
                                validate,
                            )
                            .map(IRollupCalls::bridge)
                    }
                    bridge
                },
                {
                    fn sequencerInbox(
                        data: &[u8],
                        validate: bool,
                    ) -> alloy_sol_types::Result<IRollupCalls> {
                        <sequencerInboxCall as alloy_sol_types::SolCall>::abi_decode_raw(
                                data,
                                validate,
                            )
                            .map(IRollupCalls::sequencerInbox)
                    }
                    sequencerInbox
                },
                {
                    fn amountStaked(
                        data: &[u8],
                        validate: bool,
                    ) -> alloy_sol_types::Result<IRollupCalls> {
                        <amountStakedCall as alloy_sol_types::SolCall>::abi_decode_raw(
                                data,
                                validate,
                            )
                            .map(IRollupCalls::amountStaked)
                    }
                    amountStaked
                },
                {
                    fn loserStakeEscrow(
                        data: &[u8],
                        validate: bool,
                    ) -> alloy_sol_types::Result<IRollupCalls> {
                        <loserStakeEscrowCall as alloy_sol_types::SolCall>::abi_decode_raw(
                                data,
                                validate,
                            )
                            .map(IRollupCalls::loserStakeEscrow)
                    }
                    loserStakeEscrow
                },
                {
                    fn isValidator(
                        data: &[u8],
                        validate: bool,
                    ) -> alloy_sol_types::Result<IRollupCalls> {
                        <isValidatorCall as alloy_sol_types::SolCall>::abi_decode_raw(
                                data,
                                validate,
                            )
                            .map(IRollupCalls::isValidator)
                    }
                    isValidator
                },
            ];
            let Ok(idx) = Self::SELECTORS.binary_search(&selector) else {
                return Err(
                    alloy_sol_types::Error::unknown_selector(
                        <Self as alloy_sol_types::SolInterface>::NAME,
                        selector,
                    ),
                );
            };
            DECODE_SHIMS[idx](data, validate)
        }
        #[inline]
        fn abi_encoded_size(&self) -> usize {
            match self {
                Self::amountStaked(inner) => {
                    <amountStakedCall as alloy_sol_types::SolCall>::abi_encoded_size(
                        inner,
                    )
                }
                Self::baseStake(inner) => {
                    <baseStakeCall as alloy_sol_types::SolCall>::abi_encoded_size(inner)
                }
                Self::bridge(inner) => {
                    <bridgeCall as alloy_sol_types::SolCall>::abi_encoded_size(inner)
                }
                Self::chainId(inner) => {
                    <chainIdCall as alloy_sol_types::SolCall>::abi_encoded_size(inner)
                }
                Self::challengeManager(inner) => {
                    <challengeManagerCall as alloy_sol_types::SolCall>::abi_encoded_size(
                        inner,
                    )
                }
                Self::computeAssertionHash(inner) => {
                    <computeAssertionHashCall as alloy_sol_types::SolCall>::abi_encoded_size(
                        inner,
                    )
                }
                Self::confirmPeriodBlocks(inner) => {
                    <confirmPeriodBlocksCall as alloy_sol_types::SolCall>::abi_encoded_size(
                        inner,
                    )
                }
                Self::fastConfirmNewAssertion(inner) => {
                    <fastConfirmNewAssertionCall as alloy_sol_types::SolCall>::abi_encoded_size(
                        inner,
                    )
                }
                Self::forceConfirmNode(inner) => {
                    <forceConfirmNodeCall as alloy_sol_types::SolCall>::abi_encoded_size(
                        inner,
                    )
                }
                Self::forceCreateNode(inner) => {
                    <forceCreateNodeCall as alloy_sol_types::SolCall>::abi_encoded_size(
                        inner,
                    )
                }
                Self::genesisAssertionHash(inner) => {
                    <genesisAssertionHashCall as alloy_sol_types::SolCall>::abi_encoded_size(
                        inner,
                    )
                }
                Self::getAssertion(inner) => {
                    <getAssertionCall as alloy_sol_types::SolCall>::abi_encoded_size(
                        inner,
                    )
                }
                Self::getAssertionCreationBlockForLogLookup(inner) => {
                    <getAssertionCreationBlockForLogLookupCall as alloy_sol_types::SolCall>::abi_encoded_size(
                        inner,
                    )
                }
                Self::getFirstChildCreationBlock(inner) => {
                    <getFirstChildCreationBlockCall as alloy_sol_types::SolCall>::abi_encoded_size(
                        inner,
                    )
                }
                Self::getSecondChildCreationBlock(inner) => {
                    <getSecondChildCreationBlockCall as alloy_sol_types::SolCall>::abi_encoded_size(
                        inner,
                    )
                }
                Self::getStaker(inner) => {
                    <getStakerCall as alloy_sol_types::SolCall>::abi_encoded_size(inner)
                }
                Self::getStakerAddress(inner) => {
                    <getStakerAddressCall as alloy_sol_types::SolCall>::abi_encoded_size(
                        inner,
                    )
                }
                Self::getValidators(inner) => {
                    <getValidatorsCall as alloy_sol_types::SolCall>::abi_encoded_size(
                        inner,
                    )
                }
                Self::isFirstChild(inner) => {
                    <isFirstChildCall as alloy_sol_types::SolCall>::abi_encoded_size(
                        inner,
                    )
                }
                Self::isPending(inner) => {
                    <isPendingCall as alloy_sol_types::SolCall>::abi_encoded_size(inner)
                }
                Self::isStaked(inner) => {
                    <isStakedCall as alloy_sol_types::SolCall>::abi_encoded_size(inner)
                }
                Self::isValidator(inner) => {
                    <isValidatorCall as alloy_sol_types::SolCall>::abi_encoded_size(
                        inner,
                    )
                }
                Self::latestConfirmed(inner) => {
                    <latestConfirmedCall as alloy_sol_types::SolCall>::abi_encoded_size(
                        inner,
                    )
                }
                Self::latestStakedAssertion(inner) => {
                    <latestStakedAssertionCall as alloy_sol_types::SolCall>::abi_encoded_size(
                        inner,
                    )
                }
                Self::loserStakeEscrow(inner) => {
                    <loserStakeEscrowCall as alloy_sol_types::SolCall>::abi_encoded_size(
                        inner,
                    )
                }
                Self::minimumAssertionPeriod(inner) => {
                    <minimumAssertionPeriodCall as alloy_sol_types::SolCall>::abi_encoded_size(
                        inner,
                    )
                }
                Self::outbox(inner) => {
                    <outboxCall as alloy_sol_types::SolCall>::abi_encoded_size(inner)
                }
                Self::owner(inner) => {
                    <ownerCall as alloy_sol_types::SolCall>::abi_encoded_size(inner)
                }
                Self::paused(inner) => {
                    <pausedCall as alloy_sol_types::SolCall>::abi_encoded_size(inner)
                }
                Self::rollupEventInbox(inner) => {
                    <rollupEventInboxCall as alloy_sol_types::SolCall>::abi_encoded_size(
                        inner,
                    )
                }
                Self::sequencerInbox(inner) => {
                    <sequencerInboxCall as alloy_sol_types::SolCall>::abi_encoded_size(
                        inner,
                    )
                }
                Self::stakeToken(inner) => {
                    <stakeTokenCall as alloy_sol_types::SolCall>::abi_encoded_size(inner)
                }
                Self::stakerCount(inner) => {
                    <stakerCountCall as alloy_sol_types::SolCall>::abi_encoded_size(
                        inner,
                    )
                }
                Self::validateAssertionHash(inner) => {
                    <validateAssertionHashCall as alloy_sol_types::SolCall>::abi_encoded_size(
                        inner,
                    )
                }
                Self::validateConfig(inner) => {
                    <validateConfigCall as alloy_sol_types::SolCall>::abi_encoded_size(
                        inner,
                    )
                }
                Self::validatorAfkBlocks(inner) => {
                    <validatorAfkBlocksCall as alloy_sol_types::SolCall>::abi_encoded_size(
                        inner,
                    )
                }
                Self::validatorWhitelistDisabled(inner) => {
                    <validatorWhitelistDisabledCall as alloy_sol_types::SolCall>::abi_encoded_size(
                        inner,
                    )
                }
                Self::wasmModuleRoot(inner) => {
                    <wasmModuleRootCall as alloy_sol_types::SolCall>::abi_encoded_size(
                        inner,
                    )
                }
                Self::withdrawableFunds(inner) => {
                    <withdrawableFundsCall as alloy_sol_types::SolCall>::abi_encoded_size(
                        inner,
                    )
                }
                Self::withdrawalAddress(inner) => {
                    <withdrawalAddressCall as alloy_sol_types::SolCall>::abi_encoded_size(
                        inner,
                    )
                }
            }
        }
        #[inline]
        fn abi_encode_raw(&self, out: &mut alloy_sol_types::private::Vec<u8>) {
            match self {
                Self::amountStaked(inner) => {
                    <amountStakedCall as alloy_sol_types::SolCall>::abi_encode_raw(
                        inner,
                        out,
                    )
                }
                Self::baseStake(inner) => {
                    <baseStakeCall as alloy_sol_types::SolCall>::abi_encode_raw(
                        inner,
                        out,
                    )
                }
                Self::bridge(inner) => {
                    <bridgeCall as alloy_sol_types::SolCall>::abi_encode_raw(inner, out)
                }
                Self::chainId(inner) => {
                    <chainIdCall as alloy_sol_types::SolCall>::abi_encode_raw(inner, out)
                }
                Self::challengeManager(inner) => {
                    <challengeManagerCall as alloy_sol_types::SolCall>::abi_encode_raw(
                        inner,
                        out,
                    )
                }
                Self::computeAssertionHash(inner) => {
                    <computeAssertionHashCall as alloy_sol_types::SolCall>::abi_encode_raw(
                        inner,
                        out,
                    )
                }
                Self::confirmPeriodBlocks(inner) => {
                    <confirmPeriodBlocksCall as alloy_sol_types::SolCall>::abi_encode_raw(
                        inner,
                        out,
                    )
                }
                Self::fastConfirmNewAssertion(inner) => {
                    <fastConfirmNewAssertionCall as alloy_sol_types::SolCall>::abi_encode_raw(
                        inner,
                        out,
                    )
                }
                Self::forceConfirmNode(inner) => {
                    <forceConfirmNodeCall as alloy_sol_types::SolCall>::abi_encode_raw(
                        inner,
                        out,
                    )
                }
                Self::forceCreateNode(inner) => {
                    <forceCreateNodeCall as alloy_sol_types::SolCall>::abi_encode_raw(
                        inner,
                        out,
                    )
                }
                Self::genesisAssertionHash(inner) => {
                    <genesisAssertionHashCall as alloy_sol_types::SolCall>::abi_encode_raw(
                        inner,
                        out,
                    )
                }
                Self::getAssertion(inner) => {
                    <getAssertionCall as alloy_sol_types::SolCall>::abi_encode_raw(
                        inner,
                        out,
                    )
                }
                Self::getAssertionCreationBlockForLogLookup(inner) => {
                    <getAssertionCreationBlockForLogLookupCall as alloy_sol_types::SolCall>::abi_encode_raw(
                        inner,
                        out,
                    )
                }
                Self::getFirstChildCreationBlock(inner) => {
                    <getFirstChildCreationBlockCall as alloy_sol_types::SolCall>::abi_encode_raw(
                        inner,
                        out,
                    )
                }
                Self::getSecondChildCreationBlock(inner) => {
                    <getSecondChildCreationBlockCall as alloy_sol_types::SolCall>::abi_encode_raw(
                        inner,
                        out,
                    )
                }
                Self::getStaker(inner) => {
                    <getStakerCall as alloy_sol_types::SolCall>::abi_encode_raw(
                        inner,
                        out,
                    )
                }
                Self::getStakerAddress(inner) => {
                    <getStakerAddressCall as alloy_sol_types::SolCall>::abi_encode_raw(
                        inner,
                        out,
                    )
                }
                Self::getValidators(inner) => {
                    <getValidatorsCall as alloy_sol_types::SolCall>::abi_encode_raw(
                        inner,
                        out,
                    )
                }
                Self::isFirstChild(inner) => {
                    <isFirstChildCall as alloy_sol_types::SolCall>::abi_encode_raw(
                        inner,
                        out,
                    )
                }
                Self::isPending(inner) => {
                    <isPendingCall as alloy_sol_types::SolCall>::abi_encode_raw(
                        inner,
                        out,
                    )
                }
                Self::isStaked(inner) => {
                    <isStakedCall as alloy_sol_types::SolCall>::abi_encode_raw(
                        inner,
                        out,
                    )
                }
                Self::isValidator(inner) => {
                    <isValidatorCall as alloy_sol_types::SolCall>::abi_encode_raw(
                        inner,
                        out,
                    )
                }
                Self::latestConfirmed(inner) => {
                    <latestConfirmedCall as alloy_sol_types::SolCall>::abi_encode_raw(
                        inner,
                        out,
                    )
                }
                Self::latestStakedAssertion(inner) => {
                    <latestStakedAssertionCall as alloy_sol_types::SolCall>::abi_encode_raw(
                        inner,
                        out,
                    )
                }
                Self::loserStakeEscrow(inner) => {
                    <loserStakeEscrowCall as alloy_sol_types::SolCall>::abi_encode_raw(
                        inner,
                        out,
                    )
                }
                Self::minimumAssertionPeriod(inner) => {
                    <minimumAssertionPeriodCall as alloy_sol_types::SolCall>::abi_encode_raw(
                        inner,
                        out,
                    )
                }
                Self::outbox(inner) => {
                    <outboxCall as alloy_sol_types::SolCall>::abi_encode_raw(inner, out)
                }
                Self::owner(inner) => {
                    <ownerCall as alloy_sol_types::SolCall>::abi_encode_raw(inner, out)
                }
                Self::paused(inner) => {
                    <pausedCall as alloy_sol_types::SolCall>::abi_encode_raw(inner, out)
                }
                Self::rollupEventInbox(inner) => {
                    <rollupEventInboxCall as alloy_sol_types::SolCall>::abi_encode_raw(
                        inner,
                        out,
                    )
                }
                Self::sequencerInbox(inner) => {
                    <sequencerInboxCall as alloy_sol_types::SolCall>::abi_encode_raw(
                        inner,
                        out,
                    )
                }
                Self::stakeToken(inner) => {
                    <stakeTokenCall as alloy_sol_types::SolCall>::abi_encode_raw(
                        inner,
                        out,
                    )
                }
                Self::stakerCount(inner) => {
                    <stakerCountCall as alloy_sol_types::SolCall>::abi_encode_raw(
                        inner,
                        out,
                    )
                }
                Self::validateAssertionHash(inner) => {
                    <validateAssertionHashCall as alloy_sol_types::SolCall>::abi_encode_raw(
                        inner,
                        out,
                    )
                }
                Self::validateConfig(inner) => {
                    <validateConfigCall as alloy_sol_types::SolCall>::abi_encode_raw(
                        inner,
                        out,
                    )
                }
                Self::validatorAfkBlocks(inner) => {
                    <validatorAfkBlocksCall as alloy_sol_types::SolCall>::abi_encode_raw(
                        inner,
                        out,
                    )
                }
                Self::validatorWhitelistDisabled(inner) => {
                    <validatorWhitelistDisabledCall as alloy_sol_types::SolCall>::abi_encode_raw(
                        inner,
                        out,
                    )
                }
                Self::wasmModuleRoot(inner) => {
                    <wasmModuleRootCall as alloy_sol_types::SolCall>::abi_encode_raw(
                        inner,
                        out,
                    )
                }
                Self::withdrawableFunds(inner) => {
                    <withdrawableFundsCall as alloy_sol_types::SolCall>::abi_encode_raw(
                        inner,
                        out,
                    )
                }
                Self::withdrawalAddress(inner) => {
                    <withdrawalAddressCall as alloy_sol_types::SolCall>::abi_encode_raw(
                        inner,
                        out,
                    )
                }
            }
        }
    }
    ///Container for all the [`IRollup`](self) events.
    pub enum IRollupEvents {
        AssertionConfirmed(AssertionConfirmed),
        AssertionCreated(AssertionCreated),
        RollupChallengeStarted(RollupChallengeStarted),
        RollupInitialized(RollupInitialized),
        UserStakeUpdated(UserStakeUpdated),
        UserWithdrawableFundsUpdated(UserWithdrawableFundsUpdated),
    }
    #[automatically_derived]
    impl IRollupEvents {
        /// All the selectors of this enum.
        ///
        /// Note that the selectors might not be in the same order as the variants.
        /// No guarantees are made about the order of the selectors.
        ///
        /// Prefer using `SolInterface` methods instead.
        pub const SELECTORS: &'static [[u8; 32usize]] = &[
            [
                109u8,
                183u8,
                220u8,
                47u8,
                80u8,
                118u8,
                71u8,
                209u8,
                53u8,
                3u8,
                84u8,
                105u8,
                178u8,
                122u8,
                167u8,
                156u8,
                234u8,
                144u8,
                88u8,
                39u8,
                121u8,
                208u8,
                132u8,
                167u8,
                130u8,
                29u8,
                108u8,
                208u8,
                146u8,
                203u8,
                216u8,
                115u8,
            ],
            [
                144u8,
                28u8,
                58u8,
                238u8,
                35u8,
                207u8,
                68u8,
                120u8,
                130u8,
                84u8,
                98u8,
                202u8,
                170u8,
                179u8,
                117u8,
                198u8,
                6u8,
                171u8,
                131u8,
                81u8,
                96u8,
                96u8,
                56u8,
                131u8,
                68u8,
                240u8,
                101u8,
                3u8,
                64u8,
                117u8,
                54u8,
                48u8,
            ],
            [
                167u8,
                64u8,
                175u8,
                20u8,
                197u8,
                110u8,
                78u8,
                4u8,
                166u8,
                23u8,
                177u8,
                222u8,
                30u8,
                178u8,
                13u8,
                231u8,
                50u8,
                112u8,
                222u8,
                203u8,
                170u8,
                234u8,
                209u8,
                79u8,
                20u8,
                42u8,
                171u8,
                243u8,
                3u8,
                142u8,
                90u8,
                226u8,
            ],
            [
                217u8,
                87u8,
                207u8,
                35u8,
                64u8,
                7u8,
                51u8,
                53u8,
                210u8,
                86u8,
                247u8,
                42u8,
                158u8,
                248u8,
                156u8,
                241u8,
                164u8,
                60u8,
                49u8,
                20u8,
                51u8,
                65u8,
                166u8,
                165u8,
                53u8,
                117u8,
                239u8,
                51u8,
                233u8,
                135u8,
                190u8,
                184u8,
            ],
            [
                252u8,
                27u8,
                131u8,
                193u8,
                29u8,
                153u8,
                208u8,
                138u8,
                147u8,
                142u8,
                11u8,
                130u8,
                160u8,
                189u8,
                69u8,
                248u8,
                34u8,
                247u8,
                31u8,
                245u8,
                171u8,
                242u8,
                63u8,
                153u8,
                156u8,
                147u8,
                196u8,
                83u8,
                61u8,
                117u8,
                36u8,
                100u8,
            ],
            [
                252u8,
                66u8,
                130u8,
                155u8,
                41u8,
                194u8,
                89u8,
                167u8,
                55u8,
                10u8,
                181u8,
                108u8,
                143u8,
                105u8,
                252u8,
                226u8,
                59u8,
                95u8,
                53u8,
                26u8,
                156u8,
                225u8,
                81u8,
                218u8,
                69u8,
                50u8,
                129u8,
                153u8,
                62u8,
                192u8,
                9u8,
                12u8,
            ],
        ];
    }
    #[automatically_derived]
    impl alloy_sol_types::SolEventInterface for IRollupEvents {
        const NAME: &'static str = "IRollupEvents";
        const COUNT: usize = 6usize;
        fn decode_raw_log(
            topics: &[alloy_sol_types::Word],
            data: &[u8],
            validate: bool,
        ) -> alloy_sol_types::Result<Self> {
            match topics.first().copied() {
                Some(
                    <AssertionConfirmed as alloy_sol_types::SolEvent>::SIGNATURE_HASH,
                ) => {
                    <AssertionConfirmed as alloy_sol_types::SolEvent>::decode_raw_log(
                            topics,
                            data,
                            validate,
                        )
                        .map(Self::AssertionConfirmed)
                }
                Some(<AssertionCreated as alloy_sol_types::SolEvent>::SIGNATURE_HASH) => {
                    <AssertionCreated as alloy_sol_types::SolEvent>::decode_raw_log(
                            topics,
                            data,
                            validate,
                        )
                        .map(Self::AssertionCreated)
                }
                Some(
                    <RollupChallengeStarted as alloy_sol_types::SolEvent>::SIGNATURE_HASH,
                ) => {
                    <RollupChallengeStarted as alloy_sol_types::SolEvent>::decode_raw_log(
                            topics,
                            data,
                            validate,
                        )
                        .map(Self::RollupChallengeStarted)
                }
                Some(
                    <RollupInitialized as alloy_sol_types::SolEvent>::SIGNATURE_HASH,
                ) => {
                    <RollupInitialized as alloy_sol_types::SolEvent>::decode_raw_log(
                            topics,
                            data,
                            validate,
                        )
                        .map(Self::RollupInitialized)
                }
                Some(<UserStakeUpdated as alloy_sol_types::SolEvent>::SIGNATURE_HASH) => {
                    <UserStakeUpdated as alloy_sol_types::SolEvent>::decode_raw_log(
                            topics,
                            data,
                            validate,
                        )
                        .map(Self::UserStakeUpdated)
                }
                Some(
                    <UserWithdrawableFundsUpdated as alloy_sol_types::SolEvent>::SIGNATURE_HASH,
                ) => {
                    <UserWithdrawableFundsUpdated as alloy_sol_types::SolEvent>::decode_raw_log(
                            topics,
                            data,
                            validate,
                        )
                        .map(Self::UserWithdrawableFundsUpdated)
                }
                _ => {
                    alloy_sol_types::private::Err(alloy_sol_types::Error::InvalidLog {
                        name: <Self as alloy_sol_types::SolEventInterface>::NAME,
                        log: alloy_sol_types::private::Box::new(
                            alloy_sol_types::private::LogData::new_unchecked(
                                topics.to_vec(),
                                data.to_vec().into(),
                            ),
                        ),
                    })
                }
            }
        }
    }
    #[automatically_derived]
    impl alloy_sol_types::private::IntoLogData for IRollupEvents {
        fn to_log_data(&self) -> alloy_sol_types::private::LogData {
            match self {
                Self::AssertionConfirmed(inner) => {
                    alloy_sol_types::private::IntoLogData::to_log_data(inner)
                }
                Self::AssertionCreated(inner) => {
                    alloy_sol_types::private::IntoLogData::to_log_data(inner)
                }
                Self::RollupChallengeStarted(inner) => {
                    alloy_sol_types::private::IntoLogData::to_log_data(inner)
                }
                Self::RollupInitialized(inner) => {
                    alloy_sol_types::private::IntoLogData::to_log_data(inner)
                }
                Self::UserStakeUpdated(inner) => {
                    alloy_sol_types::private::IntoLogData::to_log_data(inner)
                }
                Self::UserWithdrawableFundsUpdated(inner) => {
                    alloy_sol_types::private::IntoLogData::to_log_data(inner)
                }
            }
        }
        fn into_log_data(self) -> alloy_sol_types::private::LogData {
            match self {
                Self::AssertionConfirmed(inner) => {
                    alloy_sol_types::private::IntoLogData::into_log_data(inner)
                }
                Self::AssertionCreated(inner) => {
                    alloy_sol_types::private::IntoLogData::into_log_data(inner)
                }
                Self::RollupChallengeStarted(inner) => {
                    alloy_sol_types::private::IntoLogData::into_log_data(inner)
                }
                Self::RollupInitialized(inner) => {
                    alloy_sol_types::private::IntoLogData::into_log_data(inner)
                }
                Self::UserStakeUpdated(inner) => {
                    alloy_sol_types::private::IntoLogData::into_log_data(inner)
                }
                Self::UserWithdrawableFundsUpdated(inner) => {
                    alloy_sol_types::private::IntoLogData::into_log_data(inner)
                }
            }
        }
    }
    use alloy::contract as alloy_contract;
    /**Creates a new wrapper around an on-chain [`IRollup`](self) contract instance.

See the [wrapper's documentation](`IRollupInstance`) for more details.*/
    #[inline]
    pub const fn new<
        T: alloy_contract::private::Transport + ::core::clone::Clone,
        P: alloy_contract::private::Provider<T, N>,
        N: alloy_contract::private::Network,
    >(
        address: alloy_sol_types::private::Address,
        provider: P,
    ) -> IRollupInstance<T, P, N> {
        IRollupInstance::<T, P, N>::new(address, provider)
    }
    /**Deploys this contract using the given `provider` and constructor arguments, if any.

Returns a new instance of the contract, if the deployment was successful.

For more fine-grained control over the deployment process, use [`deploy_builder`] instead.*/
    #[inline]
    pub fn deploy<
        T: alloy_contract::private::Transport + ::core::clone::Clone,
        P: alloy_contract::private::Provider<T, N>,
        N: alloy_contract::private::Network,
    >(
        provider: P,
    ) -> impl ::core::future::Future<
        Output = alloy_contract::Result<IRollupInstance<T, P, N>>,
    > {
        IRollupInstance::<T, P, N>::deploy(provider)
    }
    /**Creates a `RawCallBuilder` for deploying this contract using the given `provider`
and constructor arguments, if any.

This is a simple wrapper around creating a `RawCallBuilder` with the data set to
the bytecode concatenated with the constructor's ABI-encoded arguments.*/
    #[inline]
    pub fn deploy_builder<
        T: alloy_contract::private::Transport + ::core::clone::Clone,
        P: alloy_contract::private::Provider<T, N>,
        N: alloy_contract::private::Network,
    >(provider: P) -> alloy_contract::RawCallBuilder<T, P, N> {
        IRollupInstance::<T, P, N>::deploy_builder(provider)
    }
    /**A [`IRollup`](self) instance.

Contains type-safe methods for interacting with an on-chain instance of the
[`IRollup`](self) contract located at a given `address`, using a given
provider `P`.

If the contract bytecode is available (see the [`sol!`](alloy_sol_types::sol!)
documentation on how to provide it), the `deploy` and `deploy_builder` methods can
be used to deploy a new instance of the contract.

See the [module-level documentation](self) for all the available methods.*/
    #[derive(Clone)]
    pub struct IRollupInstance<T, P, N = alloy_contract::private::Ethereum> {
        address: alloy_sol_types::private::Address,
        provider: P,
        _network_transport: ::core::marker::PhantomData<(N, T)>,
    }
    #[automatically_derived]
    impl<T, P, N> ::core::fmt::Debug for IRollupInstance<T, P, N> {
        #[inline]
        fn fmt(&self, f: &mut ::core::fmt::Formatter<'_>) -> ::core::fmt::Result {
            f.debug_tuple("IRollupInstance").field(&self.address).finish()
        }
    }
    /// Instantiation and getters/setters.
    #[automatically_derived]
    impl<
        T: alloy_contract::private::Transport + ::core::clone::Clone,
        P: alloy_contract::private::Provider<T, N>,
        N: alloy_contract::private::Network,
    > IRollupInstance<T, P, N> {
        /**Creates a new wrapper around an on-chain [`IRollup`](self) contract instance.

See the [wrapper's documentation](`IRollupInstance`) for more details.*/
        #[inline]
        pub const fn new(
            address: alloy_sol_types::private::Address,
            provider: P,
        ) -> Self {
            Self {
                address,
                provider,
                _network_transport: ::core::marker::PhantomData,
            }
        }
        /**Deploys this contract using the given `provider` and constructor arguments, if any.

Returns a new instance of the contract, if the deployment was successful.

For more fine-grained control over the deployment process, use [`deploy_builder`] instead.*/
        #[inline]
        pub async fn deploy(
            provider: P,
        ) -> alloy_contract::Result<IRollupInstance<T, P, N>> {
            let call_builder = Self::deploy_builder(provider);
            let contract_address = call_builder.deploy().await?;
            Ok(Self::new(contract_address, call_builder.provider))
        }
        /**Creates a `RawCallBuilder` for deploying this contract using the given `provider`
and constructor arguments, if any.

This is a simple wrapper around creating a `RawCallBuilder` with the data set to
the bytecode concatenated with the constructor's ABI-encoded arguments.*/
        #[inline]
        pub fn deploy_builder(provider: P) -> alloy_contract::RawCallBuilder<T, P, N> {
            alloy_contract::RawCallBuilder::new_raw_deploy(
                provider,
                ::core::clone::Clone::clone(&BYTECODE),
            )
        }
        /// Returns a reference to the address.
        #[inline]
        pub const fn address(&self) -> &alloy_sol_types::private::Address {
            &self.address
        }
        /// Sets the address.
        #[inline]
        pub fn set_address(&mut self, address: alloy_sol_types::private::Address) {
            self.address = address;
        }
        /// Sets the address and returns `self`.
        pub fn at(mut self, address: alloy_sol_types::private::Address) -> Self {
            self.set_address(address);
            self
        }
        /// Returns a reference to the provider.
        #[inline]
        pub const fn provider(&self) -> &P {
            &self.provider
        }
    }
    impl<T, P: ::core::clone::Clone, N> IRollupInstance<T, &P, N> {
        /// Clones the provider and returns a new instance with the cloned provider.
        #[inline]
        pub fn with_cloned_provider(self) -> IRollupInstance<T, P, N> {
            IRollupInstance {
                address: self.address,
                provider: ::core::clone::Clone::clone(&self.provider),
                _network_transport: ::core::marker::PhantomData,
            }
        }
    }
    /// Function calls.
    #[automatically_derived]
    impl<
        T: alloy_contract::private::Transport + ::core::clone::Clone,
        P: alloy_contract::private::Provider<T, N>,
        N: alloy_contract::private::Network,
    > IRollupInstance<T, P, N> {
        /// Creates a new call builder using this contract instance's provider and address.
        ///
        /// Note that the call can be any function call, not just those defined in this
        /// contract. Prefer using the other methods for building type-safe contract calls.
        pub fn call_builder<C: alloy_sol_types::SolCall>(
            &self,
            call: &C,
        ) -> alloy_contract::SolCallBuilder<T, &P, C, N> {
            alloy_contract::SolCallBuilder::new_sol(&self.provider, &self.address, call)
        }
        ///Creates a new call builder for the [`amountStaked`] function.
        pub fn amountStaked(
            &self,
            staker: alloy::sol_types::private::Address,
        ) -> alloy_contract::SolCallBuilder<T, &P, amountStakedCall, N> {
            self.call_builder(&amountStakedCall { staker })
        }
        ///Creates a new call builder for the [`baseStake`] function.
        pub fn baseStake(
            &self,
        ) -> alloy_contract::SolCallBuilder<T, &P, baseStakeCall, N> {
            self.call_builder(&baseStakeCall {})
        }
        ///Creates a new call builder for the [`bridge`] function.
        pub fn bridge(&self) -> alloy_contract::SolCallBuilder<T, &P, bridgeCall, N> {
            self.call_builder(&bridgeCall {})
        }
        ///Creates a new call builder for the [`chainId`] function.
        pub fn chainId(&self) -> alloy_contract::SolCallBuilder<T, &P, chainIdCall, N> {
            self.call_builder(&chainIdCall {})
        }
        ///Creates a new call builder for the [`challengeManager`] function.
        pub fn challengeManager(
            &self,
        ) -> alloy_contract::SolCallBuilder<T, &P, challengeManagerCall, N> {
            self.call_builder(&challengeManagerCall {})
        }
        ///Creates a new call builder for the [`computeAssertionHash`] function.
        pub fn computeAssertionHash(
            &self,
            prevAssertionHash: alloy::sol_types::private::FixedBytes<32>,
            state: <AssertionState as alloy::sol_types::SolType>::RustType,
            inboxAcc: alloy::sol_types::private::FixedBytes<32>,
        ) -> alloy_contract::SolCallBuilder<T, &P, computeAssertionHashCall, N> {
            self.call_builder(
                &computeAssertionHashCall {
                    prevAssertionHash,
                    state,
                    inboxAcc,
                },
            )
        }
        ///Creates a new call builder for the [`confirmPeriodBlocks`] function.
        pub fn confirmPeriodBlocks(
            &self,
        ) -> alloy_contract::SolCallBuilder<T, &P, confirmPeriodBlocksCall, N> {
            self.call_builder(&confirmPeriodBlocksCall {})
        }
        ///Creates a new call builder for the [`fastConfirmNewAssertion`] function.
        pub fn fastConfirmNewAssertion(
            &self,
            assertion: <AssertionInputs as alloy::sol_types::SolType>::RustType,
            expectedAssertionHash: alloy::sol_types::private::FixedBytes<32>,
        ) -> alloy_contract::SolCallBuilder<T, &P, fastConfirmNewAssertionCall, N> {
            self.call_builder(
                &fastConfirmNewAssertionCall {
                    assertion,
                    expectedAssertionHash,
                },
            )
        }
        ///Creates a new call builder for the [`forceConfirmNode`] function.
        pub fn forceConfirmNode(
            &self,
            nodeNum: u64,
            blockHash: alloy::sol_types::private::FixedBytes<32>,
            sendRoot: alloy::sol_types::private::FixedBytes<32>,
        ) -> alloy_contract::SolCallBuilder<T, &P, forceConfirmNodeCall, N> {
            self.call_builder(
                &forceConfirmNodeCall {
                    nodeNum,
                    blockHash,
                    sendRoot,
                },
            )
        }
        ///Creates a new call builder for the [`forceCreateNode`] function.
        pub fn forceCreateNode(
            &self,
            prevNode: u64,
            prevNodeInboxMaxCount: alloy::sol_types::private::primitives::aliases::U256,
            assertion: <Assertion as alloy::sol_types::SolType>::RustType,
            expectedNodeHash: alloy::sol_types::private::FixedBytes<32>,
        ) -> alloy_contract::SolCallBuilder<T, &P, forceCreateNodeCall, N> {
            self.call_builder(
                &forceCreateNodeCall {
                    prevNode,
                    prevNodeInboxMaxCount,
                    assertion,
                    expectedNodeHash,
                },
            )
        }
        ///Creates a new call builder for the [`genesisAssertionHash`] function.
        pub fn genesisAssertionHash(
            &self,
        ) -> alloy_contract::SolCallBuilder<T, &P, genesisAssertionHashCall, N> {
            self.call_builder(&genesisAssertionHashCall {})
        }
        ///Creates a new call builder for the [`getAssertion`] function.
        pub fn getAssertion(
            &self,
            assertionHash: alloy::sol_types::private::FixedBytes<32>,
        ) -> alloy_contract::SolCallBuilder<T, &P, getAssertionCall, N> {
            self.call_builder(&getAssertionCall { assertionHash })
        }
        ///Creates a new call builder for the [`getAssertionCreationBlockForLogLookup`] function.
        pub fn getAssertionCreationBlockForLogLookup(
            &self,
            assertionHash: alloy::sol_types::private::FixedBytes<32>,
        ) -> alloy_contract::SolCallBuilder<
            T,
            &P,
            getAssertionCreationBlockForLogLookupCall,
            N,
        > {
            self.call_builder(
                &getAssertionCreationBlockForLogLookupCall {
                    assertionHash,
                },
            )
        }
        ///Creates a new call builder for the [`getFirstChildCreationBlock`] function.
        pub fn getFirstChildCreationBlock(
            &self,
            assertionHash: alloy::sol_types::private::FixedBytes<32>,
        ) -> alloy_contract::SolCallBuilder<T, &P, getFirstChildCreationBlockCall, N> {
            self.call_builder(
                &getFirstChildCreationBlockCall {
                    assertionHash,
                },
            )
        }
        ///Creates a new call builder for the [`getSecondChildCreationBlock`] function.
        pub fn getSecondChildCreationBlock(
            &self,
            assertionHash: alloy::sol_types::private::FixedBytes<32>,
        ) -> alloy_contract::SolCallBuilder<T, &P, getSecondChildCreationBlockCall, N> {
            self.call_builder(
                &getSecondChildCreationBlockCall {
                    assertionHash,
                },
            )
        }
        ///Creates a new call builder for the [`getStaker`] function.
        pub fn getStaker(
            &self,
            staker: alloy::sol_types::private::Address,
        ) -> alloy_contract::SolCallBuilder<T, &P, getStakerCall, N> {
            self.call_builder(&getStakerCall { staker })
        }
        ///Creates a new call builder for the [`getStakerAddress`] function.
        pub fn getStakerAddress(
            &self,
            stakerNum: u64,
        ) -> alloy_contract::SolCallBuilder<T, &P, getStakerAddressCall, N> {
            self.call_builder(&getStakerAddressCall { stakerNum })
        }
        ///Creates a new call builder for the [`getValidators`] function.
        pub fn getValidators(
            &self,
        ) -> alloy_contract::SolCallBuilder<T, &P, getValidatorsCall, N> {
            self.call_builder(&getValidatorsCall {})
        }
        ///Creates a new call builder for the [`isFirstChild`] function.
        pub fn isFirstChild(
            &self,
            assertionHash: alloy::sol_types::private::FixedBytes<32>,
        ) -> alloy_contract::SolCallBuilder<T, &P, isFirstChildCall, N> {
            self.call_builder(&isFirstChildCall { assertionHash })
        }
        ///Creates a new call builder for the [`isPending`] function.
        pub fn isPending(
            &self,
            assertionHash: alloy::sol_types::private::FixedBytes<32>,
        ) -> alloy_contract::SolCallBuilder<T, &P, isPendingCall, N> {
            self.call_builder(&isPendingCall { assertionHash })
        }
        ///Creates a new call builder for the [`isStaked`] function.
        pub fn isStaked(
            &self,
            staker: alloy::sol_types::private::Address,
        ) -> alloy_contract::SolCallBuilder<T, &P, isStakedCall, N> {
            self.call_builder(&isStakedCall { staker })
        }
        ///Creates a new call builder for the [`isValidator`] function.
        pub fn isValidator(
            &self,
            _0: alloy::sol_types::private::Address,
        ) -> alloy_contract::SolCallBuilder<T, &P, isValidatorCall, N> {
            self.call_builder(&isValidatorCall { _0 })
        }
        ///Creates a new call builder for the [`latestConfirmed`] function.
        pub fn latestConfirmed(
            &self,
        ) -> alloy_contract::SolCallBuilder<T, &P, latestConfirmedCall, N> {
            self.call_builder(&latestConfirmedCall {})
        }
        ///Creates a new call builder for the [`latestStakedAssertion`] function.
        pub fn latestStakedAssertion(
            &self,
            staker: alloy::sol_types::private::Address,
        ) -> alloy_contract::SolCallBuilder<T, &P, latestStakedAssertionCall, N> {
            self.call_builder(
                &latestStakedAssertionCall {
                    staker,
                },
            )
        }
        ///Creates a new call builder for the [`loserStakeEscrow`] function.
        pub fn loserStakeEscrow(
            &self,
        ) -> alloy_contract::SolCallBuilder<T, &P, loserStakeEscrowCall, N> {
            self.call_builder(&loserStakeEscrowCall {})
        }
        ///Creates a new call builder for the [`minimumAssertionPeriod`] function.
        pub fn minimumAssertionPeriod(
            &self,
        ) -> alloy_contract::SolCallBuilder<T, &P, minimumAssertionPeriodCall, N> {
            self.call_builder(&minimumAssertionPeriodCall {})
        }
        ///Creates a new call builder for the [`outbox`] function.
        pub fn outbox(&self) -> alloy_contract::SolCallBuilder<T, &P, outboxCall, N> {
            self.call_builder(&outboxCall {})
        }
        ///Creates a new call builder for the [`owner`] function.
        pub fn owner(&self) -> alloy_contract::SolCallBuilder<T, &P, ownerCall, N> {
            self.call_builder(&ownerCall {})
        }
        ///Creates a new call builder for the [`paused`] function.
        pub fn paused(&self) -> alloy_contract::SolCallBuilder<T, &P, pausedCall, N> {
            self.call_builder(&pausedCall {})
        }
        ///Creates a new call builder for the [`rollupEventInbox`] function.
        pub fn rollupEventInbox(
            &self,
        ) -> alloy_contract::SolCallBuilder<T, &P, rollupEventInboxCall, N> {
            self.call_builder(&rollupEventInboxCall {})
        }
        ///Creates a new call builder for the [`sequencerInbox`] function.
        pub fn sequencerInbox(
            &self,
        ) -> alloy_contract::SolCallBuilder<T, &P, sequencerInboxCall, N> {
            self.call_builder(&sequencerInboxCall {})
        }
        ///Creates a new call builder for the [`stakeToken`] function.
        pub fn stakeToken(
            &self,
        ) -> alloy_contract::SolCallBuilder<T, &P, stakeTokenCall, N> {
            self.call_builder(&stakeTokenCall {})
        }
        ///Creates a new call builder for the [`stakerCount`] function.
        pub fn stakerCount(
            &self,
        ) -> alloy_contract::SolCallBuilder<T, &P, stakerCountCall, N> {
            self.call_builder(&stakerCountCall {})
        }
        ///Creates a new call builder for the [`validateAssertionHash`] function.
        pub fn validateAssertionHash(
            &self,
            assertionHash: alloy::sol_types::private::FixedBytes<32>,
            state: <AssertionState as alloy::sol_types::SolType>::RustType,
            prevAssertionHash: alloy::sol_types::private::FixedBytes<32>,
            inboxAcc: alloy::sol_types::private::FixedBytes<32>,
        ) -> alloy_contract::SolCallBuilder<T, &P, validateAssertionHashCall, N> {
            self.call_builder(
                &validateAssertionHashCall {
                    assertionHash,
                    state,
                    prevAssertionHash,
                    inboxAcc,
                },
            )
        }
        ///Creates a new call builder for the [`validateConfig`] function.
        pub fn validateConfig(
            &self,
            assertionHash: alloy::sol_types::private::FixedBytes<32>,
            configData: <ConfigData as alloy::sol_types::SolType>::RustType,
        ) -> alloy_contract::SolCallBuilder<T, &P, validateConfigCall, N> {
            self.call_builder(
                &validateConfigCall {
                    assertionHash,
                    configData,
                },
            )
        }
        ///Creates a new call builder for the [`validatorAfkBlocks`] function.
        pub fn validatorAfkBlocks(
            &self,
        ) -> alloy_contract::SolCallBuilder<T, &P, validatorAfkBlocksCall, N> {
            self.call_builder(&validatorAfkBlocksCall {})
        }
        ///Creates a new call builder for the [`validatorWhitelistDisabled`] function.
        pub fn validatorWhitelistDisabled(
            &self,
        ) -> alloy_contract::SolCallBuilder<T, &P, validatorWhitelistDisabledCall, N> {
            self.call_builder(&validatorWhitelistDisabledCall {})
        }
        ///Creates a new call builder for the [`wasmModuleRoot`] function.
        pub fn wasmModuleRoot(
            &self,
        ) -> alloy_contract::SolCallBuilder<T, &P, wasmModuleRootCall, N> {
            self.call_builder(&wasmModuleRootCall {})
        }
        ///Creates a new call builder for the [`withdrawableFunds`] function.
        pub fn withdrawableFunds(
            &self,
            owner: alloy::sol_types::private::Address,
        ) -> alloy_contract::SolCallBuilder<T, &P, withdrawableFundsCall, N> {
            self.call_builder(&withdrawableFundsCall { owner })
        }
        ///Creates a new call builder for the [`withdrawalAddress`] function.
        pub fn withdrawalAddress(
            &self,
            staker: alloy::sol_types::private::Address,
        ) -> alloy_contract::SolCallBuilder<T, &P, withdrawalAddressCall, N> {
            self.call_builder(&withdrawalAddressCall { staker })
        }
    }
    /// Event filters.
    #[automatically_derived]
    impl<
        T: alloy_contract::private::Transport + ::core::clone::Clone,
        P: alloy_contract::private::Provider<T, N>,
        N: alloy_contract::private::Network,
    > IRollupInstance<T, P, N> {
        /// Creates a new event filter using this contract instance's provider and address.
        ///
        /// Note that the type can be any event, not just those defined in this contract.
        /// Prefer using the other methods for building type-safe event filters.
        pub fn event_filter<E: alloy_sol_types::SolEvent>(
            &self,
        ) -> alloy_contract::Event<T, &P, E, N> {
            alloy_contract::Event::new_sol(&self.provider, &self.address)
        }
        ///Creates a new event filter for the [`AssertionConfirmed`] event.
        pub fn AssertionConfirmed_filter(
            &self,
        ) -> alloy_contract::Event<T, &P, AssertionConfirmed, N> {
            self.event_filter::<AssertionConfirmed>()
        }
        ///Creates a new event filter for the [`AssertionCreated`] event.
        pub fn AssertionCreated_filter(
            &self,
        ) -> alloy_contract::Event<T, &P, AssertionCreated, N> {
            self.event_filter::<AssertionCreated>()
        }
        ///Creates a new event filter for the [`RollupChallengeStarted`] event.
        pub fn RollupChallengeStarted_filter(
            &self,
        ) -> alloy_contract::Event<T, &P, RollupChallengeStarted, N> {
            self.event_filter::<RollupChallengeStarted>()
        }
        ///Creates a new event filter for the [`RollupInitialized`] event.
        pub fn RollupInitialized_filter(
            &self,
        ) -> alloy_contract::Event<T, &P, RollupInitialized, N> {
            self.event_filter::<RollupInitialized>()
        }
        ///Creates a new event filter for the [`UserStakeUpdated`] event.
        pub fn UserStakeUpdated_filter(
            &self,
        ) -> alloy_contract::Event<T, &P, UserStakeUpdated, N> {
            self.event_filter::<UserStakeUpdated>()
        }
        ///Creates a new event filter for the [`UserWithdrawableFundsUpdated`] event.
        pub fn UserWithdrawableFundsUpdated_filter(
            &self,
        ) -> alloy_contract::Event<T, &P, UserWithdrawableFundsUpdated, N> {
            self.event_filter::<UserWithdrawableFundsUpdated>()
        }
    }
}<|MERGE_RESOLUTION|>--- conflicted
+++ resolved
@@ -10294,12 +10294,12 @@
         minimumAssertionPeriod(minimumAssertionPeriodCall),
         outbox(outboxCall),
         owner(ownerCall),
-<<<<<<< HEAD
-=======
         #[allow(missing_docs)]
         paused(pausedCall),
-        #[allow(missing_docs)]
->>>>>>> e75c8088
+
+      
+      
+      
         rollupEventInbox(rollupEventInboxCall),
         sequencerInbox(sequencerInboxCall),
         stakeToken(stakeTokenCall),
