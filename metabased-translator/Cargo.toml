--- conflicted
+++ resolved
@@ -9,15 +9,12 @@
 tokio = { version = "1.42.0", features = ["rt", "rt-multi-thread", "macros"] }
 serde_json = "1.0.128"
 alloy-provider = { version = "0.8.1", features = ["default", "anvil-node"] }
-<<<<<<< HEAD
 alloy-primitives = "0.8.15"
 alloy-rlp = "0.3.10"
 flate2 = "1.0.35"
-=======
 reqwest = "0.12.9"
 hex = "0.4.3"
 scopeguard = "1.2.0"
 alloy-contract = "0.8.1"
 tracing-subscriber = { version = "0.3.19", features = ["env-filter"] }
-tracing = "0.1.41"
->>>>>>> a636d420
+tracing = "0.1.41"