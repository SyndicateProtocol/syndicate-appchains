[workspace]
resolver = "2"
<<<<<<< HEAD
members = [
    "crates/block-builder",
    "crates/ingestor"
]
=======
members = ["crates/block-builder", "crates/data-ingestor"]
>>>>>>> 91659eaa

[workspace.dependencies]<|MERGE_RESOLUTION|>--- conflicted
+++ resolved
@@ -1,12 +1,8 @@
 [workspace]
 resolver = "2"
-<<<<<<< HEAD
 members = [
     "crates/block-builder",
     "crates/ingestor"
 ]
-=======
-members = ["crates/block-builder", "crates/data-ingestor"]
->>>>>>> 91659eaa
 
 [workspace.dependencies]