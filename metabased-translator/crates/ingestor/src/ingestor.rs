//! The `ingestor` module  handles block polling from a remote Ethereum chain and forwards them to a consumer using a channel

use alloy::{
    eips::eip1898::BlockNumberOrTag,
    providers::{Provider, ProviderBuilder, RootProvider},
    rpc::types::{Block, BlockTransactionsKind},
    transports::BoxTransport,
};
<<<<<<< HEAD
use eyre;
use std::{error::Error, time::Duration};
use tokio::sync::mpsc::{channel, Receiver, Sender};
=======
use eyre::{eyre, Error};
use std::time::Duration;
use tokio::sync::mpsc;
>>>>>>> 64498aeb

/// Polls and ingests blocks from an Ethereum chain
#[derive(Debug)]
pub struct Ingestor {
    chain: RootProvider<BoxTransport>,
    current_block_number: u64,
    sender: Sender<Block>,
    polling_interval: Duration,
}

impl Ingestor {
    /// Creates a new ingestor
    pub async fn new(
        rpc_url: &str,
        start_block: u64,
        buffer_size: usize,
        polling_interval: Duration,
<<<<<<< HEAD
    ) -> Result<(Self, Receiver<Block>), Box<dyn Error>> {
=======
    ) -> Result<(Self, mpsc::Receiver<Block>), Error> {
>>>>>>> 64498aeb
        let chain = ProviderBuilder::new().on_builtin(rpc_url).await?;
        let (sender, receiver) = channel(buffer_size);
        Ok((
            Self {
                chain,
                current_block_number: start_block,
                sender,
                polling_interval,
            },
            receiver,
        ))
    }

    async fn get_block(&self, block_number: u64) -> Result<Block, Error> {
        let block = self
            .chain
            .get_block_by_number(
                BlockNumberOrTag::from(block_number),
                // TODO (SEQ-472: Determine if we can just use BlockTransactionsKind::Hashes or implement a custom deserializer for OP specific transactions
                // BlockTransactionsKind::Full will fail when deserializing OP specific transactions.
                // Either use BlockTransactionsKind::Hashes or implement a custom deserializer for OP specific transactions.
                BlockTransactionsKind::Hashes,
            )
            .await?
<<<<<<< HEAD
            .ok_or_else(|| eyre::eyre!("Block not found"))?;
        log::info!("[Ingestor] Got block: {:?}", block.header.inner.number);
=======
            .ok_or_else(|| eyre!("Block not found"))?;
>>>>>>> 64498aeb
        Ok(block)
    }

    async fn push_block(&mut self, block: Block) -> Result<(), Error> {
        if block.header.inner.number != self.current_block_number {
            return Err(eyre!("Block number mismatch"));
        }
        self.sender.send(block.clone()).await?;
        self.current_block_number += 1;
        Ok(())
    }

<<<<<<< HEAD
    pub async fn start_polling(&mut self) -> Result<(), Box<dyn Error>> {
        log::info!("[Ingestor] Starting polling");

=======
    /// Starts polling for blocks
    pub async fn start_polling(&mut self) -> Result<(), Error> {
>>>>>>> 64498aeb
        let mut interval = tokio::time::interval(self.polling_interval);
        loop {
            let block = self.get_block(self.current_block_number).await?;
            log::info!("[Ingestor] Pushing block: {:?}", block.header.inner.number);
            self.push_block(block).await?;
            interval.tick().await;
        }
    }
}

#[cfg(test)]
mod tests {
    use super::*;
    use alloy::{
        primitives::{B256, U256},
        rpc::types::{Block, BlockTransactions, Header},
    };
    use eyre::Result;
    use tokio::sync::mpsc;

    const RPC_URL: &str = "https://syndicate.io";

    fn get_dummy_block(block_number: u64) -> Block {
        let mut block: Block = Block {
            header: Header {
                hash: B256::with_last_byte(block_number as u8),
                inner: Default::default(),
                total_difficulty: Some(U256::from(block_number * 1000)),
                size: Some(U256::from(1000)),
            },
            uncles: vec![B256::with_last_byte((block_number - 1) as u8)],
            transactions: BlockTransactions::Full(vec![]),
            withdrawals: None,
        };
        block.header.inner.number = block_number;
        block
    }

    #[tokio::test]
    async fn test_ingestor_new() -> Result<()> {
        let start_block = 100;
        let buffer_size = 10;
        let polling_interval = Duration::from_secs(1);

        let (ingestor, receiver) =
            Ingestor::new(RPC_URL, start_block, buffer_size, polling_interval).await?;

        assert_eq!(ingestor.current_block_number, start_block);
        assert_eq!(receiver.capacity(), buffer_size);

        Ok(())
    }

    #[tokio::test]
    async fn test_poll_block() -> Result<()> {
        let start_block = 100;
        let polling_interval = Duration::from_secs(1);

        let (sender, mut receiver) = mpsc::channel(10);
        let mut ingestor = Ingestor {
            chain: ProviderBuilder::new().on_builtin(RPC_URL).await?,
            current_block_number: start_block,
            sender,
            polling_interval,
        };

        let block = get_dummy_block(start_block);

        ingestor
            .push_block(block)
            .await
            .expect("Failed to poll block");

        if let Some(block) = receiver.recv().await {
            println!("Received block number: {:?}", block.header.inner.number);
            assert_eq!(block.header.inner.number, start_block);
        } else {
            panic!("No block received");
        }

        assert_eq!(ingestor.current_block_number, start_block + 1);

        Ok(())
    }

    #[tokio::test]
    async fn test_poll_block_mismatch_error() -> Result<()> {
        let start_block = 100;
        let polling_interval = Duration::from_secs(1);

        let (sender, _) = mpsc::channel(10);
        let mut ingestor = Ingestor {
            chain: ProviderBuilder::new().on_builtin(RPC_URL).await?,
            current_block_number: start_block,
            sender,
            polling_interval,
        };

        let mismatched_block = get_dummy_block(start_block + 1);
        let result = ingestor.push_block(mismatched_block).await;

        assert!(result.is_err());
        assert_eq!(result.unwrap_err().to_string(), "Block number mismatch");

        Ok(())
    }
}<|MERGE_RESOLUTION|>--- conflicted
+++ resolved
@@ -6,15 +6,9 @@
     rpc::types::{Block, BlockTransactionsKind},
     transports::BoxTransport,
 };
-<<<<<<< HEAD
 use eyre;
 use std::{error::Error, time::Duration};
 use tokio::sync::mpsc::{channel, Receiver, Sender};
-=======
-use eyre::{eyre, Error};
-use std::time::Duration;
-use tokio::sync::mpsc;
->>>>>>> 64498aeb
 
 /// Polls and ingests blocks from an Ethereum chain
 #[derive(Debug)]
@@ -32,11 +26,7 @@
         start_block: u64,
         buffer_size: usize,
         polling_interval: Duration,
-<<<<<<< HEAD
     ) -> Result<(Self, Receiver<Block>), Box<dyn Error>> {
-=======
-    ) -> Result<(Self, mpsc::Receiver<Block>), Error> {
->>>>>>> 64498aeb
         let chain = ProviderBuilder::new().on_builtin(rpc_url).await?;
         let (sender, receiver) = channel(buffer_size);
         Ok((
@@ -61,12 +51,8 @@
                 BlockTransactionsKind::Hashes,
             )
             .await?
-<<<<<<< HEAD
             .ok_or_else(|| eyre::eyre!("Block not found"))?;
         log::info!("[Ingestor] Got block: {:?}", block.header.inner.number);
-=======
-            .ok_or_else(|| eyre!("Block not found"))?;
->>>>>>> 64498aeb
         Ok(block)
     }
 
@@ -79,14 +65,9 @@
         Ok(())
     }
 
-<<<<<<< HEAD
     pub async fn start_polling(&mut self) -> Result<(), Box<dyn Error>> {
         log::info!("[Ingestor] Starting polling");
 
-=======
-    /// Starts polling for blocks
-    pub async fn start_polling(&mut self) -> Result<(), Error> {
->>>>>>> 64498aeb
         let mut interval = tokio::time::interval(self.polling_interval);
         loop {
             let block = self.get_block(self.current_block_number).await?;
