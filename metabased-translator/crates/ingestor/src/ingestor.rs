--- conflicted
+++ resolved
@@ -2,25 +2,19 @@
 //! consumer using a channel
 
 use crate::{config::ChainIngestorConfig, eth_client::EthClient, metrics::IngestorMetrics};
-use common::types::BlockAndReceipts;
+use common::types::{BlockAndReceipts, Chain};
 use eyre::{eyre, Error};
 use std::time::Duration;
-<<<<<<< HEAD
 use tokio::sync::{
     mpsc::{channel, Receiver, Sender},
     oneshot,
 };
-=======
-use strum::Display;
-use strum_macros::EnumString;
-use tokio::sync::mpsc::{channel, Receiver, Sender};
->>>>>>> 8f102996
 use tracing::{debug, error};
 
 /// Polls and ingests blocks from an Ethereum chain
 #[derive(Debug)]
 pub struct Ingestor {
-    chain: IngestorChain,
+    chain: Chain,
     client: EthClient,
     current_block_number: u64,
     sender: Sender<BlockAndReceipts>,
@@ -28,17 +22,6 @@
     metrics: IngestorMetrics,
 }
 
-/// Ingestor chains
-#[derive(Debug, EnumString, Display)]
-pub enum IngestorChain {
-    /// Settlement chain
-    #[strum(serialize = "Ingestor::Settlement")]
-    Settlement,
-    /// Sequencing chain
-    #[strum(serialize = "Ingestor::Sequencing")]
-    Sequencing,
-}
-
 impl Ingestor {
     /// Creates a new `Ingestor` instance responsible for polling blocks.
     ///
@@ -52,7 +35,7 @@
     /// # Returns
     /// A tuple containing the `Ingestor` instance and a `Receiver` for consuming blocks.
     pub async fn new(
-        chain: IngestorChain,
+        chain: Chain,
         config: ChainIngestorConfig,
         metrics: IngestorMetrics,
     ) -> Result<(Self, Receiver<BlockAndReceipts>), Error> {
@@ -245,7 +228,7 @@
         let metrics = IngestorMetrics::new(&mut metrics_state.registry);
 
         let (ingestor, receiver) =
-            Ingestor::new(IngestorChain::Sequencing, config.sequencing.into(), metrics).await?;
+            Ingestor::new(Chain::Sequencing, config.sequencing.into(), metrics).await?;
 
         assert_eq!(ingestor.current_block_number, start_block);
         assert_eq!(receiver.capacity(), buffer_size);
@@ -263,7 +246,7 @@
         let mut metrics_state = MetricsState { registry: Registry::default() };
         let metrics = IngestorMetrics::new(&mut metrics_state.registry);
         let mut ingestor = Ingestor {
-            chain: IngestorChain::Sequencing,
+            chain: Chain::Sequencing,
             client,
             current_block_number: start_block,
             sender,
@@ -289,22 +272,16 @@
 
         let (sender, _) = channel(10);
         let client = EthClient::new(test_config().sequencing.sequencing_rpc_url.as_str()).await?;
-<<<<<<< HEAD
-
-        let ingestor =
-            Ingestor { client, current_block_number: start_block, sender, polling_interval };
-=======
         let mut metrics_state = MetricsState { registry: Registry::default() };
         let metrics = IngestorMetrics::new(&mut metrics_state.registry);
-        let mut ingestor = Ingestor {
-            chain: IngestorChain::Sequencing,
+        let ingestor = Ingestor {
+            chain: Chain::Sequencing,
             client,
             current_block_number: start_block,
             sender,
             polling_interval,
             metrics,
         };
->>>>>>> 8f102996
 
         let (shutdown_tx, shutdown_rx) = oneshot::channel();
         let polling_handle = tokio::spawn(async move {
