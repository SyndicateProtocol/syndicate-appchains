//! The `ingestor` module  handles block polling from a remote Ethereum chain and forwards them to a
//! consumer using a channel

use crate::{
    config::ChainIngestorConfig, ingestor_http::run_http, ingestor_subscription::run_subscription,
    metrics::IngestorMetrics,
};
use alloy::{
    primitives::{Address, B256},
    transports::{RpcError, TransportErrorKind},
};
use common::{
    eth_client::Client,
    types::{BlockRef, Chain, PartialBlock},
};
use std::sync::Arc;
use thiserror::Error;
use tokio::sync::{
    mpsc::{error::SendError, Sender},
    oneshot,
};
<<<<<<< HEAD
use tracing::trace;

/// Container for all arguments needed by ingestor functions
#[allow(missing_docs)]
#[derive(Debug)]
pub struct IngestorArgs {
    pub chain: Chain,
    pub config: ChainIngestorConfig,
    pub addresses: Vec<Address>,
    pub sender: Sender<Arc<PartialBlock>>,
    pub known_block: Option<BlockRef>,
    pub metrics: IngestorMetrics,
    pub shutdown_rx: oneshot::Receiver<()>,
=======
use tracing::{debug, error, info, trace, warn};

struct BatchContext<'a> {
    client: &'a Arc<dyn RPCClient>,
    sender: &'a Sender<PartialBlock>,
    metrics: &'a IngestorMetrics,
    current_block_number: &'a mut u64,
    initial_chain_head: u64,
    syncing_batch_size: u64,
    chain: Chain,
    addresses: &'a Vec<Address>,
    shutdown_rx: &'a mut oneshot::Receiver<()>,
    backoff_initial_interval: Duration,
    backoff_scaling_factor: u64,
    max_backoff: Duration,
>>>>>>> bed7a12f
}

/// Runs the ingestor component for a given chain.
/// it will use the correct client based on the URL scheme
pub async fn run(args: IngestorArgs, client: &Client) -> Result<(), IngestorError> {
    match client {
        Client::Http(client) => run_http(args, client.clone()).await,
        Client::Subscription(client) => run_subscription(args, client.clone()).await,
    }
}

#[allow(missing_docs)] // self-documenting
#[derive(Debug, Error)]
pub enum IngestorError {
    #[error(
        "{chain} chain reorg detected. Current: #{current_block}, Received: #{received_block}, Received parent hash: #{received_parent_hash}"
    )]
    ReorgDetected {
        chain: Chain,
        current_block: Box<BlockRef>,
        received_block: Box<BlockRef>,
        received_parent_hash: B256,
    },

    #[error("Failed to send slot through channel: {0}")]
    Send(#[from] SendError<Arc<PartialBlock>>),

    #[error("Failed to get initial chain head: {0}")]
    GetInitialChainHead(#[from] RpcError<TransportErrorKind>),

    #[error("{resource} not yet available")]
    ResourceNotAvailable { resource: String },

    #[error("Block number mismatch: current={current}, got={received}")]
    BlockNumberMismatch { current: u64, received: u64 },
}

/// Checks if the next block is a valid continuation of the current chain, will return an error if a
/// reorg has taken place
pub fn check_reorg(
    chain: Chain,
<<<<<<< HEAD
    current_block: &BlockRef,
    next_block: &PartialBlock,
) -> Result<(), IngestorError> {
    if next_block.number != current_block.number + 1 ||
        next_block.parent_hash != current_block.hash ||
        next_block.timestamp < current_block.timestamp
    {
        return Err(IngestorError::ReorgDetected {
            chain,
            current_block: Box::new(current_block.clone()),
            received_block: Box::new(BlockRef::new(next_block)),
            received_parent_hash: next_block.parent_hash,
        });
=======
    config: &ChainIngestorConfig,
    addresses: Vec<Address>,
    client: Arc<dyn RPCClient>,
    sender: Sender<PartialBlock>,
    metrics: IngestorMetrics,
    mut shutdown_rx: oneshot::Receiver<()>,
) -> Result<(), Error> {
    let initial_chain_head = fetch_block_with_retry(
        &*client,
        BlockNumberOrTag::Latest,
        chain,
        config.backoff_initial_interval,
        config.backoff_scaling_factor,
        config.max_backoff,
    )
    .await?
    .number;
    let batch_size = config.syncing_batch_size;
    let polling_interval = config.polling_interval;
    let start_block = config.start_block;

    info!(%chain, "Starting polling");

    let mut interval = tokio::time::interval(polling_interval);
    let mut current_block_number = start_block;

    loop {
        tokio::select! {
            biased;
            _ = &mut shutdown_rx => {
                info!(%chain, "Ingestor stopped");
                return Ok(());
            }
            _ = interval.tick() => {
               // Skip missed ticks
                interval.reset();
                let should_terminate = fetch_and_push_batch(BatchContext {
                    client: &client,
                    sender: &sender,
                    metrics: &metrics,
                    current_block_number: &mut current_block_number,
                    initial_chain_head,
                    syncing_batch_size: batch_size,
                    chain,
                    addresses:&addresses,
                    shutdown_rx: &mut shutdown_rx,
                    backoff_initial_interval: config.backoff_initial_interval,
                    backoff_scaling_factor: config.backoff_scaling_factor,
                    max_backoff: config.max_backoff,
                }).await;
                if should_terminate {
                    info!(%chain, "Ingestor stopped");
                    return Ok(())
                }
            }
        }
>>>>>>> bed7a12f
    }
    Ok(())
}

<<<<<<< HEAD
/// Process and send a block, handling common logic between HTTP and subscription ingestors.
///
/// This function:
/// 1. Checks for chain reorganizations
/// 2. Updates the latest processed block reference
/// 3. Records metrics
/// 4. Sends the block through the provided channel
///
/// Returns an error if a chain reorganization is detected or if sending fails.
pub async fn process_and_send_block(
    sender: &Sender<Arc<PartialBlock>>,
    metrics: &IngestorMetrics,
    last_block_sent: &mut Option<BlockRef>,
    block: Arc<PartialBlock>,
=======
async fn push_block_and_receipts(
    sender: &Sender<PartialBlock>,
    metrics: &IngestorMetrics,
    current_block_number: &mut u64,
    block_and_receipts: PartialBlock,
>>>>>>> bed7a12f
    chain: Chain,
) -> Result<(), IngestorError> {
    trace!(%chain, block_number = %block.number, "Processing and sending block");

<<<<<<< HEAD
    // Check for chain reorganizations if we have a previous block
    if let Some(last_block) = last_block_sent {
        check_reorg(chain, last_block, &block)?;
=======
async fn fetch_and_push_batch(ctx: BatchContext<'_>) -> bool {
    let start_block_num = *ctx.current_block_number;
    let upper_bound = min(
        max(ctx.initial_chain_head, start_block_num) + 1,
        start_block_num + ctx.syncing_batch_size,
    );
    let block_numbers: Vec<u64> = (start_block_num..upper_bound).collect();

    if block_numbers.is_empty() {
        warn!(%ctx.chain, current_block = %start_block_num, initial_chain_head = %ctx.initial_chain_head, syncing_batch_size = %ctx.syncing_batch_size, "Calculated empty block range, skipping fetch cycle.");
        return false;
    }
    info!(%ctx.chain, range = ?block_numbers, "Calculated fetch range");

    let mut tasks: JoinSet<Result<(u64, PartialBlock), IngestorError>> = JoinSet::new();

    // Spawn tasks for each block number
    for &block_number in &block_numbers {
        trace!(%ctx.chain, block_number, "Spawning fetch task");
        let client = ctx.client.clone();
        let addresses = ctx.addresses.clone();
        let backoff_initial_interval = ctx.backoff_initial_interval;
        let backoff_scaling_factor = ctx.backoff_scaling_factor;
        let max_backoff = ctx.max_backoff;
        let chain = ctx.chain;

        // TODO(SEQ-801): benchmark this against the old code that uses a jsonrpc batch request
        // instead of parallel ones and see which one is faster.
        tasks.spawn(async move {
            // Fetch block and receipts
            // TODO(SEQ-818): fetch block and receipts in parallel
            let block = fetch_block_with_retry(
                &*client,
                BlockNumberOrTag::Number(block_number),
                chain,
                backoff_initial_interval,
                backoff_scaling_factor,
                max_backoff,
            )
            .await?;
            let receipts = fetch_receipts_with_retry(
                &*client,
                block_number,
                chain,
                backoff_initial_interval,
                backoff_scaling_factor,
                max_backoff,
            )
            .await?;
            // Filter receipts that include logs for any of the addresses in ctx.addresses
            let filtered_logs: Vec<PartialLogWithTxdata> = receipts
                .into_iter()
                .flat_map(|receipt| {
                    // Keep the relevant logs and related tx calldata
                    let logs: Vec<PartialLogWithTxdata> = receipt
                        .logs
                        .into_iter()
                        .filter(|log| addresses.contains(&log.address))
                        .map(|log| PartialLogWithTxdata {
                            address: log.address,
                            topics: log.topics,
                            data: log.data,
                            tx_calldata: block.transactions[log.transaction_index as usize]
                                .input
                                .clone(),
                        })
                        .collect();
                    logs
                })
                .collect();

            // Return the block and receipts
            Ok((
                block_number,
                PartialBlock {
                    number: block.number,
                    hash: block.hash,
                    timestamp: block.timestamp,
                    parent_hash: block.parent_hash,
                    logs: filtered_logs,
                },
            ))
        });
>>>>>>> bed7a12f
    }

    // Update the reference to the latest processed block
    *last_block_sent = Some(block.clone().into());

    // Record metrics
    metrics.record_last_block_fetched(chain, block.number);

    let block_number = block.number;
    // Send the block
    sender.send(block).await?;

<<<<<<< HEAD
    // Update channel capacity metric
    metrics.update_channel_capacity(chain, sender.capacity());
=======
    let num_fetched = results.iter().filter(|r| r.is_some()).count();
    debug!(%ctx.chain, fetched = %num_fetched, total_requested = %block_numbers.len(), "Processing fetched results");

    // Process blocks in order, stopping at first gap
    for (i, block_and_receipts) in results.into_iter().enumerate() {
        let current_processing_block_num = block_numbers[i];
        match block_and_receipts {
            Some(block_and_receipts) => {
                trace!(%ctx.chain, block_number = %current_processing_block_num, "Processing result: Some, attempting push");
                if let Err(err) = push_block_and_receipts(
                    ctx.sender,
                    ctx.metrics,
                    ctx.current_block_number,
                    block_and_receipts,
                    ctx.chain,
                )
                .await
                {
                    error!(%ctx.chain, block_number = %current_processing_block_num, error = %err, "Failed to push block and receipts, stopping batch processing.");
                    break;
                }
            }
            None => {
                debug!(%ctx.chain, block_number = %current_processing_block_num, "Processing result: None, stopping batch processing at first gap.");
                break;
            }
        }
    }
    false
}

/// Executes an operation with exponential backoff retry logic.
///
/// This utility function provides a resilient way to execute remote operations (like RPC calls)
/// with built-in retry behavior using an exponential backoff strategy.
///
/// # Features
///
/// - Exponential backoff: Retry intervals increase exponentially up to a configurable maximum
/// - Special handling for "not found" errors: Allows differentiating between temporary failures and
///   genuine "not found" conditions
///
/// # Arguments
///
/// * `operation` - A function that returns a future which performs the operation being retried
/// * `context` - A descriptive string that identifies the operation (used in logs and error
///   messages)
/// * `backoff_initial_interval` - The initial delay between retry attempts
/// * `backoff_scaling_factor` - The multiplier applied to the backoff time after each failure
/// * `max_backoff` - The maximum duration to wait between retry attempts
/// * `is_not_found_error` - A predicate function that identifies special "not found" error cases
///
/// # Type Parameters
///
/// * `T` - The return type of the operation
/// * `F` - The type of the function that returns the future
/// * `Fut` - The future returned by the function
/// * `P` - The type of the predicate function
///
/// # Returns
///
/// Returns a `Result<T, Error>` where:
/// - `Ok(T)` is returned when the operation succeeds
/// - `Err(Error)` is returned either immediately for "not found" errors
///
/// # Behavior
///
/// 1. Calls the provided operation
/// 2. If successful, returns the result
/// 3. If the error is identified as a "not found" error by the predicate, returns an error
///    immediately
/// 4. For other errors, waits for the current backoff duration, increases the backoff duration, and
///    retries
/// 5. Retries indefinitely until either success or a "not found" error
///
/// # Examples
///
/// ```no_compile
/// use common::eth_client::RPCClientError;
/// use std::time::Duration;
///
/// async fn example_usage(client: &dyn RPCClient) -> Result<Block, Error> {
///     let context = "fetch block #100 on Settlement chain";
///
///     fetch_with_retry(
///         || client.get_block_by_number(BlockNumberOrTag::Number(100)),
///         context.to_string(),
///         Duration::from_millis(100),
///         2,
///         Duration::from_secs(5),
///         |err| matches!(err, RPCClientError::BlockNotFound(_)),
///     )
///     .await
/// }
/// ```
async fn fetch_with_retry<T: Send, F, Fut, P>(
    operation: F,
    context: String,
    backoff_initial_interval: Duration,
    backoff_scaling_factor: u64,
    max_backoff: Duration,
    is_not_found_error: P,
    chain: Chain,
) -> Result<T, IngestorError>
where
    F: Fn() -> Fut + Send,
    Fut: std::future::Future<Output = Result<T, common::eth_client::RPCClientError>> + Send,
    P: Fn(&common::eth_client::RPCClientError) -> bool + Send,
{
    let mut retry_count = 0;
    let mut backoff = backoff_initial_interval;

    loop {
        trace!(%chain, %context, attempt = %(retry_count + 1), "Attempting operation");
        match operation().await {
            Ok(response) => {
                trace!(%chain, %context, "Operation successful");
                return Ok(response);
            }
            Err(err) => {
                if is_not_found_error(&err) {
                    debug!(%chain, %context, error = %err, "Resource not yet available");
                    return Err(IngestorError::ResourceNotAvailable { resource: context.clone() });
                }
                retry_count += 1;
                error!(
                    %chain,
                    %context, %retry_count, error = %err,
                    next_retry_in = ?backoff,
                    "Operation failed, retrying"
                );
                tokio::time::sleep(backoff).await;

                // Calculate next backoff duration with scaling factor
                let next_backoff = backoff.mul_f64(backoff_scaling_factor as f64);

                // Cap at max_backoff
                backoff = min(next_backoff, max_backoff);
            }
        }
    }
}

async fn fetch_block_with_retry(
    client: &dyn RPCClient,
    b: BlockNumberOrTag,
    chain: Chain,
    backoff_initial_interval: Duration,
    backoff_scaling_factor: u64,
    max_backoff: Duration,
) -> Result<Block, IngestorError> {
    let context = format!("fetch block #{}", b);

    fetch_with_retry(
        || client.get_block_by_number(b),
        context,
        backoff_initial_interval,
        backoff_scaling_factor,
        max_backoff,
        |err| matches!(err, common::eth_client::RPCClientError::BlockNotFound(_)),
        chain,
    )
    .await
}
>>>>>>> bed7a12f

    trace!(%chain, block_number, "Successfully sent block");
    Ok(())
}

#[cfg(test)]
mod tests {
    use super::*;
<<<<<<< HEAD
    use alloy::primitives::B256;
    use assert_matches::assert_matches;
    use common::types::{BlockRef, PartialBlock};
    use std::str::FromStr;

    fn create_test_block(number: u64, timestamp: u64) -> PartialBlock {
        PartialBlock {
=======
    use crate::{config::ChainIngestorConfig, metrics::IngestorMetrics};
    use alloy::{primitives::B256, rpc::types::BlockNumberOrTag};
    use async_trait::async_trait;
    use common::{
        eth_client::RPCClientError,
        types::{Block, PartialBlock},
    };
    use eyre::Result;
    use mockall::{mock, predicate::*};
    use shared::metrics::MetricsState;
    use std::str::FromStr;
    use tokio::sync::mpsc::channel;

    fn get_dummy_block(number: u64) -> Block {
        Block {
>>>>>>> bed7a12f
            hash: B256::from_str(
                "1234567890abcdef1234567890abcdef1234567890abcdef1234567890abcdef",
            )
            .unwrap(),
            number,
            parent_hash: B256::from_str(
                "1234567890abcdef1234567890abcdef1234567890abcdef1234567890abcdef",
            )
            .unwrap(),
            timestamp,
            logs: vec![],
        }
    }

    #[test]
    fn test_parent_hash_mismatch_reorg() {
        // Create and set the first block
        let first_block = create_test_block(1, 50);
        let first_block_ref = BlockRef::new(&first_block);

<<<<<<< HEAD
        // Create a second block with correct number (2) but different parent hash
        let second_block = PartialBlock {
            hash: B256::from_str(
                "2234567890abcdef1234567890abcdef1234567890abcdef1234567890abcdef",
            )
            .unwrap(),
            number: 2, // Correct sequential number
            parent_hash: B256::from_str(
                "0000000000abcdef1234567890abcdef1234567890abcdef1234567890abcdef",
            )
            .unwrap(), // Different hash than first_block.hash
            timestamp: 60,
            logs: vec![],
        };

        // Check for reorg - should fail due to parent hash mismatch
        let result = check_reorg(Chain::Sequencing, &first_block_ref, &second_block);

        // Verify that a reorg was detected
        assert_matches!(result, Err(IngestorError::ReorgDetected { .. }));
=======
        #[async_trait]
        impl RPCClient for RPCClientMock {
            async fn get_block_by_number(&self, block_number: BlockNumberOrTag) -> Result<Block, RPCClientError>;
            async fn get_block_receipts(&self, block_number_hex: &str) -> Result<Vec<Receipt>, RPCClientError>;
        }
    }

    #[tokio::test]
    async fn test_push_block_and_receipts() -> Result<(), Error> {
        let start_block = 19486923;
        let (sender, mut receiver) = channel(10);
        let mut metrics_state = MetricsState::default();
        let metrics = IngestorMetrics::new(&mut metrics_state.registry);
        let mut current_block_number = start_block;

        let block = get_dummy_block(start_block);
        let block = PartialBlock {
            number: block.number,
            hash: block.hash,
            timestamp: block.timestamp,
            parent_hash: block.parent_hash,
            logs: vec![],
        };

        push_block_and_receipts(
            &sender,
            &metrics,
            &mut current_block_number,
            block,
            Chain::Sequencing,
        )
        .await
        .expect("Failed to poll block");

        if let Some(block) = receiver.recv().await {
            assert_eq!(block.number, start_block);
        } else {
            panic!("No block received");
        }
        Ok(())
    }

    #[tokio::test]
    async fn test_block_number_mismatch() {
        let start_block = 100;
        let wrong_block = 101;
        let (sender, _) = channel(10);
        let mut metrics_state = MetricsState::default();
        let metrics = IngestorMetrics::new(&mut metrics_state.registry);
        let mut current_block_number = start_block;

        let block = get_dummy_block(wrong_block);
        let block = PartialBlock {
            number: block.number,
            hash: block.hash,
            timestamp: block.timestamp,
            parent_hash: block.parent_hash,
            logs: vec![],
        };

        let err = push_block_and_receipts(
            &sender,
            &metrics,
            &mut current_block_number,
            block,
            Chain::Sequencing,
        )
        .await
        .expect_err("Should fail with block number mismatch");

        matches!(err, IngestorError::BlockNumberMismatch { current, received } if current == start_block && received == wrong_block);
>>>>>>> bed7a12f
    }

    #[test]
    fn test_reorg_detected_block_number() {
        // Set up first block at number 2
        let first_block = PartialBlock {
            hash: B256::from_str(
                "1234567890abcdef1234567890abcdef1234567890abcdef1234567890abcdef",
            )
            .unwrap(),
            number: 2,
            parent_hash: B256::from_str(
                "0000000000000000000000000000000000000000000000000000000000000000",
            )
            .unwrap(),
            timestamp: 100,
            logs: vec![],
        };
        let first_block_ref = BlockRef::new(&first_block);

<<<<<<< HEAD
        // Create block with block number 1 (lower than current)
        let reorg_block = PartialBlock {
            hash: B256::from_str(
                "2234567890abcdef1234567890abcdef1234567890abcdef1234567890abcdef",
            )
            .unwrap(),
            number: 1, // Lower block number should trigger reorg
            parent_hash: B256::from_str(
                "0000000000abcdef1234567890abcdef1234567890abcdef1234567890abcdef",
            )
            .unwrap(),
            timestamp: 50,
            logs: vec![],
        };
=======
        let (sender, _) = channel(10);
        let mut mock_client = MockRPCClientMock::new();
        mock_client
            .expect_get_block_by_number()
            .returning(move |_| Ok(get_dummy_block(start_block)));
        mock_client.expect_get_block_receipts().returning(move |_| Ok(vec![]));
        let client: Arc<dyn RPCClient> = Arc::new(mock_client);
        let mut metrics_state = MetricsState::default();
        let metrics = IngestorMetrics::new(&mut metrics_state.registry);

        let (shutdown_tx, shutdown_rx) = oneshot::channel();
        let polling_handle = tokio::spawn(async move {
            let result =
                run(Chain::Sequencing, &config, vec![], client, sender, metrics, shutdown_rx).await;
            assert!(result.is_ok(), "Polling task failed: {:?}", result);
        });

        tokio::time::sleep(Duration::from_millis(50)).await;

        let _ = shutdown_tx.send(());
        polling_handle.await?;
>>>>>>> bed7a12f

        let result = check_reorg(Chain::Sequencing, &first_block_ref, &reorg_block);
        assert_matches!(result, Err(IngestorError::ReorgDetected { .. }));
    }

<<<<<<< HEAD
    #[test]
    fn test_valid_next_block() {
        // Create a current block
        let current_block = PartialBlock {
            hash: B256::from_str(
                "1234567890abcdef1234567890abcdef1234567890abcdef1234567890abcdef",
            )
            .unwrap(),
            number: 1,
            parent_hash: B256::from_str(
                "0000000000000000000000000000000000000000000000000000000000000000",
            )
            .unwrap(),
            timestamp: 100,
            logs: vec![],
        };
        let current_block_ref = BlockRef::new(&current_block);
=======
    #[tokio::test]
    async fn test_start_polling_batching() -> Result<(), Error> {
        let start_block = 100;
        let syncing_batch_size = 5;
        let config = ChainIngestorConfig {
            start_block,
            syncing_batch_size,
            polling_interval: Duration::from_secs(1000),
            backoff_initial_interval: Duration::from_millis(50),
            backoff_scaling_factor: 2,
            max_backoff: Duration::from_secs(30),
            ..Default::default()
        };
        let chain_head = start_block + syncing_batch_size;

        let (sender, mut receiver) = channel(10);
        let mut metrics_state = MetricsState::default();
        let metrics = IngestorMetrics::new(&mut metrics_state.registry);

        let mut mock_client = MockRPCClientMock::new();

        mock_client
            .expect_get_block_by_number()
            .times((syncing_batch_size as usize) + 1)
            .returning(move |num| match num {
                BlockNumberOrTag::Number(num) => Ok(get_dummy_block(num)),
                BlockNumberOrTag::Latest => Ok(get_dummy_block(chain_head)),
                _ => Err(RPCClientError::BlockNotFound(num.to_string())),
            });
        mock_client
            .expect_get_block_receipts()
            .times(syncing_batch_size as usize)
            .returning(move |_| Ok(vec![]));

        mock_client
            .expect_get_block_by_number()
            .with(eq(BlockNumberOrTag::Number(chain_head)))
            .returning(move |_| Err(RPCClientError::BlockNotFound(chain_head.to_string())));

        let client: Arc<dyn RPCClient> = Arc::new(mock_client);

        let (shutdown_tx, shutdown_rx) = oneshot::channel();
        let polling_handle = tokio::spawn(async move {
            let result =
                run(Chain::Sequencing, &config, vec![], client, sender, metrics, shutdown_rx).await;
            assert!(result.is_ok(), "Polling task failed: {:?}", result);
        });
>>>>>>> bed7a12f

        // Create a valid next block
        let next_block = PartialBlock {
            hash: B256::from_str(
                "2234567890abcdef1234567890abcdef1234567890abcdef1234567890abcdef",
            )
            .unwrap(),
            number: 2,                       // Higher number
            parent_hash: current_block.hash, // Correct parent hash
            timestamp: 200,
            logs: vec![],
        };

        // Check should pass for both chain types
        let result_seq = check_reorg(Chain::Sequencing, &current_block_ref, &next_block);
        let result_set = check_reorg(Chain::Settlement, &current_block_ref, &next_block);

        assert!(result_seq.is_ok());
        assert!(result_set.is_ok());
    }

    #[test]
    fn test_equal_block_number() {
        // Create a current block
        let current_block = PartialBlock {
            hash: B256::from_str(
                "1234567890abcdef1234567890abcdef1234567890abcdef1234567890abcdef",
            )
            .unwrap(),
            number: 5,
            parent_hash: B256::from_str(
                "0000000000000000000000000000000000000000000000000000000000000000",
            )
            .unwrap(),
            timestamp: 100,
            logs: vec![],
        };
        let current_block_ref = BlockRef::new(&current_block);

        // Create a block with the same number
        let equal_block = PartialBlock {
            hash: B256::from_str(
                "2234567890abcdef1234567890abcdef1234567890abcdef1234567890abcdef",
            )
            .unwrap(),
            number: 5, // Same number should trigger reorg
            parent_hash: B256::from_str(
                "3334567890abcdef1234567890abcdef1234567890abcdef1234567890abcdef",
            )
            .unwrap(),
            timestamp: 105,
            logs: vec![],
        };

        let result = check_reorg(Chain::Sequencing, &current_block_ref, &equal_block);
        assert_matches!(result, Err(IngestorError::ReorgDetected { .. }));
    }
}<|MERGE_RESOLUTION|>--- conflicted
+++ resolved
@@ -13,13 +13,11 @@
     eth_client::Client,
     types::{BlockRef, Chain, PartialBlock},
 };
-use std::sync::Arc;
 use thiserror::Error;
 use tokio::sync::{
     mpsc::{error::SendError, Sender},
     oneshot,
 };
-<<<<<<< HEAD
 use tracing::trace;
 
 /// Container for all arguments needed by ingestor functions
@@ -29,27 +27,10 @@
     pub chain: Chain,
     pub config: ChainIngestorConfig,
     pub addresses: Vec<Address>,
-    pub sender: Sender<Arc<PartialBlock>>,
+    pub sender: Sender<PartialBlock>,
     pub known_block: Option<BlockRef>,
     pub metrics: IngestorMetrics,
     pub shutdown_rx: oneshot::Receiver<()>,
-=======
-use tracing::{debug, error, info, trace, warn};
-
-struct BatchContext<'a> {
-    client: &'a Arc<dyn RPCClient>,
-    sender: &'a Sender<PartialBlock>,
-    metrics: &'a IngestorMetrics,
-    current_block_number: &'a mut u64,
-    initial_chain_head: u64,
-    syncing_batch_size: u64,
-    chain: Chain,
-    addresses: &'a Vec<Address>,
-    shutdown_rx: &'a mut oneshot::Receiver<()>,
-    backoff_initial_interval: Duration,
-    backoff_scaling_factor: u64,
-    max_backoff: Duration,
->>>>>>> bed7a12f
 }
 
 /// Runs the ingestor component for a given chain.
@@ -75,7 +56,7 @@
     },
 
     #[error("Failed to send slot through channel: {0}")]
-    Send(#[from] SendError<Arc<PartialBlock>>),
+    Send(#[from] SendError<PartialBlock>),
 
     #[error("Failed to get initial chain head: {0}")]
     GetInitialChainHead(#[from] RpcError<TransportErrorKind>),
@@ -91,7 +72,6 @@
 /// reorg has taken place
 pub fn check_reorg(
     chain: Chain,
-<<<<<<< HEAD
     current_block: &BlockRef,
     next_block: &PartialBlock,
 ) -> Result<(), IngestorError> {
@@ -105,69 +85,10 @@
             received_block: Box::new(BlockRef::new(next_block)),
             received_parent_hash: next_block.parent_hash,
         });
-=======
-    config: &ChainIngestorConfig,
-    addresses: Vec<Address>,
-    client: Arc<dyn RPCClient>,
-    sender: Sender<PartialBlock>,
-    metrics: IngestorMetrics,
-    mut shutdown_rx: oneshot::Receiver<()>,
-) -> Result<(), Error> {
-    let initial_chain_head = fetch_block_with_retry(
-        &*client,
-        BlockNumberOrTag::Latest,
-        chain,
-        config.backoff_initial_interval,
-        config.backoff_scaling_factor,
-        config.max_backoff,
-    )
-    .await?
-    .number;
-    let batch_size = config.syncing_batch_size;
-    let polling_interval = config.polling_interval;
-    let start_block = config.start_block;
-
-    info!(%chain, "Starting polling");
-
-    let mut interval = tokio::time::interval(polling_interval);
-    let mut current_block_number = start_block;
-
-    loop {
-        tokio::select! {
-            biased;
-            _ = &mut shutdown_rx => {
-                info!(%chain, "Ingestor stopped");
-                return Ok(());
-            }
-            _ = interval.tick() => {
-               // Skip missed ticks
-                interval.reset();
-                let should_terminate = fetch_and_push_batch(BatchContext {
-                    client: &client,
-                    sender: &sender,
-                    metrics: &metrics,
-                    current_block_number: &mut current_block_number,
-                    initial_chain_head,
-                    syncing_batch_size: batch_size,
-                    chain,
-                    addresses:&addresses,
-                    shutdown_rx: &mut shutdown_rx,
-                    backoff_initial_interval: config.backoff_initial_interval,
-                    backoff_scaling_factor: config.backoff_scaling_factor,
-                    max_backoff: config.max_backoff,
-                }).await;
-                if should_terminate {
-                    info!(%chain, "Ingestor stopped");
-                    return Ok(())
-                }
-            }
-        }
->>>>>>> bed7a12f
     }
     Ok(())
 }
 
-<<<<<<< HEAD
 /// Process and send a block, handling common logic between HTTP and subscription ingestors.
 ///
 /// This function:
@@ -178,110 +99,17 @@
 ///
 /// Returns an error if a chain reorganization is detected or if sending fails.
 pub async fn process_and_send_block(
-    sender: &Sender<Arc<PartialBlock>>,
+    sender: &Sender<PartialBlock>,
     metrics: &IngestorMetrics,
     last_block_sent: &mut Option<BlockRef>,
-    block: Arc<PartialBlock>,
-=======
-async fn push_block_and_receipts(
-    sender: &Sender<PartialBlock>,
-    metrics: &IngestorMetrics,
-    current_block_number: &mut u64,
-    block_and_receipts: PartialBlock,
->>>>>>> bed7a12f
+    block: PartialBlock,
     chain: Chain,
 ) -> Result<(), IngestorError> {
     trace!(%chain, block_number = %block.number, "Processing and sending block");
 
-<<<<<<< HEAD
     // Check for chain reorganizations if we have a previous block
     if let Some(last_block) = last_block_sent {
         check_reorg(chain, last_block, &block)?;
-=======
-async fn fetch_and_push_batch(ctx: BatchContext<'_>) -> bool {
-    let start_block_num = *ctx.current_block_number;
-    let upper_bound = min(
-        max(ctx.initial_chain_head, start_block_num) + 1,
-        start_block_num + ctx.syncing_batch_size,
-    );
-    let block_numbers: Vec<u64> = (start_block_num..upper_bound).collect();
-
-    if block_numbers.is_empty() {
-        warn!(%ctx.chain, current_block = %start_block_num, initial_chain_head = %ctx.initial_chain_head, syncing_batch_size = %ctx.syncing_batch_size, "Calculated empty block range, skipping fetch cycle.");
-        return false;
-    }
-    info!(%ctx.chain, range = ?block_numbers, "Calculated fetch range");
-
-    let mut tasks: JoinSet<Result<(u64, PartialBlock), IngestorError>> = JoinSet::new();
-
-    // Spawn tasks for each block number
-    for &block_number in &block_numbers {
-        trace!(%ctx.chain, block_number, "Spawning fetch task");
-        let client = ctx.client.clone();
-        let addresses = ctx.addresses.clone();
-        let backoff_initial_interval = ctx.backoff_initial_interval;
-        let backoff_scaling_factor = ctx.backoff_scaling_factor;
-        let max_backoff = ctx.max_backoff;
-        let chain = ctx.chain;
-
-        // TODO(SEQ-801): benchmark this against the old code that uses a jsonrpc batch request
-        // instead of parallel ones and see which one is faster.
-        tasks.spawn(async move {
-            // Fetch block and receipts
-            // TODO(SEQ-818): fetch block and receipts in parallel
-            let block = fetch_block_with_retry(
-                &*client,
-                BlockNumberOrTag::Number(block_number),
-                chain,
-                backoff_initial_interval,
-                backoff_scaling_factor,
-                max_backoff,
-            )
-            .await?;
-            let receipts = fetch_receipts_with_retry(
-                &*client,
-                block_number,
-                chain,
-                backoff_initial_interval,
-                backoff_scaling_factor,
-                max_backoff,
-            )
-            .await?;
-            // Filter receipts that include logs for any of the addresses in ctx.addresses
-            let filtered_logs: Vec<PartialLogWithTxdata> = receipts
-                .into_iter()
-                .flat_map(|receipt| {
-                    // Keep the relevant logs and related tx calldata
-                    let logs: Vec<PartialLogWithTxdata> = receipt
-                        .logs
-                        .into_iter()
-                        .filter(|log| addresses.contains(&log.address))
-                        .map(|log| PartialLogWithTxdata {
-                            address: log.address,
-                            topics: log.topics,
-                            data: log.data,
-                            tx_calldata: block.transactions[log.transaction_index as usize]
-                                .input
-                                .clone(),
-                        })
-                        .collect();
-                    logs
-                })
-                .collect();
-
-            // Return the block and receipts
-            Ok((
-                block_number,
-                PartialBlock {
-                    number: block.number,
-                    hash: block.hash,
-                    timestamp: block.timestamp,
-                    parent_hash: block.parent_hash,
-                    logs: filtered_logs,
-                },
-            ))
-        });
->>>>>>> bed7a12f
     }
 
     // Update the reference to the latest processed block
@@ -294,175 +122,8 @@
     // Send the block
     sender.send(block).await?;
 
-<<<<<<< HEAD
     // Update channel capacity metric
     metrics.update_channel_capacity(chain, sender.capacity());
-=======
-    let num_fetched = results.iter().filter(|r| r.is_some()).count();
-    debug!(%ctx.chain, fetched = %num_fetched, total_requested = %block_numbers.len(), "Processing fetched results");
-
-    // Process blocks in order, stopping at first gap
-    for (i, block_and_receipts) in results.into_iter().enumerate() {
-        let current_processing_block_num = block_numbers[i];
-        match block_and_receipts {
-            Some(block_and_receipts) => {
-                trace!(%ctx.chain, block_number = %current_processing_block_num, "Processing result: Some, attempting push");
-                if let Err(err) = push_block_and_receipts(
-                    ctx.sender,
-                    ctx.metrics,
-                    ctx.current_block_number,
-                    block_and_receipts,
-                    ctx.chain,
-                )
-                .await
-                {
-                    error!(%ctx.chain, block_number = %current_processing_block_num, error = %err, "Failed to push block and receipts, stopping batch processing.");
-                    break;
-                }
-            }
-            None => {
-                debug!(%ctx.chain, block_number = %current_processing_block_num, "Processing result: None, stopping batch processing at first gap.");
-                break;
-            }
-        }
-    }
-    false
-}
-
-/// Executes an operation with exponential backoff retry logic.
-///
-/// This utility function provides a resilient way to execute remote operations (like RPC calls)
-/// with built-in retry behavior using an exponential backoff strategy.
-///
-/// # Features
-///
-/// - Exponential backoff: Retry intervals increase exponentially up to a configurable maximum
-/// - Special handling for "not found" errors: Allows differentiating between temporary failures and
-///   genuine "not found" conditions
-///
-/// # Arguments
-///
-/// * `operation` - A function that returns a future which performs the operation being retried
-/// * `context` - A descriptive string that identifies the operation (used in logs and error
-///   messages)
-/// * `backoff_initial_interval` - The initial delay between retry attempts
-/// * `backoff_scaling_factor` - The multiplier applied to the backoff time after each failure
-/// * `max_backoff` - The maximum duration to wait between retry attempts
-/// * `is_not_found_error` - A predicate function that identifies special "not found" error cases
-///
-/// # Type Parameters
-///
-/// * `T` - The return type of the operation
-/// * `F` - The type of the function that returns the future
-/// * `Fut` - The future returned by the function
-/// * `P` - The type of the predicate function
-///
-/// # Returns
-///
-/// Returns a `Result<T, Error>` where:
-/// - `Ok(T)` is returned when the operation succeeds
-/// - `Err(Error)` is returned either immediately for "not found" errors
-///
-/// # Behavior
-///
-/// 1. Calls the provided operation
-/// 2. If successful, returns the result
-/// 3. If the error is identified as a "not found" error by the predicate, returns an error
-///    immediately
-/// 4. For other errors, waits for the current backoff duration, increases the backoff duration, and
-///    retries
-/// 5. Retries indefinitely until either success or a "not found" error
-///
-/// # Examples
-///
-/// ```no_compile
-/// use common::eth_client::RPCClientError;
-/// use std::time::Duration;
-///
-/// async fn example_usage(client: &dyn RPCClient) -> Result<Block, Error> {
-///     let context = "fetch block #100 on Settlement chain";
-///
-///     fetch_with_retry(
-///         || client.get_block_by_number(BlockNumberOrTag::Number(100)),
-///         context.to_string(),
-///         Duration::from_millis(100),
-///         2,
-///         Duration::from_secs(5),
-///         |err| matches!(err, RPCClientError::BlockNotFound(_)),
-///     )
-///     .await
-/// }
-/// ```
-async fn fetch_with_retry<T: Send, F, Fut, P>(
-    operation: F,
-    context: String,
-    backoff_initial_interval: Duration,
-    backoff_scaling_factor: u64,
-    max_backoff: Duration,
-    is_not_found_error: P,
-    chain: Chain,
-) -> Result<T, IngestorError>
-where
-    F: Fn() -> Fut + Send,
-    Fut: std::future::Future<Output = Result<T, common::eth_client::RPCClientError>> + Send,
-    P: Fn(&common::eth_client::RPCClientError) -> bool + Send,
-{
-    let mut retry_count = 0;
-    let mut backoff = backoff_initial_interval;
-
-    loop {
-        trace!(%chain, %context, attempt = %(retry_count + 1), "Attempting operation");
-        match operation().await {
-            Ok(response) => {
-                trace!(%chain, %context, "Operation successful");
-                return Ok(response);
-            }
-            Err(err) => {
-                if is_not_found_error(&err) {
-                    debug!(%chain, %context, error = %err, "Resource not yet available");
-                    return Err(IngestorError::ResourceNotAvailable { resource: context.clone() });
-                }
-                retry_count += 1;
-                error!(
-                    %chain,
-                    %context, %retry_count, error = %err,
-                    next_retry_in = ?backoff,
-                    "Operation failed, retrying"
-                );
-                tokio::time::sleep(backoff).await;
-
-                // Calculate next backoff duration with scaling factor
-                let next_backoff = backoff.mul_f64(backoff_scaling_factor as f64);
-
-                // Cap at max_backoff
-                backoff = min(next_backoff, max_backoff);
-            }
-        }
-    }
-}
-
-async fn fetch_block_with_retry(
-    client: &dyn RPCClient,
-    b: BlockNumberOrTag,
-    chain: Chain,
-    backoff_initial_interval: Duration,
-    backoff_scaling_factor: u64,
-    max_backoff: Duration,
-) -> Result<Block, IngestorError> {
-    let context = format!("fetch block #{}", b);
-
-    fetch_with_retry(
-        || client.get_block_by_number(b),
-        context,
-        backoff_initial_interval,
-        backoff_scaling_factor,
-        max_backoff,
-        |err| matches!(err, common::eth_client::RPCClientError::BlockNotFound(_)),
-        chain,
-    )
-    .await
-}
->>>>>>> bed7a12f
 
     trace!(%chain, block_number, "Successfully sent block");
     Ok(())
@@ -471,7 +132,6 @@
 #[cfg(test)]
 mod tests {
     use super::*;
-<<<<<<< HEAD
     use alloy::primitives::B256;
     use assert_matches::assert_matches;
     use common::types::{BlockRef, PartialBlock};
@@ -479,23 +139,6 @@
 
     fn create_test_block(number: u64, timestamp: u64) -> PartialBlock {
         PartialBlock {
-=======
-    use crate::{config::ChainIngestorConfig, metrics::IngestorMetrics};
-    use alloy::{primitives::B256, rpc::types::BlockNumberOrTag};
-    use async_trait::async_trait;
-    use common::{
-        eth_client::RPCClientError,
-        types::{Block, PartialBlock},
-    };
-    use eyre::Result;
-    use mockall::{mock, predicate::*};
-    use shared::metrics::MetricsState;
-    use std::str::FromStr;
-    use tokio::sync::mpsc::channel;
-
-    fn get_dummy_block(number: u64) -> Block {
-        Block {
->>>>>>> bed7a12f
             hash: B256::from_str(
                 "1234567890abcdef1234567890abcdef1234567890abcdef1234567890abcdef",
             )
@@ -516,7 +159,6 @@
         let first_block = create_test_block(1, 50);
         let first_block_ref = BlockRef::new(&first_block);
 
-<<<<<<< HEAD
         // Create a second block with correct number (2) but different parent hash
         let second_block = PartialBlock {
             hash: B256::from_str(
@@ -537,79 +179,6 @@
 
         // Verify that a reorg was detected
         assert_matches!(result, Err(IngestorError::ReorgDetected { .. }));
-=======
-        #[async_trait]
-        impl RPCClient for RPCClientMock {
-            async fn get_block_by_number(&self, block_number: BlockNumberOrTag) -> Result<Block, RPCClientError>;
-            async fn get_block_receipts(&self, block_number_hex: &str) -> Result<Vec<Receipt>, RPCClientError>;
-        }
-    }
-
-    #[tokio::test]
-    async fn test_push_block_and_receipts() -> Result<(), Error> {
-        let start_block = 19486923;
-        let (sender, mut receiver) = channel(10);
-        let mut metrics_state = MetricsState::default();
-        let metrics = IngestorMetrics::new(&mut metrics_state.registry);
-        let mut current_block_number = start_block;
-
-        let block = get_dummy_block(start_block);
-        let block = PartialBlock {
-            number: block.number,
-            hash: block.hash,
-            timestamp: block.timestamp,
-            parent_hash: block.parent_hash,
-            logs: vec![],
-        };
-
-        push_block_and_receipts(
-            &sender,
-            &metrics,
-            &mut current_block_number,
-            block,
-            Chain::Sequencing,
-        )
-        .await
-        .expect("Failed to poll block");
-
-        if let Some(block) = receiver.recv().await {
-            assert_eq!(block.number, start_block);
-        } else {
-            panic!("No block received");
-        }
-        Ok(())
-    }
-
-    #[tokio::test]
-    async fn test_block_number_mismatch() {
-        let start_block = 100;
-        let wrong_block = 101;
-        let (sender, _) = channel(10);
-        let mut metrics_state = MetricsState::default();
-        let metrics = IngestorMetrics::new(&mut metrics_state.registry);
-        let mut current_block_number = start_block;
-
-        let block = get_dummy_block(wrong_block);
-        let block = PartialBlock {
-            number: block.number,
-            hash: block.hash,
-            timestamp: block.timestamp,
-            parent_hash: block.parent_hash,
-            logs: vec![],
-        };
-
-        let err = push_block_and_receipts(
-            &sender,
-            &metrics,
-            &mut current_block_number,
-            block,
-            Chain::Sequencing,
-        )
-        .await
-        .expect_err("Should fail with block number mismatch");
-
-        matches!(err, IngestorError::BlockNumberMismatch { current, received } if current == start_block && received == wrong_block);
->>>>>>> bed7a12f
     }
 
     #[test]
@@ -630,7 +199,6 @@
         };
         let first_block_ref = BlockRef::new(&first_block);
 
-<<<<<<< HEAD
         // Create block with block number 1 (lower than current)
         let reorg_block = PartialBlock {
             hash: B256::from_str(
@@ -645,35 +213,11 @@
             timestamp: 50,
             logs: vec![],
         };
-=======
-        let (sender, _) = channel(10);
-        let mut mock_client = MockRPCClientMock::new();
-        mock_client
-            .expect_get_block_by_number()
-            .returning(move |_| Ok(get_dummy_block(start_block)));
-        mock_client.expect_get_block_receipts().returning(move |_| Ok(vec![]));
-        let client: Arc<dyn RPCClient> = Arc::new(mock_client);
-        let mut metrics_state = MetricsState::default();
-        let metrics = IngestorMetrics::new(&mut metrics_state.registry);
-
-        let (shutdown_tx, shutdown_rx) = oneshot::channel();
-        let polling_handle = tokio::spawn(async move {
-            let result =
-                run(Chain::Sequencing, &config, vec![], client, sender, metrics, shutdown_rx).await;
-            assert!(result.is_ok(), "Polling task failed: {:?}", result);
-        });
-
-        tokio::time::sleep(Duration::from_millis(50)).await;
-
-        let _ = shutdown_tx.send(());
-        polling_handle.await?;
->>>>>>> bed7a12f
 
         let result = check_reorg(Chain::Sequencing, &first_block_ref, &reorg_block);
         assert_matches!(result, Err(IngestorError::ReorgDetected { .. }));
     }
 
-<<<<<<< HEAD
     #[test]
     fn test_valid_next_block() {
         // Create a current block
@@ -691,55 +235,6 @@
             logs: vec![],
         };
         let current_block_ref = BlockRef::new(&current_block);
-=======
-    #[tokio::test]
-    async fn test_start_polling_batching() -> Result<(), Error> {
-        let start_block = 100;
-        let syncing_batch_size = 5;
-        let config = ChainIngestorConfig {
-            start_block,
-            syncing_batch_size,
-            polling_interval: Duration::from_secs(1000),
-            backoff_initial_interval: Duration::from_millis(50),
-            backoff_scaling_factor: 2,
-            max_backoff: Duration::from_secs(30),
-            ..Default::default()
-        };
-        let chain_head = start_block + syncing_batch_size;
-
-        let (sender, mut receiver) = channel(10);
-        let mut metrics_state = MetricsState::default();
-        let metrics = IngestorMetrics::new(&mut metrics_state.registry);
-
-        let mut mock_client = MockRPCClientMock::new();
-
-        mock_client
-            .expect_get_block_by_number()
-            .times((syncing_batch_size as usize) + 1)
-            .returning(move |num| match num {
-                BlockNumberOrTag::Number(num) => Ok(get_dummy_block(num)),
-                BlockNumberOrTag::Latest => Ok(get_dummy_block(chain_head)),
-                _ => Err(RPCClientError::BlockNotFound(num.to_string())),
-            });
-        mock_client
-            .expect_get_block_receipts()
-            .times(syncing_batch_size as usize)
-            .returning(move |_| Ok(vec![]));
-
-        mock_client
-            .expect_get_block_by_number()
-            .with(eq(BlockNumberOrTag::Number(chain_head)))
-            .returning(move |_| Err(RPCClientError::BlockNotFound(chain_head.to_string())));
-
-        let client: Arc<dyn RPCClient> = Arc::new(mock_client);
-
-        let (shutdown_tx, shutdown_rx) = oneshot::channel();
-        let polling_handle = tokio::spawn(async move {
-            let result =
-                run(Chain::Sequencing, &config, vec![], client, sender, metrics, shutdown_rx).await;
-            assert!(result.is_ok(), "Polling task failed: {:?}", result);
-        });
->>>>>>> bed7a12f
 
         // Create a valid next block
         let next_block = PartialBlock {
