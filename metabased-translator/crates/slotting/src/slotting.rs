--- conflicted
+++ resolved
@@ -318,7 +318,7 @@
                 latest_slot.push_block(block_info, chain)
             }
             Ordering::Greater => {
-                info!("Creating new slots to fit block");
+                debug!("Creating new slots to fit block");
                 let mut latest_timestamp = latest_slot.timestamp;
                 let mut latest_slot_number = latest_slot.number;
 
@@ -331,19 +331,15 @@
                     let next_timestamp = latest_timestamp + slot_duration_ms;
                     let next_slot_number = latest_slot_number + 1;
                     let slot = Slot::new(next_slot_number, next_timestamp);
-<<<<<<< HEAD
-                    info!(%slot, "Creating new slot");
-=======
                     self.metrics.record_last_slot(slot.number);
                     debug!(%slot, "Creating new slot");
->>>>>>> 1e95b104
                     self.slots.push_front(slot);
                     latest_timestamp = next_timestamp;
                     latest_slot_number = next_slot_number;
                 }
 
                 let latest_slot = self.slots.front_mut().ok_or(SlotterError::NoSlotsAvailable)?;
-                info!(%latest_slot, "Pushing block to the newly created latest slot");
+                debug!(%latest_slot, "Pushing block to the newly created latest slot");
                 latest_slot.push_block(block_info, chain);
             }
         }
