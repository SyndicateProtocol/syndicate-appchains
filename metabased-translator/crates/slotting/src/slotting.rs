//! Slotting module for metabased-translator

use crate::{config::SlottingConfig, metrics::SlottingMetrics};
use common::{
    db::{DbError, SafeState, TranslatorStore},
    types::{Block, BlockAndReceipts, BlockRef, Chain, Slot, SlotState},
};
use derivative::Derivative;
use std::{cmp::Ordering, collections::LinkedList};
use thiserror::Error;
use tokio::{
    select,
    sync::{
        mpsc::{channel, error::SendError, Receiver, Sender},
        oneshot,
    },
};
use tracing::{debug, error, info};

/// Maximum time to wait for blocks before considering a slot final (24 hours in milliseconds)
const MAX_WAIT_MS: u64 = 24 * 60 * 60 * 1000;

/// Polls and ingests blocks from an Ethereum chain
///
/// Slots are stored in a linked list ordered by timestamp, with newer slots at the back.
/// Each slot has a fixed duration and contains blocks from both chains that fall within its window.
///
/// ```text
/// LinkedList:
/// Back                                                           Front
/// [Oldest] <-> [Slot N-2] <-> [Slot N-1] <-> [Current Slot] <-> [Newest]
///
/// Where:
/// - max_slots is the number of slots to keep and is determined by `MAX_WAIT_MS` / `slot_duration_ms`, thus if a slot is to be dropped, it must be marked as Safe
/// - Slots older than max_slots are dropped
/// - A slot becomes Unsafe when both chains progress past it
/// ```
#[derive(Derivative)]
#[derivative(Debug)]
pub struct Slotter {
    config: SlottingConfig,

    sequencing_chain_rx: Receiver<BlockAndReceipts>,
    settlement_chain_rx: Receiver<BlockAndReceipts>,

    latest_sequencing_block: Option<BlockRef>,
    latest_settlement_block: Option<BlockRef>,

    /// Stores the last N slots (both open and closed)
    slots: LinkedList<Slot>,

    /// Maximum number of slots to keep
    max_slots: usize,

    /// Sender for sending slots to the consumer
    sender: Sender<Slot>,

    #[derivative(Debug = "ignore")]
    store: Box<dyn TranslatorStore + Send + Sync>,

    /// Metrics
    metrics: SlottingMetrics,
}

const fn calculate_max_slots(slot_duration_ms: u64) -> usize {
    (MAX_WAIT_MS / slot_duration_ms) as usize
}

impl Slotter {
    /// Creates a new [`Slotter`] that receives blocks from two chains and organizes them into
    /// slots.
    ///
    /// # Arguments
    /// * `sequencing_chain_receiver` - Channel receiving blocks from the sequencing chain
    /// * `settlement_chain_receiver` - Channel receiving blocks from the settlement chain
    /// * `config` - Configuration for slot timing and initial state
    /// * `store` - Storage backend for saving slots
    ///
    /// # Details
    /// The [`Slotter`] maintains a window of slots spanning the last 24 hours ([`MAX_WAIT_MS`]),
    /// with the number of slots determined by [`MAX_WAIT_MS`] / `slot_duration_ms`.
    ///
    /// Each slot contains blocks from both chains which timestamps fall within the slot's window:
    /// (`slot_timestamp` - `slot_duration`, `slot_timestamp`]
    ///
    /// # Returns
    /// A new [`Slotter`] instance that can be started with `start()`
    pub fn new(
        sequencing_chain_receiver: Receiver<BlockAndReceipts>,
        settlement_chain_receiver: Receiver<BlockAndReceipts>,
        config: SlottingConfig,
        safe_state: Option<SafeState>,
        store: Box<dyn TranslatorStore + Send + Sync>,
        metrics: SlottingMetrics,
    ) -> (Self, Receiver<Slot>) {
        let (slot_tx, slot_rx) = channel(100);
        let mut slots = LinkedList::new();
        let (latest_sequencing_block, latest_settlement_block) = match safe_state {
            Some(safe_state) => {
                slots.push_front(safe_state.slot);
                (Some(safe_state.sequencing_block), Some(safe_state.settlement_block))
            }
            None => {
                slots.push_front(Slot::new(1, config.start_slot_timestamp));
                (None, None)
            }
        };

        let slotter = Self {
            sequencing_chain_rx: sequencing_chain_receiver,
            settlement_chain_rx: settlement_chain_receiver,
            latest_sequencing_block,
            latest_settlement_block,
            slots,
            max_slots: calculate_max_slots(config.slot_duration_ms),
            config,
            sender: slot_tx,
            store,
            metrics,
        };
        (slotter, slot_rx)
    }

    /// Starts the [`Slotter`] loop.
    ///
    /// The [`Slotter`] will:
    /// 1. Receive blocks from both sequencing and settlement chains
    /// 2. Place blocks into slots based on their timestamps
    /// 3. Mark slots as unsafe when both chains have progressed past them (or max wait time has
    ///    passed)
    /// 4. Send completed slots through the returned channel
    ///
    /// # Returns
    /// - A tuple containing:
    ///   - A receiver that will get slots as they are processed
    ///   - A shutdown function that can be called to stop the slotter
    pub async fn start(mut self, mut shutdown_rx: oneshot::Receiver<()>) {
        info!("Starting Slotter");
        loop {
            let process_result = select! {
                _ = &mut shutdown_rx => {
                    info!("Slotter stopped");
                    drop(self.sender);
                    break;
                }
                Some(block) = self.sequencing_chain_rx.recv() => {
                    self.process_block(
                        block,
                        Chain::Sequencing,
                        self.config.slot_duration_ms,
                    )
                    .await
                }
                Some(block) = self.settlement_chain_rx.recv() => {
                    self.process_block(
                        block,
                        Chain::Settlement,
                        self.config.slot_duration_ms,
                    )
                    .await
                }
            };
            self.metrics
                .update_channel_capacity(self.sequencing_chain_rx.capacity(), Chain::Sequencing);
            self.metrics
                .update_channel_capacity(self.settlement_chain_rx.capacity(), Chain::Settlement);
            match process_result {
                Ok(_) => (),
                Err(e) => match e {
                    SlotterError::ReorgDetected { .. } => {
                        panic!("Reorgs not yet implemented {e}"); // TODO SEQ-429 - implement reorg
                                                                  // handing
                    }
                    SlotterError::BlockNumberSkipped { .. } => {
                        panic!("Block number skipped {e}"); // TODO SEQ-489 - decide what to do if a
                                                            // block is skipped
                    }
                    SlotterError::BlockTooOld { .. } => {
                        panic!("Block too old {e}"); // TODO SEQ-489 - decide what to do if a block
                                                     // is too old
                    }
                    SlotterError::NoSlotsAvailable => {
                        panic!("No slots available. This should never happen - if it does, it's an implementation error. {e}");
                    }
                    SlotterError::SlotSendError(_) => {
                        panic!("Failed to send slot through channel: {e}"); // TODO SEQ-489 - decide
                                                                            // what to do here
                                                                            // (likely to occur
                                                                            // during shutdown, or
                                                                            // the received is
                                                                            // blocked)
                    }
                    SlotterError::EarlierTimestamp { .. } => {
                        panic!("Earlier timestamp - this should never happen (where a block is received with the expected block number, but a lower timestamp) {e}");
                    }
                    SlotterError::DbError(_) => {
                        panic!("Database error: {e}"); // TODO SEQ-489 - decide what to do here
                    }
                },
            }
        }
    }

    /// Marks slots as unsafe when both chains have progressed past them.
    ///
    /// A slot becomes unsafe when both chains have blocks with timestamps greater than the slot's
    /// timestamp. This indicates that both chains have moved past this slot and no more blocks
    /// will be added to it.
    ///
    /// # Algorithm
    /// 1. Gets the latest block timestamp from both chains
    /// 2. Takes the minimum timestamp between them
    /// 3. Marks all slots with timestamps less than this minimum as unsafe
    /// 4. Sends unsafe slots
    ///
    /// # Early Returns
    /// - Returns early if it encounters a slot that's already marked as unsafe (assumes all older
    ///   slots are also unsafe)
    ///
    /// # Errors
    /// - Returns `SlotterError::SlotSendError` if sending a slot through the channel fails
    async fn mark_unsafe_slots(
        &mut self,
        block_timestamp: u64,
        chain: Chain,
    ) -> Result<(), SlotterError> {
        // Get the other chain's latest block timestamp
        let other_chain_timestamp = match chain {
            Chain::Sequencing => self.latest_settlement_block.as_ref(),
            Chain::Settlement => self.latest_sequencing_block.as_ref(),
        }
        .map(|b| b.timestamp);

        // Only mark slots as unsafe if we have blocks from both chains
        if let Some(other_timestamp) = other_chain_timestamp {
            let min_timestamp = other_timestamp.min(block_timestamp);
            debug!(min_timestamp, "Marking slots as unsafe");

            // Mark slots as unsafe if both chains have progressed past them
            for slot in &mut self.slots {
                match slot.state {
                    SlotState::Unsafe | SlotState::Safe => {
                        debug!(%slot, "Found non-open slot, stopping iteration");
                        return Ok(()); // assume all blocks past this point are already marked as
                                       // unsafe
                    }
                    SlotState::Open => {
                        if slot.timestamp < min_timestamp {
                            debug!(%slot, "Marking slot as unsafe");
                            slot.state = SlotState::Unsafe;
                            self.sender.send(slot.clone()).await?;
                        }
                    }
                }
            }
        }
        Ok(())
    }

    async fn process_block(
        &mut self,
        mut block_info: BlockAndReceipts,
        chain: Chain,
        slot_duration_ms: u64,
    ) -> Result<(), SlotterError> {
        block_info.block.timestamp *= 1000;
        let block_timestamp = block_info.block.timestamp;
        self.update_latest_block(&block_info.block, chain)?;
        let latest_slot = self.slots.front_mut().ok_or(SlotterError::NoSlotsAvailable)?;
        self.metrics.record_blocks_per_slot(latest_slot.get_total_blocks() as u64);
        debug!(
            ?chain,
            block_number = block_info.block.number,
            block_timestamp = block_info.block.timestamp,
            block_hash = %block_info.block.hash,
            %latest_slot,
            "Processing block"
        );

        match block_slot_ordering(block_timestamp, latest_slot.timestamp, slot_duration_ms) {
            Ordering::Less => {
                debug!("Block belongs to earlier slot");
                // Find the slot this block belongs to
                let mut inserted = false;
                for slot in &mut self.slots {
                    if matches!(
                        block_slot_ordering(block_timestamp, slot.timestamp, slot_duration_ms,),
                        Ordering::Equal
                    ) {
                        debug!(%slot, "Block fits in slot");
                        slot.push_block(block_info, chain);
                        inserted = true;
                        break;
                    }
                }

                if !inserted {
                    return Err(SlotterError::BlockTooOld { chain, block_timestamp });
                }
            }
            Ordering::Equal => {
                debug!("Block fits in current slot");
                latest_slot.push_block(block_info, chain)
            }
            Ordering::Greater => {
                debug!("Creating new slots to fit block");
                let mut latest_timestamp = latest_slot.timestamp;
                let mut latest_slot_number = latest_slot.number;

                // Create empty slots until we reach or pass the block's timestamp
                // this accomplishes two things:
                // - it creates slots for which we might still receive blocks (from the other chain)
                // - keeps the list full, meaning the max_slots limit will always trigger on the
                //   correct max_wait window
                while latest_timestamp < block_timestamp {
                    let next_timestamp = latest_timestamp + slot_duration_ms;
                    let next_slot_number = latest_slot_number + 1;
                    let slot = Slot::new(next_slot_number, next_timestamp);
                    debug!(%slot, "Creating new slot");
                    self.slots.push_front(slot);
                    latest_timestamp = next_timestamp;
                    latest_slot_number = next_slot_number;
                }

                let latest_slot = self.slots.front_mut().ok_or(SlotterError::NoSlotsAvailable)?;
                debug!(%latest_slot, "Pushing block to the newly created latest slot");
                latest_slot.push_block(block_info, chain);
            }
        }
        self.metrics.update_active_slots(self.slots.len());
        self.mark_unsafe_slots(block_timestamp, chain).await?;
        self.cleanup_slots().await?;
        Ok(())
    }

    /// `cleanup_slots` will remove slots that are older than the `MAX_WAIT_MS` and mark them as
    /// safe. (any slots not marked as unsafe until this point will be sent through the channel)
    async fn cleanup_slots(&mut self) -> Result<(), SlotterError> {
        debug!("Cleaning up slots");
        while self.slots.len() > self.max_slots {
            if let Some(mut slot) = self.slots.pop_back() {
                debug!(%slot, "Cleaning up old slot, marking as safe and sending if open");
                let prev_state = slot.state;
                slot.state = SlotState::Safe;

                // Save to DB first
                self.store.save_slot(&slot).await?;

                // Send slot if it was open
                if prev_state == SlotState::Open {
                    self.sender.send(slot.clone()).await?
                }
            }
        }
        self.metrics.update_active_slots(self.slots.len());
        Ok(())
    }

    fn update_latest_block(&mut self, block: &Block, chain: Chain) -> Result<(), SlotterError> {
        if let Some(latest) = match chain {
            Chain::Sequencing => self.latest_sequencing_block.as_ref(),
            Chain::Settlement => self.latest_settlement_block.as_ref(),
        } {
            if block.number <= latest.number {
                return Err(SlotterError::ReorgDetected {
                    chain,
                    current_block_number: latest.number,
                    received_block_number: block.number,
                });
            }

            if block.number != latest.number + 1 {
                return Err(SlotterError::BlockNumberSkipped {
                    chain,
                    current_block_number: latest.number,
                    received_block_number: block.number,
                });
            }

            if block.timestamp < latest.timestamp {
                return Err(SlotterError::EarlierTimestamp {
                    chain,
                    current: latest.timestamp,
                    received: block.timestamp,
                });
            }
        }

        debug!(
            ?chain,
            block_number = block.number,
            block_timestamp = block.timestamp,
            block_hash = %block.hash,
            "Updated latest block seen"
        );

        match chain {
            Chain::Sequencing => self.latest_sequencing_block = Some(BlockRef::new(block)),
            Chain::Settlement => self.latest_settlement_block = Some(BlockRef::new(block)),
        }
        self.metrics.record_last_block_processed(block.number, chain);
        self.metrics.update_chain_timestamp_lag(block.timestamp, chain);
        Ok(())
    }
}

/// Automatically map `sender.send(slot).await?` to `SlotterError::SlotSendError`
impl From<SendError<Slot>> for SlotterError {
    fn from(e: SendError<Slot>) -> Self {
        Self::SlotSendError(e)
    }
}

/// Determines how a block's timestamp relates to a slot's window.
///
/// Returns:
/// - `Ordering::Less` if block belongs in an earlier slot
/// - `Ordering::Equal` if block belongs in this slot
/// - `Ordering::Greater` if block belongs in a later slot
///
/// A block belongs in a slot if its timestamp falls within the window:
/// (`slot_timestamp` - `slot_duration`, `slot_timestamp`]
///
/// For example, with:
/// - `slot_duration` = 12
/// - `slot_timestamp` = 1000
///
/// The slot will include blocks with timestamps:
/// - 988 < timestamp <= 1000
const fn block_slot_ordering(
    block_timestamp_ms: u64,
    slot_timestamp_ms: u64,
    slot_duration_ms: u64,
) -> Ordering {
    let slot_start = slot_timestamp_ms.saturating_sub(slot_duration_ms);

    if block_timestamp_ms <= slot_start {
        Ordering::Less
    } else if block_timestamp_ms <= slot_timestamp_ms {
        Ordering::Equal
    } else {
        Ordering::Greater
    }
}

#[allow(missing_docs)] // self-documenting
#[derive(Debug, Error)]
pub enum SlotterError {
    #[error("No slots available")]
    NoSlotsAvailable,

    #[error("Failed to send slot through channel: {0}")]
    SlotSendError(SendError<Slot>),

    #[error("Block timestamp {block_timestamp} is less than the latest slot and does not match any slot. is the {chain} chain more than MAX_WAIT(24 hours) behind?")]
    BlockTooOld { chain: Chain, block_timestamp: u64 },

    #[error("{chain} chain reorg detected. Current: #{current_block_number}, Received: #{received_block_number}")]
    ReorgDetected { chain: Chain, current_block_number: u64, received_block_number: u64 },

    #[error("{chain} chain block number skipped. Current: #{current_block_number}, Received: #{received_block_number}")]
    BlockNumberSkipped { chain: Chain, current_block_number: u64, received_block_number: u64 },

    #[error("{chain} chain timestamp must not decrease. Current: {current}, Received: {received}")]
    EarlierTimestamp { chain: Chain, current: u64, received: u64 },

    #[error("Database error: {0}")]
    DbError(#[from] DbError),
}

#[cfg(test)]
mod tests {
    use super::*;
    use alloy::primitives::B256;
<<<<<<< HEAD
    use assert_matches::assert_matches;
    use std::str::FromStr;
    use tracing_test::traced_test;

    async fn create_slotter(
=======
    use prometheus_client::registry::Registry;
    use std::str::FromStr;

    struct MetricsState {
        /// Prometheus registry
        pub registry: Registry,
    }
    use common::db::RocksDbStore;
    use test_utils::test_path;

    struct TestSetup {
        slot_rx: Receiver<Slot>,
        sequencing_tx: Sender<BlockAndReceipts>,
        settlement_tx: Sender<BlockAndReceipts>,
        shutdown_tx: oneshot::Sender<()>,
    }

    async fn create_slotter_and_spawn(
        slot_start_timestamp_ms: u64,
        slot_duration_ms: u64,
    ) -> TestSetup {
        let (slotter, slot_rx, seq_tx, settle_tx) =
            create_slotter(slot_start_timestamp_ms, slot_duration_ms);

        let (shutdown_tx, shutdown_rx) = oneshot::channel();
        tokio::spawn(async move { slotter.start(shutdown_rx).await });

        TestSetup { slot_rx, sequencing_tx: seq_tx, settlement_tx: settle_tx, shutdown_tx }
    }

    fn create_slotter(
>>>>>>> e2b71c04
        slot_start_timestamp_ms: u64,
        slot_duration_ms: u64,
    ) -> (Slotter, Receiver<Slot>, Sender<BlockAndReceipts>, Sender<BlockAndReceipts>) {
        let (seq_tx, seq_rx) = channel(100);
        let (settle_tx, settle_rx) = channel(100);
        let mut metrics_state = MetricsState { registry: Registry::default() };
        let metrics = SlottingMetrics::new(&mut metrics_state.registry);
        let store = Box::new(RocksDbStore::new(test_path("slotting_db").as_str()).unwrap());

        let (slotter, slot_rx) = Slotter::new(
            seq_rx,
            settle_rx,
            SlottingConfig { slot_duration_ms, start_slot_timestamp: slot_start_timestamp_ms },
            None,
            store,
            metrics,
        );

        (slotter, slot_rx, seq_tx, settle_tx)
    }

    fn create_test_block(number: u64, timestamp: u64) -> BlockAndReceipts {
        BlockAndReceipts {
            block: Block {
                hash: B256::from_str(
                    "1234567890abcdef1234567890abcdef1234567890abcdef1234567890abcdef",
                )
                .unwrap(),
                number,
                parent_hash: B256::from_str(
                    "0234567890abcdef1234567890abcdef1234567890abcdef1234567890abcdef",
                )
                .unwrap(),
                logs_bloom: "0x0".to_string(),
                transactions_root: "0x0".to_string(),
                state_root: "0x0".to_string(),
                receipts_root: "0x0".to_string(),
                timestamp,
                transactions: vec![],
            },
            receipts: vec![],
        }
    }

    /// Test scenario:
    /// ```text
    /// Slot 0 [9]:
    /// ┌───────────────────┐
    /// │ empty             │
    /// └───────────────────┘
    ///
    /// Slot 1 [10]:
    /// ┌───────────────────┐
    /// │ seq    @ 11 #1    │
    /// │ seq    @ 11 #2    │
    /// │ settle @ 11 #1    │ -> Only marked as Unsafe once the blocks for next slot are received
    /// └───────────────────┘
    ///
    /// Slot 2 [11]:
    /// ┌───────────────────┐
    /// │ seq    @ 12 #3    │
    /// │ settle @ 12 #2    │ -> Shouldn't be received (never marked as unsafe)
    /// └───────────────────┘
    ///
    /// Legend:
    /// @ timestamp
    /// # block number
    /// ```
    #[tokio::test]
<<<<<<< HEAD
    #[traced_test]
=======
    #[tracing_test::traced_test]
>>>>>>> e2b71c04
    async fn test_slotter() {
        let slot_start_timestamp_ms = 10_000;
        let slot_duration_ms = 1_000;
        // NOTE: IMPORTANT - keep _shutdown in scope, otherwise `slotter` will be terminated
        // immediatelly
        let TestSetup { mut slot_rx, sequencing_tx, settlement_tx, shutdown_tx: _shutdown_tx } =
            create_slotter_and_spawn(slot_start_timestamp_ms, slot_duration_ms).await;
        assert!(slot_rx.is_empty());

        // send initial blocks, these should fit in slot 1 and make slot 0 be marked as unsafe
<<<<<<< HEAD
        seq_tx.send(create_test_block(1, 11)).await.unwrap();

        set_tx.send(create_test_block(1, 11)).await.unwrap();
=======
        sequencing_tx.send(create_test_block(1, 10_001)).await.unwrap();

        settlement_tx.send(create_test_block(1, 10_002)).await.unwrap();
>>>>>>> e2b71c04

        let slot1 = slot_rx.recv().await.unwrap();
        assert_eq!(slot1.timestamp, slot_start_timestamp_ms);
        assert_eq!(slot1.number, 1);
        assert_eq!(slot1.sequencing_chain_blocks.len(), 0);
        assert_eq!(slot1.settlement_chain_blocks.len(), 0);
        assert_eq!(slot1.state, SlotState::Unsafe);

        assert!(slot_rx.is_empty());

        // send a block for the settlement chain that should fit in slot 2
<<<<<<< HEAD
        set_tx.send(create_test_block(2, 12)).await.unwrap(); // this block should be fit in slot 1
=======
        settlement_tx.send(create_test_block(2, 11_001)).await.unwrap(); // this block should be fit in slot 1
>>>>>>> e2b71c04

        // slot 1 should still be opened (we haven't received any blocks for the sequencing chain
        // ahead of the slot)
        assert!(slot_rx.is_empty());

        // send a bock for the sequencing chain that still fits in slot 1
<<<<<<< HEAD
        seq_tx.send(create_test_block(2, 11)).await.unwrap();
=======
        sequencing_tx.send(create_test_block(2, 11_000)).await.unwrap();
>>>>>>> e2b71c04

        // slot 1 should still be opened (we haven't received any blocks for the sequencing chain
        // ahead of the slot)
        assert!(slot_rx.is_empty());

        // send a block for the sequencing chain that should fit in slot 2
        // this should mark slot 1 as unsafe
<<<<<<< HEAD
        seq_tx.send(create_test_block(3, 12)).await.unwrap();
=======
        sequencing_tx.send(create_test_block(3, 11_001)).await.unwrap();
>>>>>>> e2b71c04

        let slot2 = slot_rx.recv().await.unwrap();
        assert_eq!(slot2.timestamp, slot_start_timestamp_ms + slot_duration_ms);
        assert_eq!(slot2.number, 2);
        assert_eq!(slot2.sequencing_chain_blocks.len(), 2);
        assert_eq!(slot2.settlement_chain_blocks.len(), 1);
        assert_eq!(slot2.state, SlotState::Unsafe);

        // slot 2 should still be opened
        assert!(slot_rx.is_empty());
    }

    #[tokio::test]
    async fn test_update_latest_block_success_sequencing() {
        let slot_start_timestamp_ms = 10_000;
        let slot_duration_ms = 1_000;
        let (mut slotter, _, _, _) = create_slotter(slot_start_timestamp_ms, slot_duration_ms);

        let block = create_test_block(2, 200);

        slotter.latest_sequencing_block = Some(BlockRef::new(&create_test_block(1, 100).block));

        let result = slotter.update_latest_block(&block.block, Chain::Sequencing);

        assert!(result.is_ok());
        assert_eq!(slotter.latest_sequencing_block.unwrap().number, 2);
    }

    #[tokio::test]
    async fn test_update_latest_block_success_settlement() {
        let slot_start_timestamp_ms = 10_000;
        let slot_duration_ms = 1_000;
        let (mut slotter, _, _, _) = create_slotter(slot_start_timestamp_ms, slot_duration_ms);

        let block = create_test_block(3, 300);

        slotter.latest_settlement_block = Some(BlockRef::new(&create_test_block(2, 200).block));

        let result = slotter.update_latest_block(&block.block, Chain::Settlement);

        assert!(result.is_ok());
        assert_eq!(slotter.latest_settlement_block.unwrap().number, 3);
    }

    #[tokio::test]
    async fn test_reorg_detected() {
        let slot_start_timestamp_ms = 10_000;
        let slot_duration_ms = 1_000;
        let (mut slotter, _, _, _) = create_slotter(slot_start_timestamp_ms, slot_duration_ms);

        let block = create_test_block(1, 50);

        slotter.latest_sequencing_block = Some(BlockRef::new(&create_test_block(2, 10_001).block));

        let result = slotter.update_latest_block(&block.block, Chain::Sequencing);

        assert_matches!(result, Err(SlotterError::ReorgDetected { .. }));
    }

    #[tokio::test]
    async fn test_block_number_skipped() {
        let slot_start_timestamp_ms = 10_000;
        let slot_duration_ms = 1_000;
        let (mut slotter, _, _, _) = create_slotter(slot_start_timestamp_ms, slot_duration_ms);

        let block = create_test_block(4, 400);

        slotter.latest_settlement_block = Some(BlockRef::new(&create_test_block(2, 200).block));

        let result = slotter.update_latest_block(&block.block, Chain::Settlement);

        assert_matches!(result, Err(SlotterError::BlockNumberSkipped { .. }));
    }

    #[tokio::test]
    async fn test_earlier_timestamp() {
        let slot_start_timestamp_ms = 10_000;
        let slot_duration_ms = 1_000;
        let (mut slotter, _, _, _) = create_slotter(slot_start_timestamp_ms, slot_duration_ms);

        let block = create_test_block(2, 50);

        slotter.latest_sequencing_block = Some(BlockRef::new(&create_test_block(1, 100).block));

        let result = slotter.update_latest_block(&block.block, Chain::Sequencing);

        assert_matches!(result, Err(SlotterError::EarlierTimestamp { .. }));
    }

    #[tokio::test]
    async fn test_slotter_db_shutdown_and_resume() {
        const CHAN_CAPACITY: usize = 100;
        let (seq_tx, seq_rx) = channel(CHAN_CAPACITY);
        let (set_tx, set_rx) = channel(CHAN_CAPACITY);

        let slot_start_timestamp_ms = 10_000;
        let slot_duration_ms = 1_000;
        let config =
            SlottingConfig { slot_duration_ms, start_slot_timestamp: slot_start_timestamp_ms };

        // Create a fresh DB for this test
        let db_path = test_path("slotting_db");
        let store = Box::new(RocksDbStore::new(db_path.as_str()).unwrap());

        // Start first slotter instance
        let (shutdown_tx, shutdown_rx) = oneshot::channel();
        let mut metrics_state = MetricsState { registry: Registry::default() };
        let metrics = SlottingMetrics::new(&mut metrics_state.registry);
        let (slotter, mut slot_rx) =
            Slotter::new(seq_rx, set_rx, config.clone(), None, store, metrics);
        let handle = tokio::spawn(async move { slotter.start(shutdown_rx).await });

        // Send some blocks
        // slot 2
        seq_tx.send(create_test_block(2, 10_001)).await.unwrap();
        set_tx.send(create_test_block(2, 10_002)).await.unwrap();

        // slot 3
        seq_tx.send(create_test_block(3, 11_001)).await.unwrap();
        set_tx.send(create_test_block(3, 11_002)).await.unwrap();

        // This should make slot 1 and 2 unsafe
        let slot1 = slot_rx.recv().await.unwrap();
        assert_eq!(slot1.number, 1);
        assert_eq!(slot1.sequencing_chain_blocks.len(), 0);
        assert_eq!(slot1.settlement_chain_blocks.len(), 0);
        assert_eq!(slot1.state, SlotState::Unsafe);

        let slot2 = slot_rx.recv().await.unwrap();
        assert_eq!(slot2.number, 2);
        assert_eq!(slot2.sequencing_chain_blocks.len(), 1);
        assert_eq!(slot2.settlement_chain_blocks.len(), 1);
        assert_eq!(slot2.sequencing_chain_blocks[0].block.number, 2);
        assert_eq!(slot2.settlement_chain_blocks[0].block.number, 2);
        assert_eq!(slot2.state, SlotState::Unsafe);

        // Send blocks that are MAX_WAIT_MS (24 hours) ahead, this should make slots 1, 2 and 3 safe
        set_tx.send(create_test_block(4, 11_001 + MAX_WAIT_MS)).await.unwrap();
        // NOTE: don't send a block for the sequencing chain, that would mark all the empty slots as
        // unsafe and atempt to send them over the channel (which would get filled up and stuck)

        let slot3 = slot_rx.recv().await.unwrap();
        assert_eq!(slot3.number, 3);
        assert_eq!(slot3.sequencing_chain_blocks.len(), 1);
        assert_eq!(slot3.settlement_chain_blocks.len(), 1);
        assert_eq!(slot3.state, SlotState::Safe); // slot 3 should be received as safe because slotter thinks MAX_WAIT_MS has passed

        // shutdown slotter
        let _ = shutdown_tx.send(());
        handle.await.unwrap();

        // Create new channels for the resumed slotter
        let (new_seq_tx, new_seq_rx) = channel(CHAN_CAPACITY);
        let (new_set_tx, new_settle_rx) = channel(CHAN_CAPACITY);

        // Create new store instance pointing to same DB, and get the latest state from the DB
        let resumed_store = Box::new(RocksDbStore::new(db_path.as_str()).unwrap());
        let resumed_state = resumed_store.get_latest().await.unwrap();

        let mut metrics_state = MetricsState { registry: Registry::default() };
        let metrics = SlottingMetrics::new(&mut metrics_state.registry);

        // Create new slotter that should resume from DB
        let (resumed_slotter, mut resumed_slot_rx) =
            Slotter::new(new_seq_rx, new_settle_rx, config, resumed_state, resumed_store, metrics);

        let (_shutdown_tx, shutdown_rx) = oneshot::channel();
        tokio::spawn(async move { resumed_slotter.start(shutdown_rx).await });

        // Send new blocks to resumed slotter (since only slot 0,1,2 have been saved to the DB, we
        // should send blocks #4 (for slot 5))
        new_seq_tx.send(create_test_block(4, 12_001)).await.unwrap();
        new_set_tx.send(create_test_block(4, 12_002)).await.unwrap();

        // sending blocks for slot 5 should mark slot 4 as unsafe
        new_seq_tx.send(create_test_block(5, 13_001)).await.unwrap();
        new_set_tx.send(create_test_block(5, 13_002)).await.unwrap();

        // Should get slot 3 marked as unsafe
        let slot4 = resumed_slot_rx.recv().await.unwrap();
        assert_eq!(slot4.number, 4);
        assert_eq!(slot4.state, SlotState::Unsafe);
        assert_eq!(slot4.sequencing_chain_blocks.len(), 1);
        assert_eq!(slot4.settlement_chain_blocks.len(), 1);
        assert_eq!(slot4.sequencing_chain_blocks[0].block.number, 4);
        assert_eq!(slot4.settlement_chain_blocks[0].block.number, 4);
    }

    #[test]
    fn test_calculate_max_slots() {
        // MAX_WAIT_MS is 24 hours = 86_400_000 ms

        // Test with 1 second slots
        assert_eq!(calculate_max_slots(1_000), 86_400);

        // Test with 1 minute slots
        assert_eq!(calculate_max_slots(60_000), 1_440);

        // Test with 1 hour slots
        assert_eq!(calculate_max_slots(3_600_000), 24);

        // Test with 12 hour slots
        assert_eq!(calculate_max_slots(43_200_000), 2);

        // Test with slot duration equal to MAX_WAIT_MS
        assert_eq!(calculate_max_slots(MAX_WAIT_MS), 1);

        // Test with slot duration larger than MAX_WAIT_MS
        assert_eq!(calculate_max_slots(MAX_WAIT_MS + 1), 0);
    }
}<|MERGE_RESOLUTION|>--- conflicted
+++ resolved
@@ -472,15 +472,10 @@
 mod tests {
     use super::*;
     use alloy::primitives::B256;
-<<<<<<< HEAD
     use assert_matches::assert_matches;
+    use prometheus_client::registry::Registry;
     use std::str::FromStr;
     use tracing_test::traced_test;
-
-    async fn create_slotter(
-=======
-    use prometheus_client::registry::Registry;
-    use std::str::FromStr;
 
     struct MetricsState {
         /// Prometheus registry
@@ -510,7 +505,6 @@
     }
 
     fn create_slotter(
->>>>>>> e2b71c04
         slot_start_timestamp_ms: u64,
         slot_duration_ms: u64,
     ) -> (Slotter, Receiver<Slot>, Sender<BlockAndReceipts>, Sender<BlockAndReceipts>) {
@@ -580,11 +574,7 @@
     /// # block number
     /// ```
     #[tokio::test]
-<<<<<<< HEAD
     #[traced_test]
-=======
-    #[tracing_test::traced_test]
->>>>>>> e2b71c04
     async fn test_slotter() {
         let slot_start_timestamp_ms = 10_000;
         let slot_duration_ms = 1_000;
@@ -595,15 +585,9 @@
         assert!(slot_rx.is_empty());
 
         // send initial blocks, these should fit in slot 1 and make slot 0 be marked as unsafe
-<<<<<<< HEAD
-        seq_tx.send(create_test_block(1, 11)).await.unwrap();
-
-        set_tx.send(create_test_block(1, 11)).await.unwrap();
-=======
-        sequencing_tx.send(create_test_block(1, 10_001)).await.unwrap();
-
-        settlement_tx.send(create_test_block(1, 10_002)).await.unwrap();
->>>>>>> e2b71c04
+        sequencing_tx.send(create_test_block(1, 11)).await.unwrap();
+
+        settlement_tx.send(create_test_block(1, 11)).await.unwrap();
 
         let slot1 = slot_rx.recv().await.unwrap();
         assert_eq!(slot1.timestamp, slot_start_timestamp_ms);
@@ -615,22 +599,14 @@
         assert!(slot_rx.is_empty());
 
         // send a block for the settlement chain that should fit in slot 2
-<<<<<<< HEAD
-        set_tx.send(create_test_block(2, 12)).await.unwrap(); // this block should be fit in slot 1
-=======
-        settlement_tx.send(create_test_block(2, 11_001)).await.unwrap(); // this block should be fit in slot 1
->>>>>>> e2b71c04
+        settlement_tx.send(create_test_block(2, 12)).await.unwrap(); // this block should be fit in slot 1
 
         // slot 1 should still be opened (we haven't received any blocks for the sequencing chain
         // ahead of the slot)
         assert!(slot_rx.is_empty());
 
         // send a bock for the sequencing chain that still fits in slot 1
-<<<<<<< HEAD
-        seq_tx.send(create_test_block(2, 11)).await.unwrap();
-=======
-        sequencing_tx.send(create_test_block(2, 11_000)).await.unwrap();
->>>>>>> e2b71c04
+        sequencing_tx.send(create_test_block(2, 11)).await.unwrap();
 
         // slot 1 should still be opened (we haven't received any blocks for the sequencing chain
         // ahead of the slot)
@@ -638,11 +614,7 @@
 
         // send a block for the sequencing chain that should fit in slot 2
         // this should mark slot 1 as unsafe
-<<<<<<< HEAD
-        seq_tx.send(create_test_block(3, 12)).await.unwrap();
-=======
-        sequencing_tx.send(create_test_block(3, 11_001)).await.unwrap();
->>>>>>> e2b71c04
+        sequencing_tx.send(create_test_block(3, 12)).await.unwrap();
 
         let slot2 = slot_rx.recv().await.unwrap();
         assert_eq!(slot2.timestamp, slot_start_timestamp_ms + slot_duration_ms);
@@ -733,6 +705,7 @@
     }
 
     #[tokio::test]
+    #[traced_test]
     async fn test_slotter_db_shutdown_and_resume() {
         const CHAN_CAPACITY: usize = 100;
         let (seq_tx, seq_rx) = channel(CHAN_CAPACITY);
@@ -757,12 +730,12 @@
 
         // Send some blocks
         // slot 2
-        seq_tx.send(create_test_block(2, 10_001)).await.unwrap();
-        set_tx.send(create_test_block(2, 10_002)).await.unwrap();
+        seq_tx.send(create_test_block(2, 11)).await.unwrap();
+        set_tx.send(create_test_block(2, 11)).await.unwrap();
 
         // slot 3
-        seq_tx.send(create_test_block(3, 11_001)).await.unwrap();
-        set_tx.send(create_test_block(3, 11_002)).await.unwrap();
+        seq_tx.send(create_test_block(3, 12)).await.unwrap();
+        set_tx.send(create_test_block(3, 12)).await.unwrap();
 
         // This should make slot 1 and 2 unsafe
         let slot1 = slot_rx.recv().await.unwrap();
@@ -780,7 +753,7 @@
         assert_eq!(slot2.state, SlotState::Unsafe);
 
         // Send blocks that are MAX_WAIT_MS (24 hours) ahead, this should make slots 1, 2 and 3 safe
-        set_tx.send(create_test_block(4, 11_001 + MAX_WAIT_MS)).await.unwrap();
+        set_tx.send(create_test_block(4, 12 + MAX_WAIT_MS / 1000)).await.unwrap();
         // NOTE: don't send a block for the sequencing chain, that would mark all the empty slots as
         // unsafe and atempt to send them over the channel (which would get filled up and stuck)
 
@@ -814,12 +787,12 @@
 
         // Send new blocks to resumed slotter (since only slot 0,1,2 have been saved to the DB, we
         // should send blocks #4 (for slot 5))
-        new_seq_tx.send(create_test_block(4, 12_001)).await.unwrap();
-        new_set_tx.send(create_test_block(4, 12_002)).await.unwrap();
+        new_seq_tx.send(create_test_block(4, 13)).await.unwrap();
+        new_set_tx.send(create_test_block(4, 13)).await.unwrap();
 
         // sending blocks for slot 5 should mark slot 4 as unsafe
-        new_seq_tx.send(create_test_block(5, 13_001)).await.unwrap();
-        new_set_tx.send(create_test_block(5, 13_002)).await.unwrap();
+        new_seq_tx.send(create_test_block(5, 14)).await.unwrap();
+        new_set_tx.send(create_test_block(5, 14)).await.unwrap();
 
         // Should get slot 3 marked as unsafe
         let slot4 = resumed_slot_rx.recv().await.unwrap();
