//! Slotting module for metabased-translator

use common::{
    service_status::{ServiceStatus, Status},
    types::{Block, BlockAndReceipts, Chain, Slot, SlotState},
};
use std::{cmp::Ordering, collections::LinkedList};
use thiserror::Error;
use tokio::{
    select,
    sync::mpsc::{channel, error::SendError, Receiver, Sender},
};
use tracing::{debug, error, info};

/// Maximum time to wait for blocks before considering a slot final (24 hours in milliseconds)
const MAX_WAIT_MS: u64 = 24 * 60 * 60 * 1000;

/// Polls and ingests blocks from an Ethereum chain
///
/// Slots are stored in a linked list ordered by timestamp, with newer slots at the back.
/// Each slot has a fixed duration and contains blocks from both chains that fall within its window.
///
/// ```text
/// LinkedList:
/// Back                                                           Front
/// [Oldest] <-> [Slot N-2] <-> [Slot N-1] <-> [Current Slot] <-> [Newest]
///
/// Where:
/// - max_slots is the number of slots to keep and is determined by `MAX_WAIT_MS` / `slot_duration_ms`, thus if a slot is to be dropped, it must be marked as Safe
/// - Slots older than max_slots are dropped
/// - A slot becomes Unsafe when both chains progress past it
/// ```
#[derive(Debug)]
pub struct Slotter {
    config: Config,

    sequencing_chain_rx: Receiver<BlockAndReceipts>,
    settlement_chain_rx: Receiver<BlockAndReceipts>,

    latest_sequencing_chain_block: Option<BlockRef>,
    latest_settlement_chain_block: Option<BlockRef>,

    status: ServiceStatus,

    /// Stores the last N slots (both open and closed)
    slots: LinkedList<Slot>,

    /// Maximum number of slots to keep
    max_slots: usize,
}

#[derive(Debug)]
struct BlockRef {
    number: u64,
    timestamp: u64,
}

impl BlockRef {
    const fn new(block: &Block) -> Self {
        Self { number: block.number, timestamp: block.timestamp }
    }
}

/// Configuration for the slotter
#[derive(Debug, Clone)]
pub struct Config {
    /// The duration of each slot in milliseconds
    pub slot_duration_ms: u64,
    /// The slot number to start at
    pub start_slot_number: u64,
    /// The timestamp to start at
    pub start_slot_timestamp: u64,
}

impl Default for Config {
    fn default() -> Self {
        Self {
            slot_duration_ms: 2_000, // 2 seconds
            start_slot_number: 0,
            start_slot_timestamp: 0,
        }
    }
}

impl Slotter {
    /// Creates a new [`Slotter`] that receives blocks from two chains and organizes them into
    /// slots.
    ///
    /// # Arguments
    /// * `sequencing_chain_receiver` - Channel receiving blocks from the sequencing chain
    /// * `settlement_chain_receiver` - Channel receiving blocks from the settlement chain
    /// * `config` - Configuration for slot timing and initial state
    ///
    /// # Details
    /// The [`Slotter`] maintains a window of slots spanning the last 24 hours ([`MAX_WAIT_MS`]),
    /// with the number of slots determined by [`MAX_WAIT_MS`] / `slot_duration_ms`.
    ///
    /// Each slot contains blocks from both chains which timestamps fall within the slot's window:
    /// (`slot_timestamp` - `slot_duration`, `slot_timestamp`]
    ///
    /// # Returns
    /// A new [`Slotter`] instance that can be started with `start()`
    pub async fn new(
        sequencing_chain_receiver: Receiver<BlockAndReceipts>,
        settlement_chain_receiver: Receiver<BlockAndReceipts>,
        config: Config,
    ) -> Self {
        let max_slots = (MAX_WAIT_MS / config.slot_duration_ms) as usize;

        Self {
            sequencing_chain_rx: sequencing_chain_receiver,
            settlement_chain_rx: settlement_chain_receiver,
            latest_sequencing_chain_block: None,
            latest_settlement_chain_block: None,
            config: config.clone(),
            status: ServiceStatus::new(),
            slots: {
                let mut slots = LinkedList::new();
                slots.push_front(Slot::new(config.start_slot_number, config.start_slot_timestamp));
                slots
            },
            max_slots,
        }
    }

    /// Starts the [`Slotter`] in a new thread.
    ///
    /// The [`Slotter`] will:
    /// 1. Receive blocks from both sequencing and settlement chains
    /// 2. Place blocks into slots based on their timestamps
    /// 3. Mark slots as unsafe when both chains have progressed past them (or max wait time has
    ///    passed)
    /// 4. Send completed slots through the returned channel
    ///
    /// # Returns a receiver that will get slots as they are processed.
    /// TODO SEQ-480 - implement restore from DB
    pub fn start(mut self) -> Receiver<Slot> {
        self.status.store(Status::Started);
        let (sender, receiver) = channel(100); // TODO SEQ-490 - channel size shouldn't be hardcoded here
        info!("Starting Slotter");
        tokio::spawn(async move {
            loop {
                if self.status.load() == Status::Stopped {
                    // TODO SEQ-479 - graceful shutdown triggered
                    // - stop processing new blocks
<<<<<<< HEAD
                    // - go through the slots and save all safe slots to the DB (timestamp < current_time - MAX_WAIT_MS)
                    // - potentially save all unsafe/opened blocks to the DB, so they can be resumed later
                    info!("Slotter stopped");
=======
                    // - go through the slots and save all safe slots to the DB (timestamp <
                    //   current_time - MAX_WAIT_MS)
                    // - potentially save all unsafe/opened blocks to the DB, so they can be resumed
                    //   later
>>>>>>> a9b52ee1
                    return;
                }

                let process_result = select! {
                    Some(block) = self.sequencing_chain_rx.recv() => {
                        self.process_block(
                            block,
                            Chain::Sequencing,
                            &sender,
                            self.config.slot_duration_ms,
                        )
                        .await
                    }
                    Some(block) = self.settlement_chain_rx.recv() => {
                        self.process_block(
                            block,
                            Chain::Settlement,
                            &sender,
                            self.config.slot_duration_ms,
                        )
                        .await
                    }
                };

                match process_result {
                    Ok(_) => (),
                    Err(e) => match e {
                        SlotterError::ReorgDetected { .. } => {
                            panic!("Reorgs not yet implemented {e}"); // TODO SEQ-429 - implement
                                                                      // reorg handing
                        }
                        SlotterError::BlockNumberSkipped { .. } => {
                            panic!("Block number skipped {e}"); // TODO SEQ-489 - decide what to do
                                                                // if a block is skipped
                        }
                        SlotterError::BlockTooOld { .. } => {
                            panic!("Block too old {e}"); // TODO SEQ-489 - decide what to do if a
                                                         // block is too old
                        }
                        SlotterError::NoSlotsAvailable => {
                            panic!("No slots available. This should never happen - if it does, it's an implementation error. {e}");
                        }
                        SlotterError::SlotSendError(_) => {
                            panic!("Failed to send slot through channel: {e}"); // TODO SEQ-489 -
                                                                                // decide what to do
                                                                                // here (likely to
                                                                                // occur during
                                                                                // shutdown, or the
                                                                                // received is
                                                                                // blocked)
                        }
                        SlotterError::NonIncreasingTimestamp { .. } => {
                            panic!("Non-increasing timestamp - this should never happen (where a block is received with the expected block number, but a lower timestamp) {e}");
                        }
                    },
                }
            }
        });

        receiver
    }

    /// Stops the [`Slotter`] thread.
    ///
    /// Note: Currently performs a hard stop. Future implementations will:
    /// - Wait for thread to complete
    /// - Write info to DB, so it can be resumed later
    pub fn stop(&mut self) {
        info!("Stopping Slotter");
        self.status.store(Status::Stopped);
    }

    /// Marks slots as unsafe when both chains have progressed past them.
    ///
    /// A slot becomes unsafe when both chains have blocks with timestamps greater than the slot's
    /// timestamp. This indicates that both chains have moved past this slot and no more blocks
    /// will be added to it.
    ///
    /// # Algorithm
    /// 1. Gets the latest block timestamp from both chains
    /// 2. Takes the minimum timestamp between them
    /// 3. Marks all slots with timestamps less than this minimum as unsafe
    /// 4. Sends unsafe slots
    ///
    /// # Early Returns
    /// - Returns early if it encounters a slot that's already marked as unsafe (assumes all older
    ///   slots are also unsafe)
    ///
    /// # Errors
    /// - Returns `SlotterError::SlotSendError` if sending a slot through the channel fails
    async fn mark_unsafe_slots(
        &mut self,
        block_timestamp: u64,
        chain: Chain,
        sender: &Sender<Slot>,
    ) -> Result<(), SlotterError> {
        // Get the other chain's latest block timestamp
        let other_chain_timestamp = match chain {
            Chain::Sequencing => self.latest_settlement_chain_block.as_ref(),
            Chain::Settlement => self.latest_sequencing_chain_block.as_ref(),
        }
        .map(|b| b.timestamp);

        // Only mark slots as unsafe if we have blocks from both chains
        if let Some(other_timestamp) = other_chain_timestamp {
            let min_timestamp = other_timestamp.min(block_timestamp);
            debug!(min_timestamp, "Marking slots as unsafe");

            // Mark slots as unsafe if both chains have progressed past them
            for slot in &mut self.slots {
                if slot.state == SlotState::Unsafe {
                    debug!(%slot, "Found unsafe slot, stopping iteration");
                    return Ok(());
                }
                if slot.timestamp < min_timestamp && slot.state == SlotState::Open {
                    info!(%slot, "Marking slot as unsafe");
                    slot.state = SlotState::Unsafe;
                    sender.send(slot.clone()).await?
                }
            }
        }
        Ok(())
    }

    async fn process_block(
        &mut self,
        block_info: BlockAndReceipts,
        chain: Chain,
        sender: &Sender<Slot>,
        slot_duration_ms: u64,
    ) -> Result<(), SlotterError> {
        let block_timestamp = block_info.block.timestamp;
        self.update_latest_block(&block_info.block, chain)?;
<<<<<<< HEAD
        let latest_slot = self
            .slots
            .front_mut()
            .ok_or(SlotterError::NoSlotsAvailable)?;
        debug!(
            ?chain,
            block_number = block_info.block.number,
            block_timestamp = block_info.block.timestamp,
            block_hash = %block_info.block.hash,
            %latest_slot,
            "Processing block"
        );
=======
        let latest_slot = self.slots.front_mut().ok_or(SlotterError::NoSlotsAvailable)?;
>>>>>>> a9b52ee1

        match block_slot_ordering(block_timestamp, latest_slot.timestamp, slot_duration_ms) {
            Ordering::Less => {
                debug!("Block belongs to earlier slot");
                // Find the slot this block belongs to
                let mut inserted = false;
                for slot in &mut self.slots {
                    if matches!(
                        block_slot_ordering(block_timestamp, slot.timestamp, slot_duration_ms,),
                        Ordering::Equal
                    ) {
                        debug!(%slot, "Block fits in slot");
                        slot.push_block(block_info, chain);
                        inserted = true;
                        break;
                    }
                }

                if !inserted {
                    return Err(SlotterError::BlockTooOld { chain, block_timestamp });
                }
            }
            Ordering::Equal => {
                debug!("Block fits in current slot");
                latest_slot.push_block(block_info, chain)
            }
            Ordering::Greater => {
                debug!("Creating new slots to fit block");
                let mut latest_timestamp = latest_slot.timestamp;
                let mut latest_slot_number = latest_slot.slot_number;

                // Create empty slots until we reach or pass the block's timestamp
                // this accomplishes two things:
                // - it creates slots for which we might still receive blocks (from the other chain)
                // - keeps the list full, meaning the max_slots limit will always trigger on the
                //   correct max_wait window
                while latest_timestamp < block_timestamp {
                    let next_timestamp = latest_timestamp + slot_duration_ms;
                    let next_slot_number = latest_slot_number + 1;
                    let slot = Slot::new(next_slot_number, next_timestamp);
                    debug!(%slot, "Creating new slot");
                    self.slots.push_front(slot);
                    latest_timestamp = next_timestamp;
                    latest_slot_number = next_slot_number;
                }

<<<<<<< HEAD
                let latest_slot = self
                    .slots
                    .front_mut()
                    .ok_or(SlotterError::NoSlotsAvailable)?;
                debug!(%latest_slot, "Pushing block to the newly created latest slot");
=======
                let latest_slot = self.slots.front_mut().ok_or(SlotterError::NoSlotsAvailable)?;

>>>>>>> a9b52ee1
                latest_slot.push_block(block_info, chain);
            }
        }

        self.mark_unsafe_slots(block_timestamp, chain, sender).await?;
        self.cleanup_slots(sender).await?;
        Ok(())
    }

    async fn cleanup_slots(&mut self, sender: &Sender<Slot>) -> Result<(), SlotterError> {
        // Clean up old slots
        debug!("Cleaning up slots");
        while self.slots.len() > self.max_slots {
            if let Some(mut slot) = self.slots.pop_back() {
                if slot.state == SlotState::Open {
                    debug!(%slot, "Cleaned up old slot, marking as unsafe and sending");
                    slot.state = SlotState::Unsafe;
                    sender.send(slot).await?
                } else {
                    debug!(%slot, "Cleaned up old slot");
                }
            }
        }
        Ok(())
    }

    fn update_latest_block(&mut self, block: &Block, chain: Chain) -> Result<(), SlotterError> {
        if let Some(latest) = match chain {
            Chain::Sequencing => self.latest_sequencing_chain_block.as_ref(),
            Chain::Settlement => self.latest_settlement_chain_block.as_ref(),
        } {
            if block.number <= latest.number {
                return Err(SlotterError::ReorgDetected {
                    chain,
                    current_block_number: latest.number,
                    received_block_number: block.number,
                });
            }

            if block.number != latest.number + 1 {
                return Err(SlotterError::BlockNumberSkipped {
                    chain,
                    current_block_number: latest.number,
                    received_block_number: block.number,
                });
            }

            if block.timestamp <= latest.timestamp {
                return Err(SlotterError::NonIncreasingTimestamp {
                    chain,
                    current: latest.timestamp,
                    received: block.timestamp,
                });
            }
        }

        debug!(
            ?chain,
            block_number = block.number,
            block_timestamp = block.timestamp,
            block_hash = %block.hash,
            "Updated latest block"
        );

        match chain {
            Chain::Sequencing => self.latest_sequencing_chain_block = Some(BlockRef::new(block)),
            Chain::Settlement => self.latest_settlement_chain_block = Some(BlockRef::new(block)),
        }
        Ok(())
    }
}

/// Automatically map `sender.send(slot).await?` to `SlotterError::SlotSendError`
impl From<SendError<Slot>> for SlotterError {
    fn from(e: SendError<Slot>) -> Self {
        Self::SlotSendError(e)
    }
}

/// Determines how a block's timestamp relates to a slot's window.
///
/// Returns:
/// - `Ordering::Less` if block belongs in an earlier slot
/// - `Ordering::Equal` if block belongs in this slot
/// - `Ordering::Greater` if block belongs in a later slot
///
/// A block belongs in a slot if its timestamp falls within the window:
/// (`slot_timestamp` - `slot_duration`, `slot_timestamp`]
///
/// For example, with:
/// - `slot_duration` = 12
/// - `slot_timestamp` = 1000
///
/// The slot will include blocks with timestamps:
/// - 988 < timestamp <= 1000
const fn block_slot_ordering(
    block_timestamp_ms: u64,
    slot_timestamp_ms: u64,
    slot_duration_ms: u64,
) -> Ordering {
    let slot_start = slot_timestamp_ms.saturating_sub(slot_duration_ms);

    if block_timestamp_ms <= slot_start {
        Ordering::Less
    } else if block_timestamp_ms <= slot_timestamp_ms {
        Ordering::Equal
    } else {
        Ordering::Greater
    }
}

#[allow(missing_docs)] // self-documenting
#[derive(Debug, Error)]
pub enum SlotterError {
    #[error("No slots available")]
    NoSlotsAvailable,

    #[error("Failed to send slot through channel: {0}")]
    SlotSendError(SendError<Slot>),

    #[error("Block timestamp {block_timestamp} is less than the latest slot and does not match any slot. is the {chain} chain more than MAX_WAIT(24 hours) behind?")]
    BlockTooOld { chain: Chain, block_timestamp: u64 },

    #[error("{chain} chain reorg detected. Current: #{current_block_number}, Received: #{received_block_number}")]
    ReorgDetected { chain: Chain, current_block_number: u64, received_block_number: u64 },

    #[error("{chain} chain block number skipped. Current: #{current_block_number}, Received: #{received_block_number}")]
    BlockNumberSkipped { chain: Chain, current_block_number: u64, received_block_number: u64 },

    #[error("{chain} chain timestamp must increase. Current: {current}, Received: {received}")]
    NonIncreasingTimestamp { chain: Chain, current: u64, received: u64 },
}

#[cfg(test)]
mod tests {
    use super::*;
<<<<<<< HEAD
=======
    use alloy::primitives::B256;
    use std::str::FromStr;
>>>>>>> a9b52ee1

    fn create_test_block(number: u64, timestamp: u64) -> BlockAndReceipts {
        BlockAndReceipts {
            block: Block {
                hash: B256::from_str(
                    "1234567890abcdef1234567890abcdef1234567890abcdef1234567890abcdef",
                )
                .unwrap(),
                number,
                parent_hash: B256::from_str(
                    "0234567890abcdef1234567890abcdef1234567890abcdef1234567890abcdef",
                )
                .unwrap(),
                logs_bloom: "0x0".to_string(),
                transactions_root: "0x0".to_string(),
                state_root: "0x0".to_string(),
                receipts_root: "0x0".to_string(),
                timestamp,
                transactions: vec![],
            },
            receipts: vec![],
        }
    }

    /// Test scenario:
    /// ```text
    /// Slot 0 [9000-10000]:
    /// ┌───────────────────┐
    /// │ empty             │
    /// └───────────────────┘
    ///
    /// Slot 1 [10001-11000]:
    /// ┌───────────────────┐
    /// │ seq    @ 10001 #1 │
    /// │ seq    @ 11000 #2 │
    /// │ settle @ 10001 #1 │ -> Only marked as Unsafe once the blocks for next slot are received
    /// └───────────────────┘
    ///
    /// Slot 2 [11001-12000]:
    /// ┌───────────────────┐
    /// │ seq    @ 11001 #3 │
    /// │ settle @ 11001 #2 │ -> Shouldn't be received (never marked as unsafe)
    /// └───────────────────┘
    ///
    /// Legend:
    /// @ timestamp
    /// # block number
    /// ```
    #[tokio::test]
    async fn test_slotter() {
        let (seq_tx, seq_rx) = channel(100);
        let (settle_tx, settle_rx) = channel(100);

        let slot_start_timestamp_ms = 10_000;
        let slot_duration_ms = 1_000; // 1 second

        let slotter = Slotter::new(
            seq_rx,
            settle_rx,
            Config {
                slot_duration_ms,
                start_slot_number: 0,
                start_slot_timestamp: slot_start_timestamp_ms,
            },
        )
        .await;

        let mut slot_rx = slotter.start();
        assert!(slot_rx.is_empty());

        // send initial blocks, these should fit in slot 1 and make slot 0 be marked as unsafe
        seq_tx.send(create_test_block(1, 10_001)).await.unwrap();

        settle_tx.send(create_test_block(1, 10_002)).await.unwrap();

        let slot0 = slot_rx.recv().await.unwrap();
        assert_eq!(slot0.timestamp, slot_start_timestamp_ms);
        assert_eq!(slot0.slot_number, 0);
        assert_eq!(slot0.sequencing_chain_blocks.len(), 0);
        assert_eq!(slot0.settlement_chain_blocks.len(), 0);
        assert_eq!(slot0.state, SlotState::Unsafe);

        assert!(slot_rx.is_empty());

        // send a block for the settlement chain that should fit in slot 2
        settle_tx.send(create_test_block(2, 11_001)).await.unwrap(); // this block should be fit in slot 1

        // slot 1 should still be opened (we haven't received any blocks for the sequencing chain
        // ahead of the slot)
        assert!(slot_rx.is_empty());

        // send a bock for the sequencing chain that still fits in slot 1
        seq_tx.send(create_test_block(2, 11_000)).await.unwrap();

        // slot 1 should still be opened (we haven't received any blocks for the sequencing chain
        // ahead of the slot)
        assert!(slot_rx.is_empty());

        // send a block for the sequencing chain that should fit in slot 2
        // this should mark slot 1 as unsafe
        seq_tx.send(create_test_block(3, 11_001)).await.unwrap();

        let slot1 = slot_rx.recv().await.unwrap();
        assert_eq!(slot1.timestamp, slot_start_timestamp_ms + slot_duration_ms);
        assert_eq!(slot1.slot_number, 1);
        assert_eq!(slot1.sequencing_chain_blocks.len(), 2);
        assert_eq!(slot1.settlement_chain_blocks.len(), 1);
        assert_eq!(slot1.state, SlotState::Unsafe);

        // slot 2 should still be opened
        assert!(slot_rx.is_empty());
    }
}<|MERGE_RESOLUTION|>--- conflicted
+++ resolved
@@ -143,16 +143,9 @@
                 if self.status.load() == Status::Stopped {
                     // TODO SEQ-479 - graceful shutdown triggered
                     // - stop processing new blocks
-<<<<<<< HEAD
                     // - go through the slots and save all safe slots to the DB (timestamp < current_time - MAX_WAIT_MS)
                     // - potentially save all unsafe/opened blocks to the DB, so they can be resumed later
                     info!("Slotter stopped");
-=======
-                    // - go through the slots and save all safe slots to the DB (timestamp <
-                    //   current_time - MAX_WAIT_MS)
-                    // - potentially save all unsafe/opened blocks to the DB, so they can be resumed
-                    //   later
->>>>>>> a9b52ee1
                     return;
                 }
 
@@ -265,7 +258,7 @@
             for slot in &mut self.slots {
                 if slot.state == SlotState::Unsafe {
                     debug!(%slot, "Found unsafe slot, stopping iteration");
-                    return Ok(());
+                    return Ok(()); // assume all blocks past this point are already marked as unsafe
                 }
                 if slot.timestamp < min_timestamp && slot.state == SlotState::Open {
                     info!(%slot, "Marking slot as unsafe");
@@ -286,11 +279,7 @@
     ) -> Result<(), SlotterError> {
         let block_timestamp = block_info.block.timestamp;
         self.update_latest_block(&block_info.block, chain)?;
-<<<<<<< HEAD
-        let latest_slot = self
-            .slots
-            .front_mut()
-            .ok_or(SlotterError::NoSlotsAvailable)?;
+        let latest_slot = self.slots.front_mut().ok_or(SlotterError::NoSlotsAvailable)?;
         debug!(
             ?chain,
             block_number = block_info.block.number,
@@ -299,9 +288,6 @@
             %latest_slot,
             "Processing block"
         );
-=======
-        let latest_slot = self.slots.front_mut().ok_or(SlotterError::NoSlotsAvailable)?;
->>>>>>> a9b52ee1
 
         match block_slot_ordering(block_timestamp, latest_slot.timestamp, slot_duration_ms) {
             Ordering::Less => {
@@ -348,16 +334,8 @@
                     latest_slot_number = next_slot_number;
                 }
 
-<<<<<<< HEAD
-                let latest_slot = self
-                    .slots
-                    .front_mut()
-                    .ok_or(SlotterError::NoSlotsAvailable)?;
+                let latest_slot = self.slots.front_mut().ok_or(SlotterError::NoSlotsAvailable)?;
                 debug!(%latest_slot, "Pushing block to the newly created latest slot");
-=======
-                let latest_slot = self.slots.front_mut().ok_or(SlotterError::NoSlotsAvailable)?;
-
->>>>>>> a9b52ee1
                 latest_slot.push_block(block_info, chain);
             }
         }
@@ -494,11 +472,8 @@
 #[cfg(test)]
 mod tests {
     use super::*;
-<<<<<<< HEAD
-=======
     use alloy::primitives::B256;
     use std::str::FromStr;
->>>>>>> a9b52ee1
 
     fn create_test_block(number: u64, timestamp: u64) -> BlockAndReceipts {
         BlockAndReceipts {
