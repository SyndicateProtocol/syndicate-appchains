--- conflicted
+++ resolved
@@ -22,11 +22,8 @@
 test-case = { workspace = true }
 serial_test = { workspace = true }
 tracing-test = { workspace = true }
-<<<<<<< HEAD
 assert_matches = { workspace = true }
-=======
 test-utils = { workspace = true }
->>>>>>> e2b71c04
 
 [lints]
 workspace = true