--- conflicted
+++ resolved
@@ -248,21 +248,18 @@
         let store = RocksDbStore::new(test_path("rocksdb_test_safe").as_str()).unwrap();
         assert!(store.get_safe_state().await.unwrap().is_none());
 
-        let mut slot =
-            Slot::new(1, 1000, BlockAndReceipts { block: create_test_block(1), receipts: vec![] });
+        let mut slot = Slot::new(
+            1,
+            1000,
+            Arc::new(BlockAndReceipts { block: create_test_block(1), receipts: vec![] }),
+        );
         let seq_block = create_test_block(1);
         let settle_block = create_test_block(2);
 
-<<<<<<< HEAD
-        slot.sequencing_chain_blocks
-            .push(Arc::new(BlockAndReceipts { block: seq_block.clone(), receipts: vec![] }));
-        slot.settlement_chain_blocks
+        slot.sequencing_block =
+            Arc::new(BlockAndReceipts { block: seq_block.clone(), receipts: vec![] });
+        slot.settlement_blocks
             .push(Arc::new(BlockAndReceipts { block: settle_block.clone(), receipts: vec![] }));
-=======
-        slot.sequencing_block = BlockAndReceipts { block: seq_block.clone(), receipts: vec![] };
-        slot.settlement_blocks
-            .push(BlockAndReceipts { block: settle_block.clone(), receipts: vec![] });
->>>>>>> 5d5f9a5a
         slot.state = SlotState::Safe;
         store.save_safe_slot(&slot).await.unwrap();
 
@@ -280,23 +277,19 @@
         let store = RocksDbStore::new(test_path("rocksdb_test_unsafe").as_str()).unwrap();
         assert!(store.get_unsafe_state().await.unwrap().is_none());
 
-        let mut slot =
-            Slot::new(1, 1000, BlockAndReceipts { block: create_test_block(1), receipts: vec![] });
+        let mut slot = Slot::new(
+            1,
+            1000,
+            Arc::new(BlockAndReceipts { block: create_test_block(1), receipts: vec![] }),
+        );
         let seq_block = create_test_block(1);
         let settle_block = create_test_block(2);
 
-<<<<<<< HEAD
-        slot.sequencing_chain_blocks
-            .push(Arc::new(BlockAndReceipts { block: seq_block.clone(), receipts: vec![] }));
-        slot.settlement_chain_blocks
+        slot.sequencing_block =
+            Arc::new(BlockAndReceipts { block: seq_block.clone(), receipts: vec![] });
+        slot.settlement_blocks
             .push(Arc::new(BlockAndReceipts { block: settle_block.clone(), receipts: vec![] }));
-        slot.state = SlotState::Unsafe;
-=======
-        slot.sequencing_block = BlockAndReceipts { block: seq_block.clone(), receipts: vec![] };
-        slot.settlement_blocks
-            .push(BlockAndReceipts { block: settle_block.clone(), receipts: vec![] });
         slot.state = SlotState::Closed;
->>>>>>> 5d5f9a5a
 
         store.save_unsafe_slot(&slot).await.unwrap();
 
@@ -314,45 +307,35 @@
         let store = RocksDbStore::new(test_path("rocksdb_test_both").as_str()).unwrap();
 
         // Create and save safe state
-        let mut safe_slot =
-            Slot::new(1, 1000, BlockAndReceipts { block: create_test_block(1), receipts: vec![] });
+        let mut safe_slot = Slot::new(
+            1,
+            1000,
+            Arc::new(BlockAndReceipts { block: create_test_block(1), receipts: vec![] }),
+        );
         let safe_seq = create_test_block(1);
         let safe_settle = create_test_block(2);
-        safe_slot.sequencing_block = BlockAndReceipts { block: safe_seq.clone(), receipts: vec![] };
+        safe_slot.sequencing_block =
+            Arc::new(BlockAndReceipts { block: safe_seq.clone(), receipts: vec![] });
         safe_slot
-<<<<<<< HEAD
-            .sequencing_chain_blocks
-            .push(Arc::new(BlockAndReceipts { block: safe_seq.clone(), receipts: vec![] }));
-        safe_slot
-            .settlement_chain_blocks
+            .settlement_blocks
             .push(Arc::new(BlockAndReceipts { block: safe_settle.clone(), receipts: vec![] }));
-=======
-            .settlement_blocks
-            .push(BlockAndReceipts { block: safe_settle.clone(), receipts: vec![] });
->>>>>>> 5d5f9a5a
         safe_slot.state = SlotState::Safe;
         store.save_safe_slot(&safe_slot).await.unwrap();
 
         // Create and save unsafe state
-        let mut unsafe_slot =
-            Slot::new(2, 2000, BlockAndReceipts { block: create_test_block(3), receipts: vec![] });
+        let mut unsafe_slot = Slot::new(
+            2,
+            2000,
+            Arc::new(BlockAndReceipts { block: create_test_block(3), receipts: vec![] }),
+        );
         let unsafe_seq = create_test_block(3);
         let unsafe_settle = create_test_block(4);
         unsafe_slot.sequencing_block =
-            BlockAndReceipts { block: unsafe_seq.clone(), receipts: vec![] };
+            Arc::new(BlockAndReceipts { block: unsafe_seq.clone(), receipts: vec![] });
         unsafe_slot
-<<<<<<< HEAD
-            .sequencing_chain_blocks
-            .push(Arc::new(BlockAndReceipts { block: unsafe_seq.clone(), receipts: vec![] }));
-        unsafe_slot
-            .settlement_chain_blocks
+            .settlement_blocks
             .push(Arc::new(BlockAndReceipts { block: unsafe_settle.clone(), receipts: vec![] }));
-        unsafe_slot.state = SlotState::Unsafe;
-=======
-            .settlement_blocks
-            .push(BlockAndReceipts { block: unsafe_settle.clone(), receipts: vec![] });
         unsafe_slot.state = SlotState::Closed;
->>>>>>> 5d5f9a5a
 
         store.save_unsafe_slot(&unsafe_slot).await.unwrap();
 
