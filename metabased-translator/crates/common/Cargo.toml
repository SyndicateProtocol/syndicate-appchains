[package]
name = "common"
version.workspace = true
description = "Common utilities for metabased-translator, including types."
edition.workspace = true
rust-version.workspace = true
license.workspace = true
homepage.workspace = true
repository.workspace = true

[dependencies]
<<<<<<< HEAD
serde = { version = "1.0", features = ["derive"] }
serde_json = "1.0"
pre-commit-hooks = "0.3.0"
strum = { version = "0.26.3", features = ["derive"] }
strum_macros = "0.26.4"
alloy = { version = "0.9.2", features = ["full"] }
hex="0.4"

=======
serde = { workspace = true, features = ["derive"] }
serde_json = { workspace = true }
strum = { workspace = true, features = ["derive"] }
strum_macros = { workspace = true }
>>>>>>> 4f795793

[lints]
workspace = true<|MERGE_RESOLUTION|>--- conflicted
+++ resolved
@@ -9,21 +9,10 @@
 repository.workspace = true
 
 [dependencies]
-<<<<<<< HEAD
-serde = { version = "1.0", features = ["derive"] }
-serde_json = "1.0"
-pre-commit-hooks = "0.3.0"
-strum = { version = "0.26.3", features = ["derive"] }
-strum_macros = "0.26.4"
-alloy = { version = "0.9.2", features = ["full"] }
-hex="0.4"
-
-=======
 serde = { workspace = true, features = ["derive"] }
 serde_json = { workspace = true }
 strum = { workspace = true, features = ["derive"] }
 strum_macros = { workspace = true }
->>>>>>> 4f795793
 
 [lints]
 workspace = true