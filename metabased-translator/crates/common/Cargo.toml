[package]
description            = "Common utilities for metabased-translator, including types."
edition.workspace      = true
homepage.workspace     = true
license.workspace      = true
name                   = "common"
repository.workspace   = true
rust-version.workspace = true
version.workspace      = true

[dependencies]
alloy        = { workspace = true, features = ["provider-engine-api"] }
mchain       = { workspace = true }
serde        = { workspace = true, features = ["derive", "rc"] }
<<<<<<< HEAD
serde_json   = { workspace = true }
=======
>>>>>>> bb870fcd
shared       = { workspace = true }
strum_macros = { workspace = true }

[lints]
workspace = true<|MERGE_RESOLUTION|>--- conflicted
+++ resolved
@@ -12,10 +12,6 @@
 alloy        = { workspace = true, features = ["provider-engine-api"] }
 mchain       = { workspace = true }
 serde        = { workspace = true, features = ["derive", "rc"] }
-<<<<<<< HEAD
-serde_json   = { workspace = true }
-=======
->>>>>>> bb870fcd
 shared       = { workspace = true }
 strum_macros = { workspace = true }
 
