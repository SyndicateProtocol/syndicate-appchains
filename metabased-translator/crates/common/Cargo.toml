--- conflicted
+++ resolved
@@ -9,17 +9,7 @@
 version.workspace      = true
 
 [dependencies]
-<<<<<<< HEAD
-rocksdb = { workspace = true }
-bincode = { workspace = true }
-async-trait = { workspace = true }
-serde = { workspace = true, features = ["derive"] }
-thiserror = { workspace = true }
-serde_json = { workspace = true }
-strum_macros = { workspace = true }
-alloy = { workspace = true, features = [] }
-=======
-alloy              = { workspace = true, features = ["serde"] }
+alloy              = { workspace = true }
 async-trait        = { workspace = true }
 bincode            = { workspace = true }
 rocksdb            = { workspace = true }
@@ -28,7 +18,6 @@
 strum_macros       = { workspace = true }
 thiserror          = { workspace = true }
 tracing            = { workspace = true, features = ["attributes"] }
->>>>>>> 564ccf6a
 tracing-subscriber = { workspace = true, features = ["env-filter", "json"] }
 
 [dev-dependencies]
