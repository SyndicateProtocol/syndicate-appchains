--- conflicted
+++ resolved
@@ -41,19 +41,6 @@
     #[arg(long, env = "BLOCK_BUILDER_TARGET_ROLLUP", default_value = "arbitrum")]
     pub target_rollup_type: TargetRollupType,
 
-<<<<<<< HEAD
-    // path to the directory where anvil will keep its state
-    #[arg(long, env = "BLOCK_BUILDER_ANVIL_STATE_PATH", default_value = "")]
-    pub anvil_state_path: String,
-
-    // interval at which anvil saves state to disk (in seconds)
-    #[arg(long, env = "BLOCK_BUILDER_ANVIL_STATE_INTERVAL", default_value_t = 1)]
-    pub anvil_state_interval: u64,
-
-    // number of states to be kept in memory by anvil
-    #[arg(long, env = "BLOCK_BUILDER_ANVIL_PRUNE_HISTORY", default_value_t = 50)]
-    pub anvil_prune_history: u64,
-=======
     /// Arbitrum rollup address on the m-chain
     #[arg(short = 'm', long, env = "BLOCK_BUILDER_ARBITRUM_MCHAIN_ROLLUP_ADDRESS",
         value_parser = parse_address,
@@ -66,7 +53,18 @@
         value_parser = parse_address,
         default_value = "0x0000000000000000000000000000000000000000")]
     pub delayed_inbox_address: Address,
->>>>>>> 8f102996
+
+    // path to the directory where anvil will keep its state
+    #[arg(long, env = "BLOCK_BUILDER_ANVIL_STATE_PATH", default_value = "")]
+    pub anvil_state_path: String,
+
+    // interval at which anvil saves state to disk (in seconds)
+    #[arg(long, env = "BLOCK_BUILDER_ANVIL_STATE_INTERVAL", default_value_t = 1)]
+    pub anvil_state_interval: u64,
+
+    // number of states to be kept in memory by anvil
+    #[arg(long, env = "BLOCK_BUILDER_ANVIL_PRUNE_HISTORY", default_value_t = 50)]
+    pub anvil_prune_history: u64,
 }
 
 /// Possible target rollup types for the [`block-builder`]
@@ -117,56 +115,17 @@
             genesis_timestamp: 1712500000,
             target_chain_id: 13331370,
             target_rollup_type: TargetRollupType::ARBITRUM,
-<<<<<<< HEAD
-            sequencing_contract_address: Address::from_str(
-                "0x1234000000000000000000000000000000000000",
-            )
-            .unwrap_or_else(|err| {
-                panic!("Failed to parse default address: {}", err);
-            }),
+            sequencing_contract_address: default_address,
+            mchain_rollup_address: default_address,
+            delayed_inbox_address: default_address,
             anvil_state_path: String::new(),
             anvil_state_interval: 1,
             anvil_prune_history: 50,
-=======
-            sequencing_contract_address: default_address,
-            mchain_rollup_address: default_address,
-            delayed_inbox_address: default_address,
->>>>>>> 8f102996
         }
     }
 }
 
 impl BlockBuilderConfig {
-<<<<<<< HEAD
-    /// Creates a new [`BlockBuilderConfig`] instance.
-    #[allow(clippy::too_many_arguments)]
-    pub fn new(
-        port: u16,
-        genesis_timestamp: u64,
-        target_chain_id: u64,
-        sequencing_contract_address: Address,
-        target_rollup_type: TargetRollupType,
-        anvil_state_path: String,
-        anvil_state_interval: u64,
-        anvil_prune_history: u64,
-    ) -> Result<Self, ConfigError> {
-        let config = Self {
-            port,
-            genesis_timestamp,
-            target_chain_id,
-            sequencing_contract_address,
-            target_rollup_type,
-            anvil_state_path,
-            anvil_state_interval,
-            anvil_prune_history,
-        };
-        debug!("Created block builder config: {:?}", config);
-        config.validate()?;
-        Ok(config)
-    }
-
-=======
->>>>>>> 8f102996
     /// Validates the config values and complains about impossible ones
     pub fn validate(&self) -> Result<(), ConfigError> {
         if self.port == 0 {
@@ -177,14 +136,6 @@
             return Err(ConfigError::InvalidChainId("Chain ID cannot be 0".to_string()));
         }
 
-<<<<<<< HEAD
-        if self.anvil_state_path.is_empty() {
-            return Err(ConfigError::InvalidAnvilStatePath(
-                "Anvil state path cannot be empty".to_string(),
-            ));
-        }
-
-=======
         if self.sequencing_contract_address == Address::ZERO {
             return Err(ConfigError::InvalidAddress(
                 "Sequencing contract address cannot be 0".to_string(),
@@ -213,7 +164,12 @@
             }
         }
 
->>>>>>> 8f102996
+        if self.anvil_state_path.is_empty() {
+            return Err(ConfigError::InvalidAnvilStatePath(
+                "Anvil state path cannot be empty".to_string(),
+            ));
+        }
+
         Ok(())
     }
 }
@@ -226,15 +182,12 @@
     InvalidPort(String),
     #[error("Invalid chain ID: {0}")]
     InvalidChainId(String),
-<<<<<<< HEAD
-    #[error("Invalid anvil state path: {0}")]
-    InvalidAnvilStatePath(String),
-=======
     #[error("Unsupported rollup type: {0}")]
     UnsupportedRollupType(String),
     #[error("Invalid configuration address: {0}")]
     InvalidAddress(String),
->>>>>>> 8f102996
+    #[error("Invalid anvil state path: {0}")]
+    InvalidAnvilStatePath(String),
 }
 
 #[cfg(test)]
@@ -271,22 +224,8 @@
     #[test]
     fn test_validate_rollup_type() {
         let config = BlockBuilderConfig {
-<<<<<<< HEAD
-            port: 0,
-            genesis_timestamp: 1000000,
-            target_chain_id: 12345,
-            sequencing_contract_address: Address::from_str(
-                "0x1234000000000000000000000000000000000000",
-            )
-            .unwrap(),
-            target_rollup_type: TargetRollupType::ARBITRUM,
-            anvil_state_path: String::new(),
-            anvil_state_interval: 1,
-            anvil_prune_history: 50,
-=======
             target_rollup_type: TargetRollupType::OPTIMISM,
             ..Default::default()
->>>>>>> 8f102996
         };
         assert!(matches!(config.validate(), Err(ConfigError::UnsupportedRollupType(_))));
     }
