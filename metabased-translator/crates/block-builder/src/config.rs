//! Configuration for the block builder service
use alloy::{
    primitives::Address,
    signers::{
        k256::ecdsa::SigningKey,
        local::{LocalSigner, PrivateKeySigner},
    },
};
use clap::{Parser, ValueEnum};
use std::{fmt::Debug, str::FromStr};
use thiserror::Error;

const DEFAULT_PRIVATE_KEY_SIGNER: &str =
    "0xac0974bec39a17e36ba4a6b4d238ff944bacb478cbed5efcae784d7bf4f2ff80";

/// Configuration for the block builder service
#[derive(Parser, Clone)]
#[allow(missing_docs)]
pub struct BlockBuilderConfig {
    #[arg(long, env = "BLOCK_BUILDER_MCHAIN_AUTH_IPC_PATH")]
    pub mchain_auth_ipc_path: String,

    #[arg(long, env = "BLOCK_BUILDER_MCHAIN_IPC_PATH")]
    pub mchain_ipc_path: String,

    #[arg(short = 'c', long, env = "BLOCK_BUILDER_TARGET_CHAIN_ID", default_value_t = 13331370)]
    pub target_chain_id: u64,

    /// Sequencing contract address on the sequencing chain
    #[arg(short = 's', long, env = "BLOCK_BUILDER_SEQUENCING_CONTRACT_ADDRESS",
        value_parser = parse_address)]
    pub sequencing_contract_address: Address,

    /// Target rollup type for the [`block-builder`]
    #[arg(long, env = "BLOCK_BUILDER_TARGET_ROLLUP", default_value = "arbitrum")]
    pub target_rollup_type: TargetRollupType,

    /// Arbitrum rollup address on the m-chain
    #[arg(short = 'm', long, env = "BLOCK_BUILDER_ARBITRUM_MCHAIN_ROLLUP_ADDRESS",
        value_parser = parse_address,
        default_value = "0x5FbDB2315678afecb367f032d93F642f64180aa3")]
    pub mchain_rollup_address: Address,

    // TODO(SEQ-555): make bridge and inbox addresses specific to arbitrum
    /// Bridge address on the settlement chain
    #[arg(short = 'b', long, env = "BLOCK_BUILDER_ARBITRUM_BRIDGE_ADDRESS",
        value_parser = parse_address)]
    pub bridge_address: Address,

    /// Inbox address on the settlement chain
    #[arg(short = 'i', long, env = "BLOCK_BUILDER_ARBITRUM_INBOX_ADDRESS",
        value_parser = parse_address)]
    pub inbox_address: Address,
<<<<<<< HEAD

    /// Flag used to ignore delayed messages besides deposits
    /// Default is false
    #[arg(long, env = "BLOCK_BUILDER_ARBITRUM_IGNORE_DELAYED_MESSAGES", default_value = "false")]
    pub ignore_delayed_messages: bool,

    // interval at which anvil saves state to disk (in seconds)
    // default is 300 seconds (5 minutes)
    #[arg(long, env = "BLOCK_BUILDER_ANVIL_STATE_INTERVAL", default_value_t = 300)]
    pub anvil_state_interval: u64,

    // number of states to be saved on disk
    // default is 1000
    #[arg(long, env = "BLOCK_BUILDER_ANVIL_MAX_PERSISTED_STATES", default_value_t = 1000)]
    pub max_persisted_states: u64,

    // number of blocks to keep in memory (must set max_persisted_states to 0)
    // default is 1000
    #[arg(long, env = "BLOCK_BUILDER_ANVIL_PRUNE_HISTORY", default_value_t = 1000)]
    pub prune_history: u64,
=======
>>>>>>> f8321d45
}

/// Possible target rollup types for the [`block-builder`]
#[allow(missing_docs)]
#[derive(Debug, Clone, Parser, ValueEnum)]
pub enum TargetRollupType {
    OPTIMISM,
    ARBITRUM,
}

/// Parse a string into an Ethereum `Address`.
fn parse_address(value: &str) -> Result<Address, String> {
    Address::from_str(value).map_err(|_| format!("Invalid address: {}", value))
}

/// Parse default string into a `PrivateKeySigner`.
pub fn get_default_private_key_signer() -> LocalSigner<SigningKey> {
    PrivateKeySigner::from_str(DEFAULT_PRIVATE_KEY_SIGNER)
        .unwrap_or_else(|err| panic!("Failed to parse default private key for signer: {}", err))
}

#[allow(missing_docs)]
pub fn get_rollup_contract_address() -> Address {
    get_default_private_key_signer().address().create(0)
}

impl Debug for BlockBuilderConfig {
    fn fmt(&self, f: &mut std::fmt::Formatter<'_>) -> std::fmt::Result {
        f.debug_struct("BlockBuilderConfig")
            .field("mchain_auth_ipc_path", &self.mchain_auth_ipc_path)
            .field("mchain_ipc_path", &self.mchain_ipc_path)
            .field("target_chain_id", &self.target_chain_id)
            .field("sequencing_contract_address", &self.sequencing_contract_address)
            .field("target_rollup_type", &self.target_rollup_type)
            .field("mchain_rollup_address", &self.mchain_rollup_address)
            .field("bridge_address", &self.bridge_address)
            .field("inbox_address", &self.inbox_address)
            .field("signer_key", &"<private>") // Skip showing private key
<<<<<<< HEAD
            .field("anvil_state_interval", &self.anvil_state_interval)
            .field("anvil_max_persisted_states", &self.max_persisted_states)
            .field("anvil_prune_history", &self.prune_history)
            .field("ignore_delayed_messages", &self.ignore_delayed_messages)
=======
>>>>>>> f8321d45
            .finish()
    }
}

impl Default for BlockBuilderConfig {
    fn default() -> Self {
        let zero = Address::ZERO.to_string();
        Self::parse_from([
            "",
            "-s",
            &zero,
            "-b",
            &zero,
            "-i",
            &zero,
            "--mchain-ipc-path",
            "",
            "--mchain-auth-ipc-path",
            "",
        ])
    }
}

impl BlockBuilderConfig {
    /// Validates the config values and complains about impossible ones
    pub fn validate(&self) -> Result<(), ConfigError> {
        if self.target_chain_id == 0 {
            return Err(ConfigError::InvalidChainId("Chain ID cannot be 0".to_string()));
        }

        if self.sequencing_contract_address == Address::ZERO {
            return Err(ConfigError::InvalidAddress(
                "Sequencing contract address cannot be 0".to_string(),
            ));
        }

        match self.target_rollup_type {
            // Validate Arbitrum specific configuration
            TargetRollupType::ARBITRUM => {
                if self.mchain_rollup_address == Address::ZERO {
                    return Err(ConfigError::InvalidAddress(
                        "MChain rollup address cannot be 0".to_string(),
                    ));
                }
                if self.bridge_address == Address::ZERO {
                    return Err(ConfigError::InvalidAddress(
                        "Bridge address cannot be 0".to_string(),
                    ));
                }
                if self.inbox_address == Address::ZERO {
                    return Err(ConfigError::InvalidAddress(
                        "Inbox address cannot be 0".to_string(),
                    ));
                }
            }
            // Validate Optimism specific configuration
            TargetRollupType::OPTIMISM => {
                return Err(ConfigError::UnsupportedRollupType(
                    "Optimism is not supported yet".to_string(),
                ));
            }
        }

        Ok(())
    }
}

#[allow(missing_docs)]
/// Possible errors that can occur when initializing the block builder configuration
#[derive(Debug, Error)]
pub enum ConfigError {
    #[error("Invalid URL: {0}")]
    InvalidURL(String),
    #[error("Invalid URL: no host")]
    InvalidURLHost,
    #[error("Invalid URL scheme: {0}. Only http and https are supported")]
    InvalidURLScheme(String),
    #[error("Invalid chain ID: {0}")]
    InvalidChainId(String),
    #[error("Unsupported rollup type: {0}")]
    UnsupportedRollupType(String),
    #[error("Invalid configuration address: {0}")]
    InvalidAddress(String),
    #[error("Invalid anvil state path: {0}")]
    InvalidAnvilStatePath(String),
}

#[cfg(test)]
mod tests {
    use super::*;
    use assert_matches::assert_matches;
<<<<<<< HEAD
    use url::Url;

    #[test]
    fn test_default_parsing() {
        let zero = Address::ZERO.to_string();
        let config =
            BlockBuilderConfig::parse_from(["test", "-s", &zero, "-b", &zero, "-i", &zero]);
        assert_eq!(
            config.mchain_url,
            Url::parse("http://127.0.0.1:8888").expect("Failed to parse default URL")
        );
        assert_eq!(config.target_chain_id, 13331370);
        assert_eq!(
            config.sequencing_contract_address.to_string(),
            "0x0000000000000000000000000000000000000000"
        );
        assert_eq!(config.anvil_state_interval, 300);
        assert_eq!(config.max_persisted_states, 1000);
        assert_eq!(config.prune_history, 1000);
        assert!(!config.ignore_delayed_messages);
    }
=======
>>>>>>> f8321d45

    #[test]
    fn test_validate_chain_id() {
        let config = BlockBuilderConfig { target_chain_id: 0, ..Default::default() };
        assert_matches!(config.validate(), Err(ConfigError::InvalidChainId(_)));
    }

    #[test]
    fn test_validate_rollup_type() {
        let config = BlockBuilderConfig {
            target_rollup_type: TargetRollupType::OPTIMISM,
            sequencing_contract_address: get_rollup_contract_address(),
            ..Default::default()
        };
        assert_matches!(config.validate(), Err(ConfigError::UnsupportedRollupType(_)));
    }

    #[test]
    fn test_validate_mchain_rollup_address() {
        let config =
            BlockBuilderConfig { mchain_rollup_address: Address::ZERO, ..Default::default() };
        assert_matches!(config.validate(), Err(ConfigError::InvalidAddress(_)));
    }

    #[test]
    fn test_validate_bridge_address() {
        let config = BlockBuilderConfig { bridge_address: Address::ZERO, ..Default::default() };
        assert_matches!(config.validate(), Err(ConfigError::InvalidAddress(_)));
    }

    #[test]
    fn test_validate_inbox_address() {
        let config = BlockBuilderConfig { inbox_address: Address::ZERO, ..Default::default() };
        assert_matches!(config.validate(), Err(ConfigError::InvalidAddress(_)));
    }

    #[test]
    fn test_validate_sequencing_contract_address() {
        let config =
            BlockBuilderConfig { sequencing_contract_address: Address::ZERO, ..Default::default() };
        assert_matches!(config.validate(), Err(ConfigError::InvalidAddress(_)));
    }
}<|MERGE_RESOLUTION|>--- conflicted
+++ resolved
@@ -51,29 +51,12 @@
     #[arg(short = 'i', long, env = "BLOCK_BUILDER_ARBITRUM_INBOX_ADDRESS",
         value_parser = parse_address)]
     pub inbox_address: Address,
-<<<<<<< HEAD
-
+
+    // TODO (SEQ-567): Move ignore_delayed_messages config value on-chain
     /// Flag used to ignore delayed messages besides deposits
     /// Default is false
     #[arg(long, env = "BLOCK_BUILDER_ARBITRUM_IGNORE_DELAYED_MESSAGES", default_value = "false")]
     pub ignore_delayed_messages: bool,
-
-    // interval at which anvil saves state to disk (in seconds)
-    // default is 300 seconds (5 minutes)
-    #[arg(long, env = "BLOCK_BUILDER_ANVIL_STATE_INTERVAL", default_value_t = 300)]
-    pub anvil_state_interval: u64,
-
-    // number of states to be saved on disk
-    // default is 1000
-    #[arg(long, env = "BLOCK_BUILDER_ANVIL_MAX_PERSISTED_STATES", default_value_t = 1000)]
-    pub max_persisted_states: u64,
-
-    // number of blocks to keep in memory (must set max_persisted_states to 0)
-    // default is 1000
-    #[arg(long, env = "BLOCK_BUILDER_ANVIL_PRUNE_HISTORY", default_value_t = 1000)]
-    pub prune_history: u64,
-=======
->>>>>>> f8321d45
 }
 
 /// Possible target rollup types for the [`block-builder`]
@@ -112,13 +95,7 @@
             .field("bridge_address", &self.bridge_address)
             .field("inbox_address", &self.inbox_address)
             .field("signer_key", &"<private>") // Skip showing private key
-<<<<<<< HEAD
-            .field("anvil_state_interval", &self.anvil_state_interval)
-            .field("anvil_max_persisted_states", &self.max_persisted_states)
-            .field("anvil_prune_history", &self.prune_history)
             .field("ignore_delayed_messages", &self.ignore_delayed_messages)
-=======
->>>>>>> f8321d45
             .finish()
     }
 }
@@ -210,30 +187,6 @@
 mod tests {
     use super::*;
     use assert_matches::assert_matches;
-<<<<<<< HEAD
-    use url::Url;
-
-    #[test]
-    fn test_default_parsing() {
-        let zero = Address::ZERO.to_string();
-        let config =
-            BlockBuilderConfig::parse_from(["test", "-s", &zero, "-b", &zero, "-i", &zero]);
-        assert_eq!(
-            config.mchain_url,
-            Url::parse("http://127.0.0.1:8888").expect("Failed to parse default URL")
-        );
-        assert_eq!(config.target_chain_id, 13331370);
-        assert_eq!(
-            config.sequencing_contract_address.to_string(),
-            "0x0000000000000000000000000000000000000000"
-        );
-        assert_eq!(config.anvil_state_interval, 300);
-        assert_eq!(config.max_persisted_states, 1000);
-        assert_eq!(config.prune_history, 1000);
-        assert!(!config.ignore_delayed_messages);
-    }
-=======
->>>>>>> f8321d45
 
     #[test]
     fn test_validate_chain_id() {
