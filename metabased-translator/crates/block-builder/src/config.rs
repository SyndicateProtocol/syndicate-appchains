//! Configuration for the block builder service
<<<<<<< HEAD
use alloy::primitives::Address;
use clap::Parser;
=======

use alloy::{
    primitives::Address,
    signers::{
        k256::ecdsa::SigningKey,
        local::{LocalSigner, PrivateKeySigner},
    },
};
use clap::{Parser, ValueEnum};
>>>>>>> 5c025a2a
use std::{fmt::Debug, str::FromStr};
use thiserror::Error;
use tracing::debug;

const DEFAULT_PRIVATE_KEY_SIGNER: &str =
    "0x0123456789abcdef0123456789abcdef0123456789abcdef0123456789abcdef";

/// Configuration for the block builder service
<<<<<<< HEAD
#[derive(Parser, Debug, Clone)]
#[allow(missing_docs)]
=======
#[derive(Parser, Clone)]
>>>>>>> 5c025a2a
pub struct BlockBuilderConfig {
    #[arg(short = 'f', long, env = "BLOCK_BUILDER_SNAPSHOT_FILE", default_value_t = String::new())]
    pub file: String,

    #[arg(short = 'p', long, env = "BLOCK_BUILDER_PORT", default_value_t = 8888)]
    pub port: u16,

    #[arg(
        short = 'g',
        long,
        env = "BLOCK_BUILDER_GENESIS_TIMESTAMP",
        default_value_t = 1712500000
    )]
    pub genesis_timestamp: u64,

    #[arg(short = 'c', long, env = "BLOCK_BUILDER_CHAIN_ID", default_value_t = 13331370)]
    pub chain_id: u64,

    /// Sequencing contract address on the sequencing chain
    #[arg(short = 's', long, env = "BLOCK_BUILDER_SEQUENCING_CONTRACT_ADDRESS",
        value_parser = parse_address,
        default_value = "0x1234000000000000000000000000000000000000")]
    pub sequencing_contract_address: Address,

    /// Target rollup type for the [`block-builder`]
    #[arg(long, env = "BLOCK_BUILDER_TARGET_ROLLUP", default_value = "arbitrum")]
    pub target_rollup_type: TargetRollupType,
}

/// Possible target rollup types for the [`block-builder`]
#[allow(missing_docs)]
#[derive(Debug, Clone, Parser, ValueEnum)]
pub enum TargetRollupType {
    OPTIMISM,
    ARBITRUM,
}

/// Parse a string into an Ethereum `Address`.
fn parse_address(value: &str) -> Result<Address, String> {
    Address::from_str(value).map_err(|_| format!("Invalid address: {}", value))
}

/// Parse default string into a `PrivateKeySigner`.
pub fn get_default_private_key_signer() -> LocalSigner<SigningKey> {
    PrivateKeySigner::from_str(DEFAULT_PRIVATE_KEY_SIGNER)
        .unwrap_or_else(|err| panic!("Failed to parse default private key for signer: {}", err))
}

impl Debug for BlockBuilderConfig {
    fn fmt(&self, f: &mut std::fmt::Formatter<'_>) -> std::fmt::Result {
        f.debug_struct("BlockBuilderConfig")
            .field("port", &self.port)
            .field("genesis_timestamp", &self.genesis_timestamp)
            .field("chain_id", &self.chain_id)
            .field("sequencing_contract_address", &self.sequencing_contract_address)
            .field("target_rollup_type", &self.target_rollup_type)
            .field("signer_key", &"<private>") // Skip showing private key
            .finish()
    }
}

impl Default for BlockBuilderConfig {
    fn default() -> Self {
        Self {
            file: String::new(),
            port: 8888,
            genesis_timestamp: 1712500000,
<<<<<<< HEAD
            chain_id: 13331370,
=======
            chain_id: 84532,
            target_rollup_type: TargetRollupType::ARBITRUM,
>>>>>>> 5c025a2a
            sequencing_contract_address: Address::from_str(
                "0x1234000000000000000000000000000000000000",
            )
            .unwrap_or_else(|err| {
                panic!("Failed to parse default address: {}", err);
            }),
        }
    }
}

impl BlockBuilderConfig {
    /// Creates a new [`BlockBuilderConfig`] instance.
    pub fn new(
        file: String,
        port: u16,
        genesis_timestamp: u64,
        chain_id: u64,
        sequencing_contract_address: Address,
        target_rollup_type: TargetRollupType,
    ) -> Result<Self, ConfigError> {
<<<<<<< HEAD
        let config = Self { file, port, genesis_timestamp, chain_id, sequencing_contract_address };
=======
        let config = Self {
            port,
            genesis_timestamp,
            chain_id,
            sequencing_contract_address,
            target_rollup_type,
        };
>>>>>>> 5c025a2a
        debug!("Created block builder config: {:?}", config);
        config.validate()?;
        Ok(config)
    }

    /// Validates the config values and complains about impossible ones
    pub fn validate(&self) -> Result<(), ConfigError> {
        if self.port == 0 {
            return Err(ConfigError::InvalidPort("Port cannot be 0".to_string()));
        }

        if self.chain_id == 0 {
            return Err(ConfigError::InvalidChainId("Chain ID cannot be 0".to_string()));
        }

        Ok(())
    }
}

#[allow(missing_docs)]
/// Possible errors that can occur when initializing the block builder configuration
#[derive(Debug, Error)]
pub enum ConfigError {
    #[error("Invalid port: {0}")]
    InvalidPort(String),
    #[error("Invalid chain ID: {0}")]
    InvalidChainId(String),
}

#[cfg(test)]
mod tests {
    use super::*;

    #[test]
    fn test_default_parsing() {
        let config = BlockBuilderConfig::parse_from(["test"]);
        assert_eq!(config.file, "");
        assert_eq!(config.port, 8888);
        assert_eq!(config.genesis_timestamp, 1712500000);
        assert_eq!(config.chain_id, 13331370);
        assert_eq!(
            config.sequencing_contract_address.to_string(),
            "0x1234000000000000000000000000000000000000"
        );
    }

    #[test]
    fn test_validate() {
        let config = BlockBuilderConfig {
            file: String::new(),
            port: 0,
            genesis_timestamp: 1000000,
            chain_id: 12345,
            sequencing_contract_address: Address::from_str(
                "0x1234000000000000000000000000000000000000",
            )
            .unwrap(),
            target_rollup_type: TargetRollupType::ARBITRUM,
        };
        assert!(matches!(config.validate(), Err(ConfigError::InvalidPort(_))));
    }
}<|MERGE_RESOLUTION|>--- conflicted
+++ resolved
@@ -1,9 +1,4 @@
 //! Configuration for the block builder service
-<<<<<<< HEAD
-use alloy::primitives::Address;
-use clap::Parser;
-=======
-
 use alloy::{
     primitives::Address,
     signers::{
@@ -12,21 +7,16 @@
     },
 };
 use clap::{Parser, ValueEnum};
->>>>>>> 5c025a2a
 use std::{fmt::Debug, str::FromStr};
 use thiserror::Error;
 use tracing::debug;
 
 const DEFAULT_PRIVATE_KEY_SIGNER: &str =
-    "0x0123456789abcdef0123456789abcdef0123456789abcdef0123456789abcdef";
+    "0xac0974bec39a17e36ba4a6b4d238ff944bacb478cbed5efcae784d7bf4f2ff80";
 
 /// Configuration for the block builder service
-<<<<<<< HEAD
-#[derive(Parser, Debug, Clone)]
+#[derive(Parser, Clone)]
 #[allow(missing_docs)]
-=======
-#[derive(Parser, Clone)]
->>>>>>> 5c025a2a
 pub struct BlockBuilderConfig {
     #[arg(short = 'f', long, env = "BLOCK_BUILDER_SNAPSHOT_FILE", default_value_t = String::new())]
     pub file: String,
@@ -42,8 +32,8 @@
     )]
     pub genesis_timestamp: u64,
 
-    #[arg(short = 'c', long, env = "BLOCK_BUILDER_CHAIN_ID", default_value_t = 13331370)]
-    pub chain_id: u64,
+    #[arg(short = 'c', long, env = "BLOCK_BUILDER_TARGET_CHAIN_ID", default_value_t = 13331370)]
+    pub target_chain_id: u64,
 
     /// Sequencing contract address on the sequencing chain
     #[arg(short = 's', long, env = "BLOCK_BUILDER_SEQUENCING_CONTRACT_ADDRESS",
@@ -78,9 +68,10 @@
 impl Debug for BlockBuilderConfig {
     fn fmt(&self, f: &mut std::fmt::Formatter<'_>) -> std::fmt::Result {
         f.debug_struct("BlockBuilderConfig")
+            .field("file", &self.file)
             .field("port", &self.port)
             .field("genesis_timestamp", &self.genesis_timestamp)
-            .field("chain_id", &self.chain_id)
+            .field("target_chain_id", &self.target_chain_id)
             .field("sequencing_contract_address", &self.sequencing_contract_address)
             .field("target_rollup_type", &self.target_rollup_type)
             .field("signer_key", &"<private>") // Skip showing private key
@@ -94,12 +85,8 @@
             file: String::new(),
             port: 8888,
             genesis_timestamp: 1712500000,
-<<<<<<< HEAD
-            chain_id: 13331370,
-=======
-            chain_id: 84532,
+            target_chain_id: 13331370,
             target_rollup_type: TargetRollupType::ARBITRUM,
->>>>>>> 5c025a2a
             sequencing_contract_address: Address::from_str(
                 "0x1234000000000000000000000000000000000000",
             )
@@ -116,21 +103,18 @@
         file: String,
         port: u16,
         genesis_timestamp: u64,
-        chain_id: u64,
+        target_chain_id: u64,
         sequencing_contract_address: Address,
         target_rollup_type: TargetRollupType,
     ) -> Result<Self, ConfigError> {
-<<<<<<< HEAD
-        let config = Self { file, port, genesis_timestamp, chain_id, sequencing_contract_address };
-=======
         let config = Self {
+            file,
             port,
             genesis_timestamp,
-            chain_id,
+            target_chain_id,
             sequencing_contract_address,
             target_rollup_type,
         };
->>>>>>> 5c025a2a
         debug!("Created block builder config: {:?}", config);
         config.validate()?;
         Ok(config)
@@ -142,7 +126,7 @@
             return Err(ConfigError::InvalidPort("Port cannot be 0".to_string()));
         }
 
-        if self.chain_id == 0 {
+        if self.target_chain_id == 0 {
             return Err(ConfigError::InvalidChainId("Chain ID cannot be 0".to_string()));
         }
 
@@ -170,7 +154,7 @@
         assert_eq!(config.file, "");
         assert_eq!(config.port, 8888);
         assert_eq!(config.genesis_timestamp, 1712500000);
-        assert_eq!(config.chain_id, 13331370);
+        assert_eq!(config.target_chain_id, 13331370);
         assert_eq!(
             config.sequencing_contract_address.to_string(),
             "0x1234000000000000000000000000000000000000"
@@ -183,7 +167,7 @@
             file: String::new(),
             port: 0,
             genesis_timestamp: 1000000,
-            chain_id: 12345,
+            target_chain_id: 12345,
             sequencing_contract_address: Address::from_str(
                 "0x1234000000000000000000000000000000000000",
             )
