--- conflicted
+++ resolved
@@ -30,12 +30,8 @@
     /// Create a new block builder
     pub async fn new(
         slotter_rx: Receiver<Slot>,
-<<<<<<< HEAD
         config: &BlockBuilderConfig,
-=======
-        config: BlockBuilderConfig,
         metrics: BlockBuilderMetrics,
->>>>>>> 1e95b104
     ) -> Result<Self, Error> {
         let mchain = MetaChainProvider::start(config).await?;
 
@@ -145,13 +141,9 @@
         let (tx, rx) = mpsc::channel(32);
         let config = BlockBuilderConfig::default();
         let genesis_ts = config.genesis_timestamp;
-<<<<<<< HEAD
-        let builder = BlockBuilder::new(rx, &config).await?;
-=======
         let mut metrics_state = MetricsState { registry: Registry::default() };
         let metrics = BlockBuilderMetrics::new(&mut metrics_state.registry);
-        let builder = BlockBuilder::new(rx, config, metrics).await?;
->>>>>>> 1e95b104
+        let builder = BlockBuilder::new(rx, &config, metrics).await?;
 
         let (shutdown_tx, shutdown_rx) = oneshot::channel();
         let handle = tokio::spawn(async move { builder.start(None, shutdown_rx).await });
@@ -175,13 +167,9 @@
     async fn test_block_builder_resume_from_known_safe_slot() -> Result<()> {
         let (tx, rx) = mpsc::channel(1);
         let config = BlockBuilderConfig::default();
-<<<<<<< HEAD
-        let builder = BlockBuilder::new(rx, &config).await?;
-=======
         let mut metrics_state = MetricsState { registry: Registry::default() };
         let metrics = BlockBuilderMetrics::new(&mut metrics_state.registry);
-        let builder = BlockBuilder::new(rx, config.clone(), metrics).await?;
->>>>>>> 1e95b104
+        let builder = BlockBuilder::new(rx, &config, metrics).await?;
 
         let provider = builder.mchain.provider.clone();
 
@@ -208,12 +196,8 @@
 
         // Second run: resume builder
         let (_resumed_tx, resumed_rx) = mpsc::channel(1);
-<<<<<<< HEAD
-        let resumed_builder = BlockBuilder::new(resumed_rx, &config).await?;
-=======
         let metrics = BlockBuilderMetrics::new(&mut metrics_state.registry);
-        let resumed_builder = BlockBuilder::new(resumed_rx, config, metrics).await?;
->>>>>>> 1e95b104
+        let resumed_builder = BlockBuilder::new(resumed_rx, &config, metrics).await?;
 
         let resumed_provider = resumed_builder.mchain.provider.clone();
 
