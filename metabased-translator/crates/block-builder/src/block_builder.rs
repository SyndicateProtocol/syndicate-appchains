//! Block builder service for processing and building L3 blocks.

use crate::{
    config::{BlockBuilderConfig, TargetRollupType},
    connectors::anvil::MetaChainProvider,
    metrics::BlockBuilderMetrics,
    rollups::{
        arbitrum::arbitrum_builder::ArbitrumBlockBuilder,
        optimism::optimism_builder::OptimismBlockBuilder, shared::RollupBlockBuilder,
    },
};
use alloy::{
    providers::Provider,
    transports::{RpcError, TransportErrorKind},
};
use common::{db::TranslatorStore, types::SlotPointer};
use derivative::Derivative;
use eyre::{Error, Result};
use std::sync::Arc;
use tokio::sync::{mpsc::Receiver, oneshot};
use tracing::{error, info, trace};
use url::Url;

/// Block builder service for processing and building L3 blocks.
#[derive(Derivative)]
#[derivative(Debug)]
pub struct BlockBuilder {
    slotter_rx: Receiver<SlotPointer>,
    #[allow(missing_docs)]
    pub mchain: MetaChainProvider,
    builder: Box<dyn RollupBlockBuilder>,
    metrics: BlockBuilderMetrics,

    #[derivative(Debug = "ignore")]
    store: Arc<dyn TranslatorStore + Send + Sync>,
}

impl BlockBuilder {
    /// Create a new block builder
    pub async fn new(
        slotter_rx: Receiver<SlotPointer>,
        config: &BlockBuilderConfig,
        datadir: &str,
        store: Arc<dyn TranslatorStore + Send + Sync>,
        metrics: BlockBuilderMetrics,
    ) -> Result<Self, Error> {
        let mchain = MetaChainProvider::start(config, datadir, &metrics.mchain_metrics).await?;

        let builder: Box<dyn RollupBlockBuilder> = match config.target_rollup_type {
            TargetRollupType::ARBITRUM => Box::new(ArbitrumBlockBuilder::new(config)),
            TargetRollupType::OPTIMISM => {
                Box::new(OptimismBlockBuilder::new(config.sequencing_contract_address))
            }
        };

        Ok(Self { slotter_rx, mchain, builder, metrics, store })
    }

    /// Validates and rolls back to a known block number if necessary
    async fn resume_from_block(
        &self,
        known_block_number: Option<u64>,
    ) -> Result<(), BlockBuilderError> {
        let Some(known_block_number) = known_block_number else {
            info!("No known block number to resume from, starting from genesis");
            return Ok(());
        };

        let current_block_number = self.mchain.provider.get_block_number().await.map_err(|e| {
            BlockBuilderError::ResumeFromBlock(format!("Error getting current block number: {}", e))
        })?;

        if known_block_number > current_block_number {
            return Err(BlockBuilderError::ResumeFromBlock(format!(
                "Known block(slot) number {} is greater than the current mchain block number {}",
                known_block_number, current_block_number
            )));
        }

        // rollback to block if necessary
        if known_block_number < current_block_number {
            self.mchain.rollback_to_block(known_block_number).await.map_err(|e| {
                BlockBuilderError::ResumeFromBlock(format!("Unable to reorg to block: {}", e))
            })?;
        }
        info!("Resumed from block: {}", known_block_number);
        Ok(())
    }

    /// Start the block builder
    pub async fn start(
        mut self,
        known_block_number: Option<u64>,
        mut shutdown_rx: oneshot::Receiver<()>,
    ) {
        // resume from known state
        if let Err(e) = self.resume_from_block(known_block_number).await {
            panic!("Failed to validate and rollback: {}", e);
        }

        loop {
            tokio::select! {
                biased; // biased allows us to process everything that's in the channel before shutting down
                Some(slot) = self.slotter_rx.recv() => {
                    trace!("Received slot: {:?}", slot);
                    self.metrics.record_last_slot(slot.number);

                    // [OP / ARB] Build block of MChain transactions from slot
                    let transactions = match self.builder.build_block_from_slot(&slot).await {
                        Ok(transactions) => transactions,
                        Err(e) => {
                            panic!("Error building batch transaction: {}", e);
                        }
                    };

                    let transactions_len = transactions.len();
                    trace!("Submitting {} transactions", transactions_len);
                    self.metrics.record_transactions_per_slot(transactions_len);

                    let  block_number = self.get_current_block_number().await;
                    assert!(slot.number == block_number + 1, "Unexpected slot number, got {}, expected {}", slot.number, block_number + 1);

                    // Submit transactions to mchain
                    if let Err(e) = self.mchain.submit_txns(transactions).await {
                        panic!("Error submitting transaction: {}", e);
                    }

                    // Mine the actual block with slot timestamp
                    if let Err(e) = self.mchain.mine_block(slot.timestamp).await {
                        panic!("Error mining block: {}", e);
                    }

                    if let Err(e) = self.store.save_unsafe_slot(&slot).await {
                        panic!("Error saving slot: {}", e);
                    }
                }
                _ = &mut shutdown_rx => {
                    drop(self.mchain);
                    info!("Block builder stopped");
                    return;
                }
            }
        }
    }

    async fn get_current_block_number(&self) -> u64 {
        self.mchain.provider.get_block_number().await.unwrap_or_else(|e| {
            panic!("Error getting current block number: {}", e);
        })
    }
}

#[allow(missing_docs)] // self-documenting
#[derive(Debug, thiserror::Error)]
pub enum BlockBuilderError {
    #[error("Error starting Anvil: {0}")]
    AnvilStart(AnvilStartError),

    #[error("Failed to submit transaction to MetaChain: {0}")]
    SubmitTxnError(RpcError<TransportErrorKind>),

    #[error("Cannot serialize empty l2 msg")]
    EmptyL2Message(),

    #[error("Error resuming from block: {0}")]
    ResumeFromBlock(String),

    #[error("Error mining block: {0}")]
    MineBlock(String),
}

#[allow(missing_docs)] // self-documenting
#[derive(Debug, thiserror::Error)]
pub enum AnvilStartError {
    #[error("Invalid host in mchain_url")]
    InvalidHost,
    #[error("No port found in mchain_url")]
    NoPort,
    #[error("Requested port in mchain_url {mchain_url:} is unavailable: {port}")]
    PortUnavailable { mchain_url: Url, port: u16 },
}

#[cfg(test)]
mod tests {
    use super::*;
    use alloy::providers::Provider;
<<<<<<< HEAD
    use common::{db::RocksDbStore, types::Slot};
=======
    use common::{db::RocksDbStore, types::BlockAndReceipts};
>>>>>>> 5d5f9a5a
    use eyre::Result;
    use prometheus_client::registry::Registry;
    use test_utils::test_path;
    use tokio::sync::mpsc;
    use tracing_test::traced_test;

    struct MetricsState {
        /// Prometheus registry
        pub registry: Registry,
    }

    /// Test the block builder startup and basic functionality
    /// This test requires Anvil (part of Foundry toolchain) to simulate a local Ethereum node.
    /// The test spawns an Anvil instance with custom parameters for gas and mining settings.
    #[tokio::test]
    async fn test_block_builder_start() -> Result<()> {
        let (tx, rx) = mpsc::channel(32);
        let config = BlockBuilderConfig::default();
        let genesis_ts = config.genesis_timestamp;
        let mut metrics_state = MetricsState { registry: Registry::default() };
        let metrics = BlockBuilderMetrics::new(&mut metrics_state.registry);
        let datadir = test_path("datadir");
        let db_path = test_path("db");
        let store = Arc::new(RocksDbStore::new(db_path.as_str()).unwrap());
        let builder = BlockBuilder::new(rx, &config, &datadir, store, metrics).await?;

        let (shutdown_tx, shutdown_rx) = oneshot::channel();
        let handle = tokio::spawn(async move { builder.start(None, shutdown_rx).await });

        // Send a test block
<<<<<<< HEAD
        let test_slot = Arc::new(Slot::new(2, genesis_ts + 1));
=======
        let test_slot = Slot::new(2, genesis_ts + 1, BlockAndReceipts::default());
>>>>>>> 5d5f9a5a
        tx.send(test_slot).await?;

        // Give some time for processing
        tokio::time::sleep(tokio::time::Duration::from_millis(100)).await;

        // Clean shutdown
        let _ = shutdown_tx.send(());
        handle.await?;
        Ok(())
    }

    #[tokio::test]
    #[traced_test]
    #[ignore] // TODO SEQ-528 unskip/re-write
    async fn test_block_builder_resume_from_known_safe_slot() -> Result<()> {
        let (tx, rx) = mpsc::channel(1);
        let config = BlockBuilderConfig::default();
        let mut metrics_state = MetricsState { registry: Registry::default() };
        let metrics = BlockBuilderMetrics::new(&mut metrics_state.registry);
        let datadir = test_path("datadir");
        let db_path = test_path("db");
        let store = Arc::new(RocksDbStore::new(db_path.as_str()).unwrap());
        let builder = BlockBuilder::new(rx, &config, &datadir, store, metrics).await?;

        let provider = builder.mchain.provider.clone();

        // First run: send a few slots
<<<<<<< HEAD
        let test_slot1 = Arc::new(Slot::new(1, 1000));
        let test_slot2 = Arc::new(Slot::new(2, 2000));
        let test_slot3 = Arc::new(Slot::new(3, 3000));
=======
        let test_slot1 = Slot::new(1, 1000, BlockAndReceipts::default());
        let test_slot2 = Slot::new(2, 2000, BlockAndReceipts::default());
        let test_slot3 = Slot::new(3, 3000, BlockAndReceipts::default());
>>>>>>> 5d5f9a5a

        let (shutdown_tx, shutdown_rx) = oneshot::channel();
        let handle = tokio::spawn(async move { builder.start(None, shutdown_rx).await });

        tx.send(test_slot1).await?;
        tx.send(test_slot2.clone()).await?;
        tx.send(test_slot3).await?;

        // Give time for processing and state to be persisted
        tokio::time::sleep(tokio::time::Duration::from_millis(200)).await;

        let latest_block = provider.get_block_number().await?;
        assert_eq!(latest_block, 3, "Chain should be at block 3");

        let _ = shutdown_tx.send(());
        handle.await?;

        // Second run: resume builder
        let (_resumed_tx, resumed_rx) = mpsc::channel(1);
        let datadir = test_path("datadir");
        let metrics = BlockBuilderMetrics::new(&mut metrics_state.registry);
        let store = Arc::new(RocksDbStore::new(db_path.as_str()).unwrap());
        let resumed_builder =
            BlockBuilder::new(resumed_rx, &config, &datadir, store, metrics).await?;

        let resumed_provider = resumed_builder.mchain.provider.clone();

        // resumed builder with the "last known safe slot" as slot2
        let (_shutdown_tx, shutdown_rx) = oneshot::channel();
        tokio::spawn(
            async move { resumed_builder.start(Some(test_slot2.number), shutdown_rx).await },
        );

        // Give time for rollback to slot0
        tokio::time::sleep(tokio::time::Duration::from_millis(1000)).await;

        let latest_block = resumed_provider.get_block_number().await?;
        assert_eq!(latest_block, 2, "Chain should be at block 2 after reorg");

        Ok(())
    }

    // TODO SEQ-529 - write a test that asserts for determinism (same slots should yield the same
    // block chain on separate block builders)
}<|MERGE_RESOLUTION|>--- conflicted
+++ resolved
@@ -184,11 +184,10 @@
 mod tests {
     use super::*;
     use alloy::providers::Provider;
-<<<<<<< HEAD
-    use common::{db::RocksDbStore, types::Slot};
-=======
-    use common::{db::RocksDbStore, types::BlockAndReceipts};
->>>>>>> 5d5f9a5a
+    use common::{
+        db::RocksDbStore,
+        types::{BlockAndReceipts, Slot},
+    };
     use eyre::Result;
     use prometheus_client::registry::Registry;
     use test_utils::test_path;
@@ -219,11 +218,8 @@
         let handle = tokio::spawn(async move { builder.start(None, shutdown_rx).await });
 
         // Send a test block
-<<<<<<< HEAD
-        let test_slot = Arc::new(Slot::new(2, genesis_ts + 1));
-=======
-        let test_slot = Slot::new(2, genesis_ts + 1, BlockAndReceipts::default());
->>>>>>> 5d5f9a5a
+        let test_slot =
+            Arc::new(Slot::new(2, genesis_ts + 1, Arc::new(BlockAndReceipts::default())));
         tx.send(test_slot).await?;
 
         // Give some time for processing
@@ -251,15 +247,9 @@
         let provider = builder.mchain.provider.clone();
 
         // First run: send a few slots
-<<<<<<< HEAD
-        let test_slot1 = Arc::new(Slot::new(1, 1000));
-        let test_slot2 = Arc::new(Slot::new(2, 2000));
-        let test_slot3 = Arc::new(Slot::new(3, 3000));
-=======
-        let test_slot1 = Slot::new(1, 1000, BlockAndReceipts::default());
-        let test_slot2 = Slot::new(2, 2000, BlockAndReceipts::default());
-        let test_slot3 = Slot::new(3, 3000, BlockAndReceipts::default());
->>>>>>> 5d5f9a5a
+        let test_slot1 = Arc::new(Slot::new(1, 1000, Arc::new(BlockAndReceipts::default())));
+        let test_slot2 = Arc::new(Slot::new(2, 2000, Arc::new(BlockAndReceipts::default())));
+        let test_slot3 = Arc::new(Slot::new(3, 3000, Arc::new(BlockAndReceipts::default())));
 
         let (shutdown_tx, shutdown_rx) = oneshot::channel();
         let handle = tokio::spawn(async move { builder.start(None, shutdown_rx).await });
