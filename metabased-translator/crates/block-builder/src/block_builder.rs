//! Block builder service for processing and building L3 blocks.

use crate::{
    config::{BlockBuilderConfig, TargetRollupType},
    connectors::anvil::MetaChainProvider,
    rollups::{
        arbitrum::arbitrum_builder::ArbitrumBlockBuilder,
        optimism::optimism_builder::OptimismBlockBuilder, shared::RollupBlockBuilder,
    },
};
use alloy::transports::{RpcError, TransportErrorKind};
use common::types::Slot;
use eyre::{Error, Result};
use thiserror::Error;
use tokio::sync::{mpsc::Receiver, oneshot};
use tracing::{debug, error, info};

/// Block builder service for processing and building L3 blocks.
#[derive(Debug)]
pub struct BlockBuilder {
    slotter_rx: Receiver<Slot>,
<<<<<<< HEAD
    #[allow(missing_docs)]
    pub mchain: MetaChainProvider,
=======
    mchain: MetaChainProvider,
>>>>>>> e2b71c04
    builder: Box<dyn RollupBlockBuilder>,
}

impl BlockBuilder {
    /// Create a new block builder
    pub async fn new(
        slotter_rx: Receiver<Slot>,
        config: BlockBuilderConfig,
    ) -> Result<Self, Error> {
        let mchain = MetaChainProvider::start(config.clone()).await?;

        let builder: Box<dyn RollupBlockBuilder> = match config.target_rollup_type {
            TargetRollupType::ARBITRUM => Box::new(ArbitrumBlockBuilder::new(config)),
            TargetRollupType::OPTIMISM => {
                Box::new(OptimismBlockBuilder::new(config.sequencing_contract_address))
            }
        };

        Ok(Self { slotter_rx, mchain, builder })
    }

    /// Start the block builder
<<<<<<< HEAD
    pub async fn start(mut self) {
        while let Some(slot) = self.slotter_rx.recv().await {
            debug!("Received slot: {:?}", slot);

            // [OP / ARB] Build block of MChain transactions from slot
            let transactions = match self.builder.build_block_from_slot(slot.clone()).await {
                Ok(transactions) => transactions,
                Err(e) => {
                    panic!("Error building batch transaction: {}", e);
                }
            };

            debug!("Submitting {} transactions", transactions.len());

            // Submit transactions to mchain
            if let Err(e) = self.mchain.submit_txns(transactions).await {
                panic!("Error submitting transaction: {}", e);
=======
    pub async fn start(
        mut self,
        known_safe_block_number: Option<u64>,
        mut shutdown_rx: oneshot::Receiver<()>,
    ) {
        // Add reorg handling at start
        if let Some(block_number) = known_safe_block_number {
            if let Err(e) = self.mchain.rollback_to_block(block_number).await {
                panic!("Error during startup, unable to reorg to block: {}", e);
>>>>>>> e2b71c04
            }
        }

<<<<<<< HEAD
            // Mine mchain block
            if let Err(e) = self.mchain.mine_block(slot.timestamp).await {
                panic!("Error mining block: {}", e);
=======
        loop {
            tokio::select! {
                Some(slot) = self.slotter_rx.recv() => {
                    debug!("Received slot: {:?}", slot);

                    // [OP / ARB] Build block of MChain transactions from slot
                    let transactions = match self.builder.build_block_from_slot(slot.clone()).await {
                        Ok(transactions) => transactions,
                        Err(e) => {
                            panic!("Error building batch transaction: {}", e);
                        }
                    };

                    debug!("Submitting {} transactions", transactions.len());

                    // Submit transactions to mchain
                    if let Err(e) = self.mchain.submit_txns(transactions).await {
                        panic!("Error submitting transaction: {}", e);
                    }

                    // Mine mchain block
                    if let Err(e) = self.mchain.mine_block(slot.timestamp).await {
                        panic!("Error mining block: {}", e);
                    }
                }
                _ = &mut shutdown_rx => {
                    info!("Block builder shutting down");
                    break;
                }
>>>>>>> e2b71c04
            }
        }
    }
}

#[allow(missing_docs)] // self-documenting
#[derive(Debug, Error)]
pub enum BlockBuilderError {
    #[error("Anvil failed to start: {0}")]
    AnvilStartError(&'static str),

    #[error("Failed to submit transaction to MetaChain: {0}")]
    SubmitTxnError(RpcError<TransportErrorKind>),

    #[error("Cannot serialize empty l2 msg")]
    EmptyL2Message(),

    #[error("No contract addr found")]
    NoContractAddress(),

    #[error("No block number found")]
    NoBlockNumber(),

    #[error("Overflow error")]
    Overflow(),
}

#[cfg(test)]
mod tests {
    use super::*;
    use alloy::providers::Provider;
    use eyre::Result;
    use tokio::sync::mpsc;

    /// Test the block builder startup and basic functionality
    /// This test requires Anvil (part of Foundry toolchain) to simulate a local Ethereum node.
    /// The test spawns an Anvil instance with custom parameters for gas and mining settings.
    #[tokio::test]
    async fn test_block_builder_start() -> Result<()> {
        let (tx, rx) = mpsc::channel(32);
        let config = BlockBuilderConfig::default();
        let genesis_ts = config.genesis_timestamp;
        let builder = BlockBuilder::new(rx, config).await?;

        let (shutdown_tx, shutdown_rx) = oneshot::channel();
        let handle = tokio::spawn(async move { builder.start(None, shutdown_rx).await });

        // Send a test block
        let test_slot = Slot::new(1, genesis_ts + 1);
        tx.send(test_slot).await?;

        // Give some time for processing
        tokio::time::sleep(tokio::time::Duration::from_millis(100)).await;

        // Clean shutdown
        let _ = shutdown_tx.send(());
        handle.await?;
        Ok(())
    }

    #[tokio::test]
    #[tracing_test::traced_test]
    #[ignore] // TODO SEQ-528 unskip/re-write
    async fn test_block_builder_resume_from_known_safe_slot() -> Result<()> {
        let (tx, rx) = mpsc::channel(1);
        let config = BlockBuilderConfig::default();
        let builder = BlockBuilder::new(rx, config.clone()).await?;

        let provider = builder.mchain.provider.clone();

<<<<<<< HEAD
    #[error("Cannot serialize empty l2 msg")]
    EmptyL2Message(),
=======
        // First run: send a few slots
        let test_slot1 = Slot::new(1, 1000);
        let test_slot2 = Slot::new(2, 2000);
        let test_slot3 = Slot::new(3, 3000);

        let (shutdown_tx, shutdown_rx) = oneshot::channel();
        let handle = tokio::spawn(async move { builder.start(None, shutdown_rx).await });

        tx.send(test_slot1).await?;
        tx.send(test_slot2.clone()).await?;
        tx.send(test_slot3).await?;

        // Give time for processing and state to be persisted
        tokio::time::sleep(tokio::time::Duration::from_millis(200)).await;

        let latest_block = provider.get_block_number().await?;
        assert_eq!(latest_block, 3, "Chain should be at block 3");

        let _ = shutdown_tx.send(());
        handle.await?;

        // Second run: resume builder
        let (_resumed_tx, resumed_rx) = mpsc::channel(1);
        let resumed_builder = BlockBuilder::new(resumed_rx, config).await?;

        let resumed_provider = resumed_builder.mchain.provider.clone();

        // resumed builder with the "last known safe slot" as slot2
        let (_shutdown_tx, shutdown_rx) = oneshot::channel();
        tokio::spawn(
            async move { resumed_builder.start(Some(test_slot2.number), shutdown_rx).await },
        );

        // Give time for rollback to slot0
        tokio::time::sleep(tokio::time::Duration::from_millis(1000)).await;

        let latest_block = resumed_provider.get_block_number().await?;
        assert_eq!(latest_block, 2, "Chain should be at block 2 after reorg");

        Ok(())
    }

    // TODO SEQ-529 - write a test that asserts for determinism (same slots should yield the same
    // block chain on separate block builders)
>>>>>>> e2b71c04
}<|MERGE_RESOLUTION|>--- conflicted
+++ resolved
@@ -19,12 +19,8 @@
 #[derive(Debug)]
 pub struct BlockBuilder {
     slotter_rx: Receiver<Slot>,
-<<<<<<< HEAD
     #[allow(missing_docs)]
     pub mchain: MetaChainProvider,
-=======
-    mchain: MetaChainProvider,
->>>>>>> e2b71c04
     builder: Box<dyn RollupBlockBuilder>,
 }
 
@@ -47,25 +43,6 @@
     }
 
     /// Start the block builder
-<<<<<<< HEAD
-    pub async fn start(mut self) {
-        while let Some(slot) = self.slotter_rx.recv().await {
-            debug!("Received slot: {:?}", slot);
-
-            // [OP / ARB] Build block of MChain transactions from slot
-            let transactions = match self.builder.build_block_from_slot(slot.clone()).await {
-                Ok(transactions) => transactions,
-                Err(e) => {
-                    panic!("Error building batch transaction: {}", e);
-                }
-            };
-
-            debug!("Submitting {} transactions", transactions.len());
-
-            // Submit transactions to mchain
-            if let Err(e) = self.mchain.submit_txns(transactions).await {
-                panic!("Error submitting transaction: {}", e);
-=======
     pub async fn start(
         mut self,
         known_safe_block_number: Option<u64>,
@@ -75,15 +52,9 @@
         if let Some(block_number) = known_safe_block_number {
             if let Err(e) = self.mchain.rollback_to_block(block_number).await {
                 panic!("Error during startup, unable to reorg to block: {}", e);
->>>>>>> e2b71c04
             }
         }
 
-<<<<<<< HEAD
-            // Mine mchain block
-            if let Err(e) = self.mchain.mine_block(slot.timestamp).await {
-                panic!("Error mining block: {}", e);
-=======
         loop {
             tokio::select! {
                 Some(slot) = self.slotter_rx.recv() => {
@@ -113,7 +84,6 @@
                     info!("Block builder shutting down");
                     break;
                 }
->>>>>>> e2b71c04
             }
         }
     }
@@ -130,15 +100,6 @@
 
     #[error("Cannot serialize empty l2 msg")]
     EmptyL2Message(),
-
-    #[error("No contract addr found")]
-    NoContractAddress(),
-
-    #[error("No block number found")]
-    NoBlockNumber(),
-
-    #[error("Overflow error")]
-    Overflow(),
 }
 
 #[cfg(test)]
@@ -184,10 +145,6 @@
 
         let provider = builder.mchain.provider.clone();
 
-<<<<<<< HEAD
-    #[error("Cannot serialize empty l2 msg")]
-    EmptyL2Message(),
-=======
         // First run: send a few slots
         let test_slot1 = Slot::new(1, 1000);
         let test_slot2 = Slot::new(2, 2000);
@@ -232,5 +189,4 @@
 
     // TODO SEQ-529 - write a test that asserts for determinism (same slots should yield the same
     // block chain on separate block builders)
->>>>>>> e2b71c04
 }