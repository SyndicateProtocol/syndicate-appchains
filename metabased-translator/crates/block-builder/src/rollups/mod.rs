//! Block translation implementation for each rollup architecture

/// Block builder implementation for Arbitrum rollups
pub mod arbitrum;
/// Block builder implementation for Optimism rollups
pub mod optimism;
<<<<<<< HEAD
/// Rollup block builder trait
=======
/// Shared rollup logic and traits
>>>>>>> aa78805d
pub mod shared;<|MERGE_RESOLUTION|>--- conflicted
+++ resolved
@@ -4,9 +4,5 @@
 pub mod arbitrum;
 /// Block builder implementation for Optimism rollups
 pub mod optimism;
-<<<<<<< HEAD
-/// Rollup block builder trait
-=======
 /// Shared rollup logic and traits
->>>>>>> aa78805d
 pub mod shared;