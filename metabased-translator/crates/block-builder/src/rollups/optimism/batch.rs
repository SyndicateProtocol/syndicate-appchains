--- conflicted
+++ resolved
@@ -3,22 +3,11 @@
 //! This module provides functionality for encoding batches of transactions into frames
 //! that can be submitted by the batcher.
 use crate::rollups::optimism::frame::Frame;
-<<<<<<< HEAD
-use alloy_primitives::{Address, Bytes, B256};
-use alloy_rlp::{Buf, Decodable, Encodable, Error as RlpError};
-use alloy_rpc_types::{TransactionInput, TransactionRequest};
-use flate2::{write::ZlibEncoder, Compression};
-use std::ops::Div;
-
-use std::io::Write;
-
-=======
 use alloy::{
     primitives::{Address, Bytes, B256},
     rlp::{Buf, Decodable, Encodable, Error as RlpError},
     rpc::types::{TransactionInput, TransactionRequest},
 };
->>>>>>> 4f795793
 use eyre::{eyre, Result};
 use flate2::{write::ZlibEncoder, Compression};
 use std::{io::Write, ops::Div};
