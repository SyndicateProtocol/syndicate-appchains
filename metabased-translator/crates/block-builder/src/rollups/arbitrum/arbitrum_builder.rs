//! Arbitrum block builder implementation
//!
//! This module provides functionality for building an Arbitrum batch submitter transaction from a
//! list of transactions. It implements the [`RollupBlockBuilder`] trait to standardize block
//! construction across different rollup implementations

use crate::{
    config::BlockBuilderConfig,
    rollups::{
        arbitrum::batch::{Batch, BatchMessage, L1IncomingMessage, L1IncomingMessageHeader},
        shared::{RollupBlockBuilder, SequencingTransactionParser},
    },
};
use alloy::{
    primitives::{Address, Bytes, FixedBytes, U256},
    rpc::types::TransactionRequest,
    sol_types::{SolCall, SolEvent},
};
use async_trait::async_trait;
use common::types::{BlockAndReceipts, Log, Slot};
use contract_bindings::arbitrum::{
    ibridge::IBridge::MessageDelivered,
    idelayedmessageprovider::IDelayedMessageProvider::{
        InboxMessageDelivered, InboxMessageDeliveredFromOrigin,
    },
    iinboxbase::IInboxBase::sendL2MessageFromOriginCall,
    rollup::Rollup,
};
use eyre::Result;
use slotting::config::FIRST_SLOT;
use std::collections::HashMap;
use thiserror::Error;
use tracing::{debug, error};

const MSG_DELIVERED_EVENT_HASH: FixedBytes<32> = MessageDelivered::SIGNATURE_HASH;
const INBOX_MSG_DELIVERED_EVENT_HASH: FixedBytes<32> = InboxMessageDelivered::SIGNATURE_HASH;
const INBOX_MSG_DELIVERED_FROM_ORIGIN_EVENT_HASH: FixedBytes<32> =
    InboxMessageDeliveredFromOrigin::SIGNATURE_HASH;

#[allow(missing_docs)] // self-documenting
#[derive(Debug, Error)]
pub enum ArbitrumBlockBuilderError {
    #[error("Failed to decode {0}: {1}")]
    DecodingError(&'static str, eyre::Error),

    #[error("Missing inbox message data for message index: {0}")]
    MissingInboxMessageData(U256),

    #[error("Delayed message ignored: type = {0}")]
    DelayedMessageIgnored(L1MessageType),
}

#[allow(missing_docs)]
#[derive(Debug)]
pub enum L1MessageType {
    L2Message = 3,
    L2FundedByL1 = 7,
    SubmitRetryable = 9,
    Initialize = 11,
    EthDeposit = 12,
    BatchPostingReport = 13,
}

impl std::fmt::Display for L1MessageType {
    fn fmt(&self, f: &mut std::fmt::Formatter<'_>) -> std::fmt::Result {
        write!(f, "{:?}", self)
    }
}

#[derive(Debug)]
/// Builder for constructing Arbitrum blocks from transactions
pub struct ArbitrumBlockBuilder {
    // MChain rollup address
    mchain_rollup_address: Address,

    // Sequencing chain address
    transaction_parser: SequencingTransactionParser,

    // Settlement chain address
    delayed_inbox_address: Address,
}

impl Default for ArbitrumBlockBuilder {
    fn default() -> Self {
        let config = BlockBuilderConfig::default();
        Self::new(config)
    }
}

#[async_trait]
impl RollupBlockBuilder for ArbitrumBlockBuilder {
    fn transaction_parser(&self) -> &SequencingTransactionParser {
        &self.transaction_parser
    }

    /// Builds a block from a slot
    async fn build_block_from_slot(
        &mut self,
        slot: Slot,
    ) -> Result<Vec<TransactionRequest>, eyre::Error> {
        let delayed_messages = self.process_delayed_messages(slot.settlement_chain_blocks).await?;

        let mb_transactions = self.parse_blocks_to_mbtxs(slot.sequencing_chain_blocks);

<<<<<<< HEAD
        if delayed_messages.is_empty() &&
            mb_transactions.is_empty() &&
            slot.slot_number != FIRST_SLOT
        {
            return Ok(Default::default());
        }

        let batch_transaction = self
            .build_batch_txn(
                mb_transactions,
                slot.slot_number,
                slot.timestamp,
                // include the pre-existing init message in the first batch
                delayed_messages.len() + ((slot.slot_number == FIRST_SLOT) as usize),
            )
=======
        let batch_transaction = self
            .build_batch_txn(mb_transactions, slot.number, slot.timestamp, delayed_messages.len())
>>>>>>> e2b71c04
            .await?;

        let mut result: Vec<TransactionRequest> = Vec::new();
        result.extend(delayed_messages);
        result.push(batch_transaction);
        Ok(result)
    }
}

impl ArbitrumBlockBuilder {
    /// Creates a new Arbitrum block builder.
    ///
    /// # Arguments
    /// - `config`: The configuration for the block builder.
    pub fn new(config: BlockBuilderConfig) -> Self {
        Self {
            transaction_parser: SequencingTransactionParser::new(
                config.sequencing_contract_address,
            ),
            mchain_rollup_address: config.mchain_rollup_address,
            delayed_inbox_address: config.delayed_inbox_address,
        }
    }

    /// Processes settlement chain receipts into delayed messages
    async fn process_delayed_messages(
        &self,
        blocks: Vec<BlockAndReceipts>,
    ) -> Result<Vec<TransactionRequest>> {
        // Create a local map to store message data
        let mut message_data: HashMap<U256, Bytes> = HashMap::new();

        // Process all logs in all receipts in all blocks
        let delayed_messages = blocks
            .iter()
            .flat_map(|block| &block.receipts)
            .flat_map(|receipt| &receipt.logs)
            .filter(|log| Address::from_slice(log.address.as_slice()) == self.delayed_inbox_address)
            .filter(|log| {
                let topic_bytes = FixedBytes::from_slice(log.topics[0].as_slice());

                match topic_bytes {
                    MSG_DELIVERED_EVENT_HASH => true,

                    INBOX_MSG_DELIVERED_EVENT_HASH => {
                        let message_num = U256::from_be_slice(log.topics[1].as_slice());

                        // Decode the event using the contract bindings
                        match InboxMessageDelivered::abi_decode_data(&log.data, false) {
                            Ok(decoded) => {
                                message_data.insert(message_num, decoded.0);
                            }
                            Err(e) => {
                                panic!(
                                    "{}",
                                    ArbitrumBlockBuilderError::DecodingError(
                                        "InboxMessageDelivered",
                                        e.into()
                                    )
                                );
                            }
                        }
                        false
                    }

                    INBOX_MSG_DELIVERED_FROM_ORIGIN_EVENT_HASH => {
                        let message_num = U256::from_be_slice(log.topics[1].as_slice());

                        let block_index = (log.block_number - blocks[0].block.number) as usize;
                        let txn_index = log.transaction_index as usize;
                        let txn = blocks[block_index].block.transactions[txn_index].clone();

                        // Decode the transaction input using the contract bindings
                        match sendL2MessageFromOriginCall::abi_decode(txn.input.as_bytes(), false) {
                            Ok(decoded) => {
                                message_data.insert(message_num, decoded.messageData);
                            }
                            Err(e) => {
                                panic!(
                                    "{}",
                                    ArbitrumBlockBuilderError::DecodingError(
                                        "sendL2MessageFromOriginCall",
                                        e.into()
                                    )
                                );
                            }
                        }

                        false
                    }

                    _ => false,
                }
            })
            .collect::<Vec<_>>();

        debug!("Delayed message data: {:?}", message_data);
        debug!("Delayed messages: {:?}", delayed_messages);

        let delayed_msg_txns: Vec<TransactionRequest> = delayed_messages
            .iter()
            .filter_map(|msg_log| {
                match self.delayed_message_to_mchain_txn(msg_log, message_data.clone()) {
                    Ok(txn) => Some(txn),
                    Err(e) => {
                        error!("Failed to process delayed message: {}", e);
                        None
                    }
                }
            })
            .collect();

        Ok(delayed_msg_txns)
    }

    fn delayed_message_to_mchain_txn(
        &self,
        log: &Log,
        message_data: HashMap<U256, Bytes>,
    ) -> Result<TransactionRequest> {
        let msg_delivered = match MessageDelivered::abi_decode_data(&log.data, true) {
            Ok(decoded) => decoded,
            Err(e) => {
                return Err(
                    ArbitrumBlockBuilderError::DecodingError("MessageDelivered", e.into()).into()
                );
            }
        };

        let message_index = U256::from_be_slice(log.topics[1].as_slice()); // First indexed field is message index
        let kind = msg_delivered.1; // Second non-indexed field is kind
        if kind == L1MessageType::Initialize as u8 {
            return Err(
                ArbitrumBlockBuilderError::DelayedMessageIgnored(L1MessageType::Initialize).into()
            );
        }
        if kind == L1MessageType::BatchPostingReport as u8 {
            return Err(ArbitrumBlockBuilderError::DelayedMessageIgnored(
                L1MessageType::BatchPostingReport,
            )
            .into());
        }
        if kind != L1MessageType::L2Message as u8 &&
            kind != L1MessageType::L2FundedByL1 as u8 &&
            kind != L1MessageType::SubmitRetryable as u8 &&
            kind != L1MessageType::EthDeposit as u8
        {
            panic!("unexpected message kind={}", kind);
        }
        let sender = msg_delivered.2; // Third non-indexed field is sender

        let data = match message_data.get(&message_index) {
            Some(data) => data,
            None => {
                return Err(ArbitrumBlockBuilderError::MissingInboxMessageData(message_index).into());
            }
        };

        let delivered_msg_txn = TransactionRequest::default().to(self.mchain_rollup_address).input(
            Rollup::deliverMessageCall { kind, sender, messageData: data.clone() }
                .abi_encode()
                .into(),
        );

        Ok(delivered_msg_txn)
    }

    /// Builds a batch of transactions into an Arbitrum batch
    async fn build_batch_txn(
        &self,
        txs: Vec<Bytes>,
        slot_number: u64,
        slot_timestamp: u64,
        delayed_message_count: usize,
    ) -> Result<TransactionRequest> {
        let mut messages = vec![BatchMessage::Delayed; delayed_message_count];

        if !txs.is_empty() {
            messages.push(BatchMessage::L2(L1IncomingMessage {
                header: L1IncomingMessageHeader {
                    block_number: slot_number,
                    timestamp: slot_timestamp,
                },
                l2_msg: txs,
            }));
        };

        let batch = Batch(messages);

        // Encode the batch data
        let encoded_batch = batch.encode()?;

        // Create the transaction request
        let request = TransactionRequest::default().to(self.mchain_rollup_address).input(
            // Encode the function call with parameters
            Rollup::postBatchCall::new((encoded_batch,)).abi_encode().into(), // Convert the tokenized call data to bytes
        );

        Ok(request)
    }
}

#[cfg(test)]
mod tests {
    use super::*;
    use alloy::primitives::{hex, keccak256, TxKind};
    use assert_matches::assert_matches;
    use common::types::{Block, Log, Receipt, SlotState, Transaction};
    use contract_bindings::metabased::metabasedsequencerchain::MetabasedSequencerChain::TransactionProcessed;
    use std::str::FromStr;

    #[test]
    fn test_new_builder() {
        let sequencing_contract_address =
            Address::from_str("0x1234000000000000000000000000000000000000")
                .expect("Invalid address format");
        let config = BlockBuilderConfig {
            sequencing_contract_address,
            mchain_rollup_address: sequencing_contract_address,
            delayed_inbox_address: sequencing_contract_address,
            ..Default::default()
        };

        let builder = ArbitrumBlockBuilder::new(config);
        let parser = builder.transaction_parser();
        assert!(!std::ptr::eq(parser, std::ptr::null()), "Transaction parser should not be null");
    }

    #[tokio::test]
    async fn test_build_batch_empty_txs() {
        let builder = ArbitrumBlockBuilder::default();
        let txs = vec![];
        let batch = builder.build_batch_txn(txs, 0, 0, 0).await.unwrap();

        // Verify transaction is sent to sequencer inbox
        assert_eq!(batch.to, Some(TxKind::Call(builder.mchain_rollup_address)));

        // For empty batch, should create BatchMessage::Delayed
        let expected_batch = Batch(vec![]);
        let expected_encoded = expected_batch.encode().unwrap();

        // Verify the input data contains the correct parameters
        let call_data = Rollup::postBatchCall::new((
            expected_encoded, // batch data
        ))
        .abi_encode();

        assert_eq!(batch.input, call_data.into());
    }

    #[tokio::test]
    async fn test_build_batch_with_txs() {
        let builder = ArbitrumBlockBuilder::default();
        let txs = vec![
            hex!("1234").into(), // Sample transaction data
            hex!("5678").into(),
        ];
        let batch = builder.build_batch_txn(txs.clone(), 0, 0, 0).await.unwrap();

        // Verify transaction is sent to sequencer inbox
        assert_eq!(batch.to, Some(TxKind::Call(builder.mchain_rollup_address)));

        // For non-empty batch, should create BatchMessage::L2
        let expected_batch = Batch(vec![BatchMessage::L2(L1IncomingMessage {
            header: Default::default(),
            l2_msg: txs,
        })]);
        let expected_encoded = expected_batch.encode().unwrap();

        // Verify the input data contains the correct parameters
        let call_data = Rollup::postBatchCall::new((
            expected_encoded, // batch data
        ))
        .abi_encode();

        assert_eq!(batch.input, call_data.into());
    }

    #[tokio::test]
    async fn test_empty_slot() {
        let mut builder = ArbitrumBlockBuilder::default();

        // Create an empty slot
        let slot = Slot {
            number: 1,
            timestamp: 0,
            state: SlotState::Safe,
            settlement_chain_blocks: vec![],
            sequencing_chain_blocks: vec![],
        };

        let result = builder.build_block_from_slot(slot).await;
        assert!(result.is_ok());

        let txns = result.unwrap();
        assert_eq!(txns.len(), 0); // Should contain no transactions
    }

    fn create_mock_log(
        address: Address,
        topics: Vec<FixedBytes<32>>,
        data: Bytes,
        block_number: u64,
        transaction_index: u64,
    ) -> Log {
        Log { address, topics, data, block_number, transaction_index, ..Default::default() }
    }

    fn create_mock_block_and_receipts(
        number: u64,
        transactions: Vec<Transaction>,
        receipts: Vec<Receipt>,
    ) -> BlockAndReceipts {
        BlockAndReceipts { block: Block { number, transactions, ..Default::default() }, receipts }
    }

    #[tokio::test]
    async fn test_build_block_from_slot_with_delayed_messages() {
        let builder = ArbitrumBlockBuilder::default();
        let mut builder = builder;

        // Create message data
        let message_index = U256::from(1);
        let before_inbox_acc = FixedBytes::from([1u8; 32]);
        let message_data: Bytes = hex!("1234").into();

        let msg_delivered_event = MessageDelivered {
            messageIndex: message_index,
            beforeInboxAcc: before_inbox_acc,
            inbox: builder.delayed_inbox_address,
            kind: L1MessageType::L2Message as u8,
            sender: Address::ZERO,
            messageDataHash: keccak256(message_data.clone()),
            baseFeeL1: U256::ZERO,
            timestamp: 0u64,
        };

        // Create mock logs
        let msg_delivered_log = create_mock_log(
            builder.delayed_inbox_address,
            vec![
                MSG_DELIVERED_EVENT_HASH,
                FixedBytes::from(message_index.to_be_bytes()),
                before_inbox_acc,
            ],
            msg_delivered_event.encode_data().into(),
            1,
            0,
        );

        let inbox_msg_log = create_mock_log(
            builder.delayed_inbox_address,
            vec![INBOX_MSG_DELIVERED_EVENT_HASH, FixedBytes::from(message_index.to_be_bytes())],
            InboxMessageDelivered { messageNum: message_index, data: message_data }
                .encode_data()
                .into(),
            1,
            0,
        );

        // Create mock block with receipts
        let block = create_mock_block_and_receipts(
            1,
            vec![],
            vec![Receipt { logs: vec![msg_delivered_log, inbox_msg_log], ..Default::default() }],
        );

        let slot = Slot {
            number: 1,
            timestamp: 0,
            state: SlotState::Safe,
            settlement_chain_blocks: vec![block],
            sequencing_chain_blocks: vec![],
        };

        let result = builder.build_block_from_slot(slot).await;
        assert!(result.is_ok());

        let txns = result.unwrap();
        assert_eq!(txns.len(), 2); // Should contain batch transaction + delayed message transaction

        // Verify delayed message transaction
        assert_eq!(txns[0].to, Some(TxKind::Call(builder.mchain_rollup_address)));

        // Verify the batch transaction
        assert_eq!(txns[1].to, Some(TxKind::Call(builder.mchain_rollup_address)));
    }

    #[tokio::test]
    async fn test_build_block_from_slot_with_sequencing_txns() {
        let builder = ArbitrumBlockBuilder::default();
        let mut builder = builder;

        // Create a mock L2 transaction
        let txn_data: Bytes = hex!("001234").into();
        let txn_processed_event =
            TransactionProcessed { sender: Address::ZERO, data: txn_data.clone() };

        let txn_processed_log = create_mock_log(
            builder.transaction_parser.sequencing_contract_address,
            vec![TransactionProcessed::SIGNATURE_HASH, Address::ZERO.into_word()],
            txn_processed_event.encode_data().into(),
            1,
            0,
        );
        let block =
            Block { number: 1, transactions: vec![Transaction::default()], ..Default::default() };

        let slot = Slot {
            number: 1,
            timestamp: 0,
            state: SlotState::Safe,
            settlement_chain_blocks: vec![],
            sequencing_chain_blocks: vec![BlockAndReceipts {
                block,
                receipts: vec![Receipt { logs: vec![txn_processed_log], ..Default::default() }],
            }],
        };

        let result = builder.build_block_from_slot(slot).await;
        assert!(result.is_ok());

        let txns = result.unwrap();
        assert_eq!(txns.len(), 1);

        // Verify the batch transaction contains our tx data
        let batch_txn = &txns[0];
        assert_eq!(batch_txn.to, Some(TxKind::Call(builder.mchain_rollup_address)));
        let txn_data_without_prefix = txn_data[1..].to_vec();
        let expected_batch = Batch(vec![BatchMessage::L2(L1IncomingMessage {
            header: L1IncomingMessageHeader { block_number: 1, timestamp: 0 },
            l2_msg: vec![txn_data_without_prefix.into()],
        })]);
        let expected_encoded = expected_batch.encode().unwrap();
        let expected_batch_call =
            Rollup::postBatchCall::new((expected_encoded,)).abi_encode().into();
        assert_eq!(batch_txn.input, expected_batch_call);
    }

    #[tokio::test]
    async fn test_build_block_from_slot_with_sequencing_and_delayed_txns() {
        let builder = ArbitrumBlockBuilder::default();
        let mut builder = builder;

        // Create a mock L2 transaction
        let txn_data: Bytes = hex!("001234").into();
        let txn_processed_event =
            TransactionProcessed { sender: Address::ZERO, data: txn_data.clone() };

        let txn_processed_log = create_mock_log(
            builder.transaction_parser.sequencing_contract_address,
            vec![TransactionProcessed::SIGNATURE_HASH, Address::ZERO.into_word()],
            txn_processed_event.encode_data().into(),
            1,
            0,
        );

        let sequencing_receipt = Receipt { logs: vec![txn_processed_log], ..Default::default() };
        let sequencing_block =
            Block { number: 1, transactions: vec![Transaction::default()], ..Default::default() };

        // Create mock delayed message logs
        let message_num = U256::from(1);
        let before_inbox_acc = FixedBytes::from([1u8; 32]);
        let delayed_message_data: Bytes = hex!("5678").into();

        let msg_delivered_event = MessageDelivered {
            messageIndex: message_num,
            beforeInboxAcc: before_inbox_acc,
            inbox: builder.delayed_inbox_address,
            kind: L1MessageType::L2Message as u8,
            sender: Address::repeat_byte(1),
            messageDataHash: keccak256(delayed_message_data.clone()),
            baseFeeL1: U256::ZERO,
            timestamp: 0u64,
        };

        let delayed_log = create_mock_log(
            builder.delayed_inbox_address,
            vec![
                MSG_DELIVERED_EVENT_HASH,
                FixedBytes::from(message_num.to_be_bytes::<32>()),
                before_inbox_acc,
            ],
            msg_delivered_event.encode_data().into(),
            1,
            0,
        );

        let inbox_log = create_mock_log(
            builder.delayed_inbox_address,
            vec![INBOX_MSG_DELIVERED_EVENT_HASH, FixedBytes::from(message_num.to_be_bytes::<32>())],
            InboxMessageDelivered { messageNum: message_num, data: delayed_message_data.clone() }
                .encode_data()
                .into(),
            1,
            0,
        );

        let settlement_block = Block { number: 1, ..Default::default() };
        let settlement_receipt =
            Receipt { logs: vec![delayed_log, inbox_log], ..Default::default() };

        let slot = Slot {
            number: 1,
            timestamp: 0,
            state: SlotState::Safe,
            settlement_chain_blocks: vec![BlockAndReceipts {
                block: settlement_block,
                receipts: vec![settlement_receipt],
            }],
            sequencing_chain_blocks: vec![BlockAndReceipts {
                block: sequencing_block,
                receipts: vec![sequencing_receipt],
            }],
        };

        let result = builder.build_block_from_slot(slot).await;
        assert!(result.is_ok());

        let txns = result.unwrap();
        assert_eq!(txns.len(), 2); // Should contain batch transaction + delayed message transaction

        // Verify delayed message transaction
        let delayed_tx = &txns[0];
        assert_eq!(delayed_tx.to, Some(TxKind::Call(builder.mchain_rollup_address)));
        let expected_delayed_call = Rollup::deliverMessageCall {
            kind: L1MessageType::L2Message as u8,
            sender: Address::repeat_byte(1),
            messageData: delayed_message_data,
        }
        .abi_encode()
        .into();
        assert_eq!(delayed_tx.input, expected_delayed_call);

        // Verify the batch transaction contains our sequencing tx data
        let batch_txn = &txns[1];
        let txn_data_without_prefix = txn_data[1..].to_vec();
        assert_eq!(batch_txn.to, Some(TxKind::Call(builder.mchain_rollup_address)));
        let expected_batch = Batch(vec![
            BatchMessage::Delayed,
            BatchMessage::L2(L1IncomingMessage {
                header: L1IncomingMessageHeader { block_number: 1, timestamp: 0 },
                l2_msg: vec![txn_data_without_prefix.into()],
            }),
        ]);
        let expected_encoded = expected_batch.encode().unwrap();
        let expected_batch_call =
            Rollup::postBatchCall::new((expected_encoded,)).abi_encode().into();
        assert_eq!(batch_txn.input, expected_batch_call);
    }

    #[test]
    fn test_delayed_message_to_mchain_txn_success() {
        let builder = ArbitrumBlockBuilder::default();

        // Create message data
        let message_index = U256::from(1);
        let message_data: Bytes = hex!("1234").into();
        let mut message_map = HashMap::new();
        message_map.insert(message_index, message_data.clone());

        // Create MessageDelivered event data
        let msg_delivered = MessageDelivered {
            messageIndex: message_index,
            beforeInboxAcc: FixedBytes::from([1u8; 32]),
            inbox: builder.delayed_inbox_address,
            kind: L1MessageType::L2Message as u8,
            sender: Address::repeat_byte(1),
            messageDataHash: keccak256(message_data.clone()),
            baseFeeL1: U256::ZERO,
            timestamp: 0u64,
        };

        // Create the log
        let log = Log {
            address: builder.delayed_inbox_address,
            topics: vec![
                MSG_DELIVERED_EVENT_HASH,
                FixedBytes::from(message_index.to_be_bytes::<32>()),
                FixedBytes::from([1u8; 32]),
            ],
            data: msg_delivered.encode_data().into(),
            block_number: 1,
            transaction_index: 0,
            ..Default::default()
        };

        // Call the function
        let result = builder.delayed_message_to_mchain_txn(&log, message_map);
        assert!(result.is_ok());

        let txn = result.unwrap();

        // Verify the transaction
        assert_eq!(txn.to, Some(TxKind::Call(builder.mchain_rollup_address)));

        // Verify the input data matches expected deliverMessageCall
        let expected_call = Rollup::deliverMessageCall {
            kind: L1MessageType::L2Message as u8,
            sender: Address::repeat_byte(1),
            messageData: message_data,
        }
        .abi_encode()
        .into();
        assert_eq!(txn.input, expected_call);
    }

    #[test]
    fn test_delayed_message_to_mchain_txn_missing_data() {
        let builder = ArbitrumBlockBuilder::default();

        // Create MessageDelivered event data without corresponding message data
        let message_index = U256::from(1);
        let msg_delivered = MessageDelivered {
            messageIndex: message_index,
            beforeInboxAcc: FixedBytes::from([1u8; 32]),
            inbox: builder.delayed_inbox_address,
            kind: L1MessageType::L2Message as u8,
            sender: Address::repeat_byte(1),
            messageDataHash: FixedBytes::from([2u8; 32]),
            baseFeeL1: U256::ZERO,
            timestamp: 0u64,
        };

        let log = Log {
            address: builder.delayed_inbox_address,
            topics: vec![
                MSG_DELIVERED_EVENT_HASH,
                FixedBytes::from(message_index.to_be_bytes::<32>()),
                FixedBytes::from([1u8; 32]),
            ],
            data: msg_delivered.encode_data().into(),
            block_number: 1,
            transaction_index: 0,
            ..Default::default()
        };

        // Empty message data map
        let message_map = HashMap::new();

        // Call should fail with MissingInboxMessageData error
        let result = builder.delayed_message_to_mchain_txn(&log, message_map);
        assert!(result.is_err());
        assert_matches!(
            result.unwrap_err().downcast::<ArbitrumBlockBuilderError>().unwrap(),
            ArbitrumBlockBuilderError::MissingInboxMessageData(_)
        );
    }

    #[test]
    fn test_delayed_message_to_mchain_txn_invalid_event_data() {
        let builder = ArbitrumBlockBuilder::default();
        let message_map = HashMap::new();

        // Create log with invalid event data
        let log = Log {
            address: builder.delayed_inbox_address,
            topics: vec![MSG_DELIVERED_EVENT_HASH],
            data: Bytes::from(vec![1, 2, 3]), // Invalid data that can't be decoded
            block_number: 1,
            transaction_index: 0,
            ..Default::default()
        };

        // Call should fail with DecodingError
        let result = builder.delayed_message_to_mchain_txn(&log, message_map);
        assert!(result.is_err());
        assert_matches!(
            result.unwrap_err().downcast::<ArbitrumBlockBuilderError>().unwrap(),
            ArbitrumBlockBuilderError::DecodingError(_, _)
        );
    }
}<|MERGE_RESOLUTION|>--- conflicted
+++ resolved
@@ -27,11 +27,12 @@
     rollup::Rollup,
 };
 use eyre::Result;
-use slotting::config::FIRST_SLOT;
 use std::collections::HashMap;
 use thiserror::Error;
 use tracing::{debug, error};
 
+/// The number of blocks that are premined on the mchain (excluding the genesis block).
+const PREMINED_BLOCKS: u64 = 1;
 const MSG_DELIVERED_EVENT_HASH: FixedBytes<32> = MessageDelivered::SIGNATURE_HASH;
 const INBOX_MSG_DELIVERED_EVENT_HASH: FixedBytes<32> = InboxMessageDelivered::SIGNATURE_HASH;
 const INBOX_MSG_DELIVERED_FROM_ORIGIN_EVENT_HASH: FixedBytes<32> =
@@ -102,26 +103,18 @@
 
         let mb_transactions = self.parse_blocks_to_mbtxs(slot.sequencing_chain_blocks);
 
-<<<<<<< HEAD
-        if delayed_messages.is_empty() &&
-            mb_transactions.is_empty() &&
-            slot.slot_number != FIRST_SLOT
-        {
+        if delayed_messages.is_empty() && mb_transactions.is_empty() && slot.number != 1 {
             return Ok(Default::default());
         }
 
         let batch_transaction = self
             .build_batch_txn(
                 mb_transactions,
-                slot.slot_number,
+                slot.number,
                 slot.timestamp,
                 // include the pre-existing init message in the first batch
-                delayed_messages.len() + ((slot.slot_number == FIRST_SLOT) as usize),
+                delayed_messages.len() + ((slot.number == 1) as usize),
             )
-=======
-        let batch_transaction = self
-            .build_batch_txn(mb_transactions, slot.number, slot.timestamp, delayed_messages.len())
->>>>>>> e2b71c04
             .await?;
 
         let mut result: Vec<TransactionRequest> = Vec::new();
@@ -302,7 +295,7 @@
         if !txs.is_empty() {
             messages.push(BatchMessage::L2(L1IncomingMessage {
                 header: L1IncomingMessageHeader {
-                    block_number: slot_number,
+                    block_number: slot_number + PREMINED_BLOCKS,
                     timestamp: slot_timestamp,
                 },
                 l2_msg: txs,
@@ -386,7 +379,7 @@
 
         // For non-empty batch, should create BatchMessage::L2
         let expected_batch = Batch(vec![BatchMessage::L2(L1IncomingMessage {
-            header: Default::default(),
+            header: L1IncomingMessageHeader { timestamp: 0, block_number: PREMINED_BLOCKS },
             l2_msg: txs,
         })]);
         let expected_encoded = expected_batch.encode().unwrap();
@@ -401,12 +394,36 @@
     }
 
     #[tokio::test]
-    async fn test_empty_slot() {
+    async fn test_build_batch_from_first_slot() {
         let mut builder = ArbitrumBlockBuilder::default();
 
         // Create an empty slot
         let slot = Slot {
             number: 1,
+            timestamp: 0,
+            state: SlotState::Safe,
+            settlement_chain_blocks: vec![],
+            sequencing_chain_blocks: vec![],
+        };
+
+        let result = builder.build_block_from_slot(slot).await;
+        assert!(result.is_ok());
+
+        let txns = result.unwrap();
+        assert_eq!(txns.len(), 1); // Should contain just the batch transaction
+
+        // Verify the batch transaction
+        let batch_txn = &txns[0];
+        assert_eq!(batch_txn.to, Some(TxKind::Call(builder.mchain_rollup_address)));
+    }
+
+    #[tokio::test]
+    async fn test_empty_slot() {
+        let mut builder = ArbitrumBlockBuilder::default();
+
+        // Create an empty slot
+        let slot = Slot {
+            number: 2,
             timestamp: 0,
             state: SlotState::Safe,
             settlement_chain_blocks: vec![],
@@ -551,10 +568,13 @@
         let batch_txn = &txns[0];
         assert_eq!(batch_txn.to, Some(TxKind::Call(builder.mchain_rollup_address)));
         let txn_data_without_prefix = txn_data[1..].to_vec();
-        let expected_batch = Batch(vec![BatchMessage::L2(L1IncomingMessage {
-            header: L1IncomingMessageHeader { block_number: 1, timestamp: 0 },
-            l2_msg: vec![txn_data_without_prefix.into()],
-        })]);
+        let expected_batch = Batch(vec![
+            BatchMessage::Delayed,
+            BatchMessage::L2(L1IncomingMessage {
+                header: L1IncomingMessageHeader { block_number: 1 + PREMINED_BLOCKS, timestamp: 0 },
+                l2_msg: vec![txn_data_without_prefix.into()],
+            }),
+        ]);
         let expected_encoded = expected_batch.encode().unwrap();
         let expected_batch_call =
             Rollup::postBatchCall::new((expected_encoded,)).abi_encode().into();
@@ -663,8 +683,9 @@
         assert_eq!(batch_txn.to, Some(TxKind::Call(builder.mchain_rollup_address)));
         let expected_batch = Batch(vec![
             BatchMessage::Delayed,
+            BatchMessage::Delayed,
             BatchMessage::L2(L1IncomingMessage {
-                header: L1IncomingMessageHeader { block_number: 1, timestamp: 0 },
+                header: L1IncomingMessageHeader { block_number: 1 + PREMINED_BLOCKS, timestamp: 0 },
                 l2_msg: vec![txn_data_without_prefix.into()],
             }),
         ]);
