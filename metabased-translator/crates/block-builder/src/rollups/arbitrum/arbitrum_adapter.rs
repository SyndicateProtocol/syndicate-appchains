//! Arbitrum block builder implementation
//!
//! This module provides functionality for building an Arbitrum batch submitter transaction from a
//! list of transactions. It implements the [`RollupBlockBuilder`] trait to standardize block
//! construction across different rollup implementations

use crate::{
    config::BlockBuilderConfig,
    rollups::{
        arbitrum::batch::{Batch, BatchMessage, L1IncomingMessage, L1IncomingMessageHeader},
        shared::{RollupAdapter, SequencingTransactionParser},
    },
};
use alloy::{
    eips::{BlockId, BlockNumberOrTag},
    primitives::{Address, Bytes, FixedBytes, U256},
    providers::Provider,
    rpc::types::{BlockTransactionsKind, TransactionRequest},
    sol_types::{SolCall, SolEvent, SolInterface},
};
use async_trait::async_trait;
use common::types::{BlockAndReceipts, BlockRef, KnownState, Log, Slot};
use contract_bindings::arbitrum::{
    ibridge::IBridge::MessageDelivered,
    idelayedmessageprovider::IDelayedMessageProvider::{
        InboxMessageDelivered, InboxMessageDeliveredFromOrigin,
    },
    iinboxbase::IInboxBase::sendL2MessageFromOriginCall,
    rollup::Rollup::{self, getBlockInfoReturn},
};
use eyre::Result;
use std::{collections::HashMap, sync::Arc};
use thiserror::Error;
use tracing::{debug, error, info, trace};

const MSG_DELIVERED_EVENT_HASH: FixedBytes<32> = MessageDelivered::SIGNATURE_HASH;
const INBOX_MSG_DELIVERED_EVENT_HASH: FixedBytes<32> = InboxMessageDelivered::SIGNATURE_HASH;
const INBOX_MSG_DELIVERED_FROM_ORIGIN_EVENT_HASH: FixedBytes<32> =
    InboxMessageDeliveredFromOrigin::SIGNATURE_HASH;

#[allow(missing_docs)] // self-documenting
#[derive(Debug, Error)]
pub enum ArbitrumBlockBuilderError {
    #[error("Failed to decode {0}: {1}")]
    DecodingError(&'static str, eyre::Error),

    #[error("Missing inbox message data for message index: {0}")]
    MissingInboxMessageData(U256),

    #[error("Delayed message ignored: type = {0}")]
    DelayedMessageIgnored(L1MessageType),
}

#[allow(missing_docs)]
#[derive(Debug, PartialEq, Eq)]
/// `<https://github.com/OffchainLabs/nitro/blob/c7f3429e2456bf5ca296a49cec3bb437420bc2bb/contracts/src/libraries/MessageTypes.sol>`
pub enum L1MessageType {
    L2Message = 3,
    L2FundedByL1 = 7,
    SubmitRetryable = 9,
    Initialize = 11,
    EthDeposit = 12,
    BatchPostingReport = 13,
}

impl TryFrom<u8> for L1MessageType {
    type Error = ();

    fn try_from(value: u8) -> Result<Self, Self::Error> {
        match value {
            3 => Ok(Self::L2Message),
            7 => Ok(Self::L2FundedByL1),
            9 => Ok(Self::SubmitRetryable),
            11 => Ok(Self::Initialize),
            12 => Ok(Self::EthDeposit),
            13 => Ok(Self::BatchPostingReport),
            _ => Err(()),
        }
    }
}

impl L1MessageType {
    fn from_u8_panic(value: u8) -> Self {
        Self::try_from(value).unwrap_or_else(|_| panic!("Invalid L1MessageType value: {}", value))
    }
}

impl std::fmt::Display for L1MessageType {
    fn fmt(&self, f: &mut std::fmt::Formatter<'_>) -> std::fmt::Result {
        write!(f, "{:?}", self)
    }
}

#[derive(Debug)]
/// Builder for constructing Arbitrum blocks from transactions
pub struct ArbitrumAdapter {
    // MChain rollup address
    mchain_rollup_address: Address,

    // Sequencing chain address
    transaction_parser: SequencingTransactionParser,

    // Settlement chain address
    bridge_address: Address,

    // Settlement chain address
    inbox_address: Address,

    // Flag used to ignore Delayed messages (except Deposits)
    ignore_delayed_messages: bool,
}

impl Default for ArbitrumAdapter {
    fn default() -> Self {
        Self::new(&BlockBuilderConfig::default())
    }
}

#[async_trait]
impl RollupAdapter for ArbitrumAdapter {
    fn transaction_parser(&self) -> &SequencingTransactionParser {
        &self.transaction_parser
    }

    /// Builds a block from a slot
    async fn build_block_from_slot(
        &mut self,
        slot: &Slot,
        mchain_block_number: u64,
    ) -> Result<Vec<TransactionRequest>, eyre::Error> {
        let delayed_messages = self.process_delayed_messages(slot.settlement.clone()).await?;
        debug!("Delayed messages: {:?}", delayed_messages);

        let mb_transactions = self.parse_block_to_mbtxs(slot.sequencing.clone());

        if delayed_messages.is_empty() && mb_transactions.is_empty() {
            trace!("No delayed messages or MB transactions, skipping block");
            return Ok(Default::default());
        }

        // Always build a batch transaction even if there are no transactions
        // This ensures we always produce a block
        let batch_transaction = self
            .build_batch_txn(
                mb_transactions,
                mchain_block_number,
                slot.timestamp(),
                &slot.sequencing,
                slot.settlement.last(),
                delayed_messages.len(),
            )
            .await?;

        let mut result: Vec<TransactionRequest> = Vec::new();
        result.extend(delayed_messages);
        result.push(batch_transaction);
        Ok(result)
    }

    // NOTE: timestamp of the blockRefs will be 0
    async fn get_processed_blocks<T: Provider>(
        &self,
        provider: &T,
        block: BlockNumberOrTag,
    ) -> Result<Option<(KnownState, u64)>> {
        let rollup = Rollup::new(self.mchain_rollup_address, provider);

        let block_number = match block {
            BlockNumberOrTag::Number(num) => num,
            tag => {
                provider
                    .get_block(BlockId::Number(tag), BlockTransactionsKind::Hashes)
                    .await?
                    .unwrap_or_default()
                    .header
                    .number
            }
        };
        let block_id = BlockId::Number(BlockNumberOrTag::Number(block_number));

<<<<<<< HEAD
        let getBlockInfoReturn { _0: seq_num, _1: seq_hash, _2: set_num, _3: set_hash } =
            rollup.getBlockInfo().call().block(block_id).await?;
=======
        let res = rollup.getSourceChainsProcessedBlocks().call().block(block_id).await?;
        let seq_num = res._seqBlockNumber;
        let seq_hash = res._seqBlockHash;
        let set_num = res._setBlockNumber;
        let set_hash = res._setBlockHash;
>>>>>>> 641fffb1

        if seq_num == 0 {
            return Ok(None);
        }

        Ok(Some((
            KnownState {
                mchain_block_number: block_number,
                sequencing_block: BlockRef { number: seq_num, timestamp: 0, hash: seq_hash.into() },
                settlement_block: BlockRef { number: set_num, timestamp: 0, hash: set_hash.into() },
            },
            block_number,
        )))
    }

    async fn get_last_sequencing_block_processed<T: Provider>(&self, provider: &T) -> Result<u64> {
        let rollup = Rollup::new(self.mchain_rollup_address, provider);
        let seq_num = rollup
            .seqBlockNumber()
            .call()
            .block(BlockId::Number(BlockNumberOrTag::Latest))
            .await?
            ._0;
        Ok(seq_num)
    }

    fn decode_error(&self, output: &Bytes) -> String {
        Rollup::RollupErrors::abi_decode(output, true).map_or_else(
            |_| String::from_utf8(output[4 + 32 + 32..].to_vec()).unwrap_or_default(),
            |decoded| match decoded {
                Rollup::RollupErrors::DataTooLarge(err) => format!(
                    "DataTooLarge, dataLength: {}, maxDataLength: {}",
                    err.dataLength, err.maxDataLength
                ),
            },
        )
    }
}

impl ArbitrumAdapter {
    /// Creates a new Arbitrum block builder.
    ///
    /// # Arguments
    /// - `config`: The configuration for the block builder.
    pub const fn new(config: &BlockBuilderConfig) -> Self {
        Self {
            transaction_parser: SequencingTransactionParser::new(
                config.sequencing_contract_address,
            ),
            mchain_rollup_address: config.mchain_rollup_address,
            bridge_address: config.bridge_address,
            inbox_address: config.inbox_address,
            ignore_delayed_messages: config.ignore_delayed_messages,
        }
    }

    /// Processes settlement chain receipts into delayed messages
    async fn process_delayed_messages(
        &self,
        blocks: Vec<Arc<BlockAndReceipts>>,
    ) -> Result<Vec<TransactionRequest>> {
        // Create a local map to store message data
        let mut message_data: HashMap<U256, Bytes> = HashMap::new();
        // Process all bridge logs in all receipts in all blocks
        let delayed_messages = blocks
            .iter()
            .flat_map(|block| &block.receipts)
            .flat_map(|receipt| &receipt.logs)
            .filter(|log| {
                log.address == self.bridge_address && log.topics[0] == MSG_DELIVERED_EVENT_HASH
            });

        // Process all inbox logs in all receipts in all blocks
        blocks
            .iter()
            .flat_map(|block| &block.receipts)
            .flat_map(|receipt| &receipt.logs)
            .filter(|log| log.address == self.inbox_address)
            .for_each(|log| {
                match log.topics[0] {
                    INBOX_MSG_DELIVERED_EVENT_HASH => {
                        let message_num = U256::from_be_slice(log.topics[1].as_slice());

                        // Decode the event using the contract bindings
                        match InboxMessageDelivered::abi_decode_data(&log.data, false) {
                            Ok(decoded) => {
                                message_data.insert(message_num, decoded.0);
                            }
                            Err(e) => {
                                panic!(
                                    "{}",
                                    ArbitrumBlockBuilderError::DecodingError(
                                        "InboxMessageDelivered",
                                        e.into()
                                    )
                                );
                            }
                        }
                    }

                    INBOX_MSG_DELIVERED_FROM_ORIGIN_EVENT_HASH => {
                        let message_num = U256::from_be_slice(log.topics[1].as_slice());

                        let block_index = (log.block_number - blocks[0].block.number) as usize;
                        let txn_index = log.transaction_index as usize;
                        let txn = blocks[block_index].block.transactions[txn_index].clone();

                        // Decode the transaction input using the contract bindings
                        match sendL2MessageFromOriginCall::abi_decode(&txn.input, false) {
                            Ok(decoded) => {
                                message_data.insert(message_num, decoded.messageData);
                            }
                            Err(e) => {
                                panic!(
                                    "{}",
                                    ArbitrumBlockBuilderError::DecodingError(
                                        "sendL2MessageFromOriginCall",
                                        e.into()
                                    )
                                );
                            }
                        }
                    }
                    _ => {}
                }
            });

        trace!("Delayed message data: {:?}", message_data);
        trace!("Delayed messages: {:?}", delayed_messages);

        let delayed_msg_txns: Vec<TransactionRequest> = delayed_messages
            .filter_map(|msg_log| {
                match self.delayed_message_to_mchain_txn(msg_log, message_data.clone()) {
                    Ok(txn) => Some(txn),
                    Err(e) => {
                        error!("Failed to process delayed message: {}", e);
                        None
                    }
                }
            })
            .collect();

        Ok(delayed_msg_txns)
    }

    fn delayed_message_to_mchain_txn(
        &self,
        log: &Log,
        message_data: HashMap<U256, Bytes>,
    ) -> Result<TransactionRequest> {
        let msg_delivered = MessageDelivered::abi_decode_data(&log.data, true)
            .map_err(|e| ArbitrumBlockBuilderError::DecodingError("MessageDelivered", e.into()))?;

        let message_index = U256::from_be_slice(log.topics[1].as_slice()); // First indexed field is message index
        let kind = L1MessageType::from_u8_panic(msg_delivered.1);

        if self.should_ignore_delayed_message(&kind) {
            return Err(ArbitrumBlockBuilderError::DelayedMessageIgnored(kind).into());
        }

        // Extract sender (third non-indexed field)
        let sender = msg_delivered.2;

        let data = message_data
            .get(&message_index)
            .ok_or_else(|| ArbitrumBlockBuilderError::MissingInboxMessageData(message_index))?;

        Ok(TransactionRequest::default().to(self.mchain_rollup_address).input(
            Rollup::deliverMessageCall { kind: kind as u8, sender, messageData: data.clone() }
                .abi_encode()
                .into(),
        ))
    }

    /// Builds a batch of transactions into an Arbitrum batch
    async fn build_batch_txn(
        &self,
        txs: Vec<Bytes>,
        mchain_block_number: u64,
        mchain_timestamp: u64,
        latest_sequencing_block: &Arc<BlockAndReceipts>,
        latest_settlement_block: Option<&Arc<BlockAndReceipts>>,
        delayed_message_count: usize,
    ) -> Result<TransactionRequest> {
        if delayed_message_count > 0 {
            info!("Adding {} delayed messages to batch", delayed_message_count);
        }
        let mut messages = vec![BatchMessage::Delayed; delayed_message_count];

        if !txs.is_empty() {
            info!("Adding {} sequenced transactions to batch", txs.len());
            debug!("Sequenced transactions: {:?}", txs);
            messages.push(BatchMessage::L2(L1IncomingMessage {
                header: L1IncomingMessageHeader {
                    block_number: mchain_block_number,
                    timestamp: mchain_timestamp,
                },
                l2_msg: txs,
            }));
        };

        let batch = Batch(messages);
        debug!("New Batch: {:?}", batch);

        // Encode the batch data
        let encoded_batch = batch.encode()?;

        let (set_num, set_hash) = latest_settlement_block
            .map_or((0, FixedBytes::ZERO), |b| (b.block.number, b.block.hash));

        // Create the transaction request
        let request = TransactionRequest::default().to(self.mchain_rollup_address).input(
            // Encode the function call with parameters
            Rollup::postBatchCall::new((
                encoded_batch,
                latest_sequencing_block.block.number,
                latest_sequencing_block.block.hash.into(),
                set_num,
                set_hash.into(),
            ))
            .abi_encode()
            .into(),
        );

        Ok(request)
    }

    fn should_ignore_delayed_message(&self, kind: &L1MessageType) -> bool {
        // If self.ignore_delayed_messages enabled, ignore everything except for EthDeposit
        if self.ignore_delayed_messages && *kind != L1MessageType::EthDeposit {
            debug!("Delayed message ignored. Kind: {:?}.", kind);
            return true;
        }

        // Ignore Initialize & BatchPostingReport message types
        if matches!(kind, L1MessageType::Initialize | L1MessageType::BatchPostingReport) {
            return true;
        }

        false
    }
}

#[cfg(test)]
mod tests {
    use super::*;
    use alloy::primitives::{hex, keccak256, TxKind};
    use assert_matches::assert_matches;
    use common::types::{Block, BlockAndReceipts, Log, Receipt, Transaction};
    use contract_bindings::metabased::metabasedsequencerchain::MetabasedSequencerChain::TransactionProcessed;
    use std::{str::FromStr, sync::Arc};

    #[test]
    fn test_new_builder() {
        let sequencing_contract_address =
            Address::from_str("0x1234000000000000000000000000000000000000")
                .expect("Invalid address format");
        let config = BlockBuilderConfig {
            sequencing_contract_address,
            mchain_rollup_address: sequencing_contract_address,
            bridge_address: sequencing_contract_address,
            ..Default::default()
        };

        let builder = ArbitrumAdapter::new(&config);
        let parser = builder.transaction_parser();
        assert!(!std::ptr::eq(parser, std::ptr::null()), "Transaction parser should not be null");
    }

    #[tokio::test]
    async fn test_build_batch_empty_txs() {
        let builder = ArbitrumAdapter::default();
        let txs = vec![];
        let seq_block = create_mock_block_and_receipts(1, U256::from(1111).into(), vec![], vec![]);
        let set_block = create_mock_block_and_receipts(2, U256::from(2222).into(), vec![], vec![]);
        let batch =
            builder.build_batch_txn(txs, 0, 0, &seq_block, Some(&set_block), 0).await.unwrap();

        // Verify transaction is sent to sequencer inbox
        assert_eq!(batch.to, Some(TxKind::Call(builder.mchain_rollup_address)));

        // For empty batch, should create BatchMessage::Delayed
        let expected_batch = Batch(vec![]);
        let expected_encoded = expected_batch.encode().unwrap();

        // Verify the input data contains the correct parameters
        let call_data = Rollup::postBatchCall::new((
            expected_encoded, // batch data
            seq_block.block.number,
            seq_block.block.hash.into(),
            set_block.block.number,
            set_block.block.hash.into(),
        ))
        .abi_encode()
        .into();

        assert_eq!(batch.input, call_data);
    }

    #[tokio::test]
    async fn test_build_batch_with_txs() {
        let builder = ArbitrumAdapter::default();
        let txs = vec![
            hex!("1234").into(), // Sample transaction data
            hex!("5678").into(),
        ];
        let seq_block = create_mock_block_and_receipts(1, U256::from(1111).into(), vec![], vec![]);
        let set_block = create_mock_block_and_receipts(2, U256::from(2222).into(), vec![], vec![]);
        let batch = builder
            .build_batch_txn(txs.clone(), 0, 0, &seq_block, Some(&set_block), 0)
            .await
            .unwrap();

        // Verify transaction is sent to sequencer inbox
        assert_eq!(batch.to, Some(TxKind::Call(builder.mchain_rollup_address)));

        // For non-empty batch, should create BatchMessage::L2
        let expected_batch = Batch(vec![BatchMessage::L2(L1IncomingMessage {
            header: L1IncomingMessageHeader { timestamp: 0, block_number: 0 },
            l2_msg: txs,
        })]);
        let expected_encoded = expected_batch.encode().unwrap();

        // Verify the input data contains the correct parameters
        // Create a transaction request directly to compare with the actual output
        let call_data = Rollup::postBatchCall::new((
            expected_encoded, // batch data
            1,
            U256::from(1111),
            2,
            U256::from(2222),
        ))
        .abi_encode()
        .into();

        assert_eq!(batch.input, call_data);
    }

    #[tokio::test]
    async fn test_empty_slot() {
        let mut builder = ArbitrumAdapter::default();

        // Create an empty slot
        let slot = Slot { settlement: vec![], sequencing: Arc::new(BlockAndReceipts::default()) };

        let result = builder.build_block_from_slot(&slot, 1).await;
        assert!(result.is_ok());

        let txns = result.unwrap();
        assert_eq!(txns.len(), 0); // Should contain no transactions
    }

    fn create_mock_log(
        address: Address,
        topics: Vec<FixedBytes<32>>,
        data: Bytes,
        block_number: u64,
        transaction_index: u64,
    ) -> Log {
        Log { address, topics, data, block_number, transaction_index, ..Default::default() }
    }

    fn create_mock_block_and_receipts(
        number: u64,
        hash: FixedBytes<32>,
        transactions: Vec<Transaction>,
        receipts: Vec<Receipt>,
    ) -> Arc<BlockAndReceipts> {
        Arc::new(BlockAndReceipts {
            block: Block { number, hash, transactions, ..Default::default() },
            receipts,
        })
    }

    #[tokio::test]
    async fn test_build_block_from_slot_with_delayed_messages() {
        let builder = ArbitrumAdapter::default();
        let mut builder = builder;

        // Create message data
        let message_index = U256::from(1);
        let before_inbox_acc = FixedBytes::from([1u8; 32]);
        let message_data: Bytes = hex!("1234").into();

        let msg_delivered_event = MessageDelivered {
            messageIndex: message_index,
            beforeInboxAcc: before_inbox_acc,
            inbox: builder.inbox_address,
            kind: L1MessageType::L2Message as u8,
            sender: Address::ZERO,
            messageDataHash: keccak256(message_data.clone()),
            baseFeeL1: U256::ZERO,
            timestamp: 0u64,
        };

        // Create mock logs
        let msg_delivered_log = create_mock_log(
            builder.bridge_address,
            vec![
                MSG_DELIVERED_EVENT_HASH,
                FixedBytes::from(message_index.to_be_bytes()),
                before_inbox_acc,
            ],
            msg_delivered_event.encode_data().into(),
            1,
            0,
        );

        let inbox_msg_log = create_mock_log(
            builder.inbox_address,
            vec![INBOX_MSG_DELIVERED_EVENT_HASH, FixedBytes::from(message_index.to_be_bytes())],
            InboxMessageDelivered { messageNum: message_index, data: message_data }
                .encode_data()
                .into(),
            1,
            0,
        );

        // Create mock block with receipts
        let block = create_mock_block_and_receipts(
            1,
            U256::from(1111).into(),
            vec![],
            vec![Receipt { logs: vec![msg_delivered_log, inbox_msg_log], ..Default::default() }],
        );

        let slot =
            Slot { settlement: vec![block], sequencing: Arc::new(BlockAndReceipts::default()) };

        let result = builder.build_block_from_slot(&slot, 1).await;
        assert!(result.is_ok());

        let txns = result.unwrap();
        assert_eq!(txns.len(), 2); // Should contain batch transaction + delayed message transaction

        // Verify delayed message transaction
        assert_eq!(txns[0].to, Some(TxKind::Call(builder.mchain_rollup_address)));

        // Verify the batch transaction
        assert_eq!(txns[1].to, Some(TxKind::Call(builder.mchain_rollup_address)));
    }

    #[tokio::test]
    async fn test_build_block_from_slot_with_sequencing_txns() {
        let builder = ArbitrumAdapter::default();
        let mut builder = builder;

        // Create a mock L2 transaction
        let txn_data: Bytes = hex!("001234").into();
        let txn_processed_event =
            TransactionProcessed { sender: Address::ZERO, data: txn_data.clone() };

        let txn_processed_log = create_mock_log(
            builder.transaction_parser.sequencing_contract_address,
            vec![TransactionProcessed::SIGNATURE_HASH, Address::ZERO.into_word()],
            txn_processed_event.encode_data().into(),
            1,
            0,
        );
        let block =
            Block { number: 1, transactions: vec![Transaction::default()], ..Default::default() };

        let slot = Slot {
            settlement: vec![],
            sequencing: Arc::new(BlockAndReceipts {
                block,
                receipts: vec![Receipt { logs: vec![txn_processed_log], ..Default::default() }],
            }),
        };

        let result = builder.build_block_from_slot(&slot, 1).await;
        assert!(result.is_ok());

        let txns = result.unwrap();
        assert_eq!(txns.len(), 1);

        // Verify the batch transaction contains our tx data
        let batch_txn = &txns[0];
        assert_eq!(batch_txn.to, Some(TxKind::Call(builder.mchain_rollup_address)));
        let txn_data_without_prefix = txn_data[1..].to_vec();
        let expected_batch = Batch(vec![BatchMessage::L2(L1IncomingMessage {
            header: L1IncomingMessageHeader { block_number: 1, timestamp: 0 },
            l2_msg: vec![txn_data_without_prefix.into()],
        })]);
        let expected_encoded = expected_batch.encode().unwrap();

        let batch_txn_input = batch_txn.input.clone();
        let expected_batch_call = Rollup::postBatchCall::new((
            expected_encoded,
            1,             // sequencing block number
            U256::from(0), // sequencing block hash (default is zero in the test)
            0,             // settlement block number
            U256::from(0), // settlement block hash (default is zero in the test)
        ))
        .abi_encode()
        .into();

        assert_eq!(batch_txn_input, expected_batch_call);
    }

    #[tokio::test]
    async fn test_build_block_from_slot_with_sequencing_and_delayed_txns() {
        let builder = ArbitrumAdapter::default();
        let mut builder = builder;

        // Create a mock L2 transaction
        let txn_data: Bytes = hex!("001234").into();
        let txn_processed_event =
            TransactionProcessed { sender: Address::ZERO, data: txn_data.clone() };

        let txn_processed_log = create_mock_log(
            builder.transaction_parser.sequencing_contract_address,
            vec![TransactionProcessed::SIGNATURE_HASH, Address::ZERO.into_word()],
            txn_processed_event.encode_data().into(),
            1,
            0,
        );

        let sequencing_receipt = Receipt { logs: vec![txn_processed_log], ..Default::default() };
        let sequencing_block =
            Block { number: 1, transactions: vec![Transaction::default()], ..Default::default() };

        // Create mock delayed message logs
        let message_num = U256::from(1);
        let before_inbox_acc = FixedBytes::from([1u8; 32]);
        let delayed_message_data: Bytes = hex!("5678").into();

        let msg_delivered_event = MessageDelivered {
            messageIndex: message_num,
            beforeInboxAcc: before_inbox_acc,
            inbox: builder.inbox_address,
            kind: L1MessageType::L2Message as u8,
            sender: Address::repeat_byte(1),
            messageDataHash: keccak256(delayed_message_data.clone()),
            baseFeeL1: U256::ZERO,
            timestamp: 0u64,
        };

        let delayed_log = create_mock_log(
            builder.bridge_address,
            vec![
                MSG_DELIVERED_EVENT_HASH,
                FixedBytes::from(message_num.to_be_bytes::<32>()),
                before_inbox_acc,
            ],
            msg_delivered_event.encode_data().into(),
            1,
            0,
        );

        let inbox_log = create_mock_log(
            builder.inbox_address,
            vec![INBOX_MSG_DELIVERED_EVENT_HASH, FixedBytes::from(message_num.to_be_bytes::<32>())],
            InboxMessageDelivered { messageNum: message_num, data: delayed_message_data.clone() }
                .encode_data()
                .into(),
            1,
            0,
        );

        let settlement_block = Block { number: 1, ..Default::default() };
        let settlement_receipt =
            Receipt { logs: vec![delayed_log, inbox_log], ..Default::default() };

        let slot = Slot {
            settlement: vec![Arc::new(BlockAndReceipts {
                block: settlement_block,
                receipts: vec![settlement_receipt],
            })],
            sequencing: Arc::new(BlockAndReceipts {
                block: sequencing_block,
                receipts: vec![sequencing_receipt],
            }),
        };

        let result = builder.build_block_from_slot(&slot, 1).await;
        assert!(result.is_ok());

        let txns = result.unwrap();
        assert_eq!(txns.len(), 2); // Should contain batch transaction + delayed message transaction

        // Verify delayed message transaction
        let delayed_tx = &txns[0];
        assert_eq!(delayed_tx.to, Some(TxKind::Call(builder.mchain_rollup_address)));
        let expected_delayed_call = Rollup::deliverMessageCall {
            kind: L1MessageType::L2Message as u8,
            sender: Address::repeat_byte(1),
            messageData: delayed_message_data,
        }
        .abi_encode()
        .into();
        assert_eq!(delayed_tx.input, expected_delayed_call);

        // Verify the batch transaction contains our sequencing tx data
        let batch_txn = &txns[1];
        let txn_data_without_prefix = txn_data[1..].to_vec();
        assert_eq!(batch_txn.to, Some(TxKind::Call(builder.mchain_rollup_address)));
        let expected_batch = Batch(vec![
            BatchMessage::Delayed,
            BatchMessage::L2(L1IncomingMessage {
                header: L1IncomingMessageHeader { block_number: 1, timestamp: 0 },
                l2_msg: vec![txn_data_without_prefix.into()],
            }),
        ]);
        let expected_encoded = expected_batch.encode().unwrap();
        let expected_batch_call =
            Rollup::postBatchCall::new((expected_encoded, 1, U256::from(0), 1, U256::from(0)))
                .abi_encode()
                .into();
        assert_eq!(batch_txn.input, expected_batch_call);
    }

    #[test]
    fn test_delayed_message_to_mchain_txn_success() {
        let builder = ArbitrumAdapter::default();

        // Create message data
        let message_index = U256::from(1);
        let message_data: Bytes = hex!("1234").into();
        let mut message_map = HashMap::new();
        message_map.insert(message_index, message_data.clone());

        // Create MessageDelivered event data
        let msg_delivered = MessageDelivered {
            messageIndex: message_index,
            beforeInboxAcc: FixedBytes::from([1u8; 32]),
            inbox: builder.inbox_address,
            kind: L1MessageType::L2Message as u8,
            sender: Address::repeat_byte(1),
            messageDataHash: keccak256(message_data.clone()),
            baseFeeL1: U256::ZERO,
            timestamp: 0u64,
        };

        // Create the log
        let log = Log {
            address: builder.bridge_address,
            topics: vec![
                MSG_DELIVERED_EVENT_HASH,
                FixedBytes::from(message_index.to_be_bytes::<32>()),
                FixedBytes::from([1u8; 32]),
            ],
            data: msg_delivered.encode_data().into(),
            block_number: 1,
            transaction_index: 0,
            ..Default::default()
        };

        // Call the function
        let result = builder.delayed_message_to_mchain_txn(&log, message_map);
        assert!(result.is_ok());

        let txn = result.unwrap();

        // Verify the transaction
        assert_eq!(txn.to, Some(TxKind::Call(builder.mchain_rollup_address)));

        // Verify the input data matches expected deliverMessageCall
        let expected_call = Rollup::deliverMessageCall {
            kind: L1MessageType::L2Message as u8,
            sender: Address::repeat_byte(1),
            messageData: message_data,
        }
        .abi_encode()
        .into();
        assert_eq!(txn.input, expected_call);
    }

    #[test]
    fn test_delayed_message_to_mchain_txn_missing_data() {
        let builder = ArbitrumAdapter::default();

        // Create MessageDelivered event data without corresponding message data
        let message_index = U256::from(1);
        let msg_delivered = MessageDelivered {
            messageIndex: message_index,
            beforeInboxAcc: FixedBytes::from([1u8; 32]),
            inbox: builder.inbox_address,
            kind: L1MessageType::L2Message as u8,
            sender: Address::repeat_byte(1),
            messageDataHash: FixedBytes::from([2u8; 32]),
            baseFeeL1: U256::ZERO,
            timestamp: 0u64,
        };

        let log = Log {
            address: builder.bridge_address,
            topics: vec![
                MSG_DELIVERED_EVENT_HASH,
                FixedBytes::from(message_index.to_be_bytes::<32>()),
                FixedBytes::from([1u8; 32]),
            ],
            data: msg_delivered.encode_data().into(),
            block_number: 1,
            transaction_index: 0,
            ..Default::default()
        };

        // Empty message data map
        let message_map = HashMap::new();

        // Call should fail with MissingInboxMessageData error
        let result = builder.delayed_message_to_mchain_txn(&log, message_map);
        assert!(result.is_err());
        assert_matches!(
            result.unwrap_err().downcast::<ArbitrumBlockBuilderError>().unwrap(),
            ArbitrumBlockBuilderError::MissingInboxMessageData(_)
        );
    }

    #[test]
    fn test_delayed_message_to_mchain_txn_invalid_event_data() {
        let builder = ArbitrumAdapter::default();
        let message_map = HashMap::new();

        // Create log with invalid event data
        let log = Log {
            address: builder.bridge_address,
            topics: vec![MSG_DELIVERED_EVENT_HASH],
            data: Bytes::from(vec![1, 2, 3]), // Invalid data that can't be decoded
            block_number: 1,
            transaction_index: 0,
            ..Default::default()
        };

        // Call should fail with DecodingError
        let result = builder.delayed_message_to_mchain_txn(&log, message_map);
        assert!(result.is_err());
        assert_matches!(
            result.unwrap_err().downcast::<ArbitrumBlockBuilderError>().unwrap(),
            ArbitrumBlockBuilderError::DecodingError(_, _)
        );
    }

    #[test]
    fn test_delayed_message_to_mchain_txn_ignore_message() {
        let builder = ArbitrumAdapter::new(&BlockBuilderConfig {
            ignore_delayed_messages: true,
            ..Default::default()
        });

        // Create message data
        let message_index = U256::from(1);
        let message_data: Bytes = hex!("1234").into();
        let mut message_map = HashMap::new();
        message_map.insert(message_index, message_data.clone());

        // Create MessageDelivered event data
        let msg_delivered = MessageDelivered {
            messageIndex: message_index,
            beforeInboxAcc: FixedBytes::from([1u8; 32]),
            inbox: builder.inbox_address,
            kind: L1MessageType::L2Message as u8,
            sender: Address::repeat_byte(1),
            messageDataHash: keccak256(message_data),
            baseFeeL1: U256::ZERO,
            timestamp: 0u64,
        };

        // Create the log
        let log = Log {
            address: builder.bridge_address,
            topics: vec![
                MSG_DELIVERED_EVENT_HASH,
                FixedBytes::from(message_index.to_be_bytes::<32>()),
                FixedBytes::from([1u8; 32]),
            ],
            data: msg_delivered.encode_data().into(),
            block_number: 1,
            transaction_index: 0,
            ..Default::default()
        };

        // Call the function
        let result = builder.delayed_message_to_mchain_txn(&log, message_map);
        assert!(result.is_err());
        assert_matches!(
            result.unwrap_err().downcast::<ArbitrumBlockBuilderError>().unwrap(),
            ArbitrumBlockBuilderError::DelayedMessageIgnored(_)
        );
    }

    #[test]
    fn test_delayed_message_to_mchain_txn_do_not_ignore_deposit() {
        let builder = ArbitrumAdapter::new(&BlockBuilderConfig {
            ignore_delayed_messages: true,
            ..Default::default()
        });

        // Create message data
        let message_index = U256::from(1);
        let message_data: Bytes = hex!("1234").into();
        let mut message_map = HashMap::new();
        message_map.insert(message_index, message_data.clone());

        // Create MessageDelivered event data
        let msg_delivered = MessageDelivered {
            messageIndex: message_index,
            beforeInboxAcc: FixedBytes::from([1u8; 32]),
            inbox: builder.inbox_address,
            kind: L1MessageType::EthDeposit as u8,
            sender: Address::repeat_byte(1),
            messageDataHash: keccak256(message_data.clone()),
            baseFeeL1: U256::ZERO,
            timestamp: 0u64,
        };

        // Create the log
        let log = Log {
            address: builder.bridge_address,
            topics: vec![
                MSG_DELIVERED_EVENT_HASH,
                FixedBytes::from(message_index.to_be_bytes::<32>()),
                FixedBytes::from([1u8; 32]),
            ],
            data: msg_delivered.encode_data().into(),
            block_number: 1,
            transaction_index: 0,
            ..Default::default()
        };

        let result = builder.delayed_message_to_mchain_txn(&log, message_map);
        assert!(result.is_ok());

        let txn = result.unwrap();

        // Verify the transaction
        assert_eq!(txn.to, Some(TxKind::Call(builder.mchain_rollup_address)));

        // Verify the input data matches expected deliverMessageCall
        let expected_call = Rollup::deliverMessageCall {
            kind: L1MessageType::EthDeposit as u8,
            sender: Address::repeat_byte(1),
            messageData: message_data,
        }
        .abi_encode()
        .into();
        assert_eq!(txn.input, expected_call);
    }

    #[test]
    fn test_should_ignore_delayed_message() {
        let builder = ArbitrumAdapter::new(&BlockBuilderConfig {
            ignore_delayed_messages: true,
            ..Default::default()
        });

        assert!(builder.should_ignore_delayed_message(&L1MessageType::L2Message));
        assert!(builder.should_ignore_delayed_message(&L1MessageType::L2FundedByL1));
        assert!(builder.should_ignore_delayed_message(&L1MessageType::SubmitRetryable));
        assert!(builder.should_ignore_delayed_message(&L1MessageType::Initialize));
        assert!(builder.should_ignore_delayed_message(&L1MessageType::BatchPostingReport));

        // Message that should NOT be ignored (even if ignore_delayed_messages is true)
        assert!(!builder.should_ignore_delayed_message(&L1MessageType::EthDeposit));

        let builder = ArbitrumAdapter::new(&BlockBuilderConfig {
            ignore_delayed_messages: false,
            ..Default::default()
        });

        assert!(!builder.should_ignore_delayed_message(&L1MessageType::L2Message));
        assert!(!builder.should_ignore_delayed_message(&L1MessageType::L2FundedByL1));
        assert!(!builder.should_ignore_delayed_message(&L1MessageType::SubmitRetryable));
        assert!(!builder.should_ignore_delayed_message(&L1MessageType::EthDeposit));

        assert!(builder.should_ignore_delayed_message(&L1MessageType::Initialize));
        assert!(builder.should_ignore_delayed_message(&L1MessageType::BatchPostingReport));
    }
}<|MERGE_RESOLUTION|>--- conflicted
+++ resolved
@@ -26,7 +26,7 @@
         InboxMessageDelivered, InboxMessageDeliveredFromOrigin,
     },
     iinboxbase::IInboxBase::sendL2MessageFromOriginCall,
-    rollup::Rollup::{self, getBlockInfoReturn},
+    rollup::Rollup,
 };
 use eyre::Result;
 use std::{collections::HashMap, sync::Arc};
@@ -178,16 +178,11 @@
         };
         let block_id = BlockId::Number(BlockNumberOrTag::Number(block_number));
 
-<<<<<<< HEAD
-        let getBlockInfoReturn { _0: seq_num, _1: seq_hash, _2: set_num, _3: set_hash } =
-            rollup.getBlockInfo().call().block(block_id).await?;
-=======
         let res = rollup.getSourceChainsProcessedBlocks().call().block(block_id).await?;
         let seq_num = res._seqBlockNumber;
         let seq_hash = res._seqBlockHash;
         let set_num = res._setBlockNumber;
         let set_hash = res._setBlockHash;
->>>>>>> 641fffb1
 
         if seq_num == 0 {
             return Ok(None);
