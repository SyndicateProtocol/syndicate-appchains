--- conflicted
+++ resolved
@@ -32,11 +32,7 @@
 #[derive(Debug, Clone)]
 /// Configuration for the block builder service
 pub struct BlockBuilderConfig {
-<<<<<<< HEAD
-    /// Port number number to be used for the anvil instance
-=======
     /// Port number to be used for the anvil instance
->>>>>>> aa78805d
     pub port: u16,
     /// Unix timestamp for the genesis block
     pub genesis_timestamp: u64,
@@ -55,19 +51,11 @@
 }
 
 impl BlockBuilderConfig {
-<<<<<<< HEAD
-    /// Parses command line arguments and environment variables into a `BlockBuilderConfig` struct.
-    ///
-    /// # Returns
-    ///
-    /// A new `BlockBuilderConfig` instance populated with values from CLI args and env vars.
-=======
     /// Parses command line arguments and environment variables into a [`BlockBuilderConfig`] struct.
     ///
     /// # Returns
     ///
     /// A new [`BlockBuilderConfig`] instance populated with values from CLI args and env vars.
->>>>>>> aa78805d
     /// CLI args take precedence over env vars, which take precedence over defaults.
     ///
     /// # Example
