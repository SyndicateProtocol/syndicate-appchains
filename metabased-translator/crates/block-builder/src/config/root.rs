//! Configuration for the block builder service
//! TODO (SEQ-481) Refactor me

use clap::Parser;
use std::fmt::Debug;

/// CLI args for the block builder service
/// CLI args take precedence over env vars, which take precedence over defaults.
#[derive(Parser, Debug)]
#[command(version, about, long_about = None)]
struct Args {
    /// Port to listen on
    #[arg(short = 'p', long, env = "BLOCK_BUILDER_PORT", default_value_t = 8888)]
    port: u16,

    // Timestamp of genesis block
    #[arg(
        short = 'g',
        long,
        env = "BLOCK_BUILDER_GENESIS_TIMESTAMP",
        default_value_t = 1712500000
    )]
    genesis_timestamp: u64,

    /// Chain ID to use
    #[arg(
        short = 'c',
        long,
        env = "BLOCK_BUILDER_CHAIN_ID",
        default_value_t = 84532
    )]
    chain_id: u64,
}

#[derive(Debug, Clone)]
/// Configuration for the block builder service
pub struct BlockBuilderConfig {
    /// Port number to be used for the anvil instance
    pub port: u16,
    /// Unix timestamp for the genesis block
    pub genesis_timestamp: u64,
    /// Chain ID for the network
    pub chain_id: u64,
}

impl Default for BlockBuilderConfig {
    fn default() -> Self {
        Self {
            port: 8888,
            genesis_timestamp: 1712500000,
            chain_id: 84532, // Base Sepolia
        }
    }
}

impl BlockBuilderConfig {
    /// Parses command line arguments and environment variables into a [`BlockBuilderConfig`] struct.
    ///
    /// # Returns
    ///
<<<<<<< HEAD
    /// A new [`BlockBuilderConfig`] instance populated with values from CLI args and env vars.
    /// CLI args take precedence over env vars, which take precedence over defaults.
=======
    /// A new [`BlockBuilderConfig`] instance populated with values from CLI [`Args`] and env vars.
>>>>>>> 4f795793
    ///
    /// # Example
    ///
    /// ```
    /// use block_builder::config::BlockBuilderConfig;
    ///
    /// let config = BlockBuilderConfig::parse();
    /// ```
    pub fn parse() -> Self {
        let args = Args::parse();
        let config = Self {
            port: args.port,
            genesis_timestamp: args.genesis_timestamp,
            chain_id: args.chain_id,
        };
        tracing::debug!("Got config: {:?}", config);
        config
    }
}

#[cfg(test)]
mod tests {
    use super::*;
    use serial_test::serial; // avoids timing issues with parallel tests
    use std::env;

    fn create_default_args() -> Args {
        let default = BlockBuilderConfig::default();
        Args {
            port: default.port,
            genesis_timestamp: default.genesis_timestamp,
            chain_id: default.chain_id,
        }
    }

    // Modify BlockBuilderConfig::parse for testing
    #[cfg(test)]
    impl BlockBuilderConfig {
        const fn parse_from_args(args: Args) -> Self {
            Self {
                port: args.port,
                genesis_timestamp: args.genesis_timestamp,
                chain_id: args.chain_id,
            }
        }
    }

    fn clean_env() {
        env::remove_var("BLOCK_BUILDER_PORT");
        env::remove_var("BLOCK_BUILDER_GENESIS_TIMESTAMP");
        env::remove_var("BLOCK_BUILDER_CHAIN_ID");
    }

    #[test]
    #[serial]
    fn test_default_values() {
        clean_env();
        let args = create_default_args();
        let config = BlockBuilderConfig::parse_from_args(args);
        assert_eq!(config.port, 8888);
        assert_eq!(config.genesis_timestamp, 1712500000);
        assert_eq!(config.chain_id, 84532);
    }

    #[test]
    #[serial]
    fn test_env_vars_override_defaults() {
        clean_env();
        env::set_var("BLOCK_BUILDER_PORT", "9999");
        env::set_var("BLOCK_BUILDER_CHAIN_ID", "12345");

        let args = Args::try_parse_from(["my_test_program"]).unwrap();
        assert_eq!(args.port, 9999);
        assert_eq!(args.chain_id, 12345);
    }

    #[test]
    #[serial]
    fn test_cli_args_override_env_vars() {
        clean_env();
        env::set_var("BLOCK_BUILDER_PORT", "9999");

        let args = Args::try_parse_from(["my_test_program", "--port", "7777"]).unwrap();
        assert_eq!(args.port, 7777);
    }

    #[test]
    #[serial]
    fn test_invalid_port_fails() {
        clean_env();
        let result = Args::try_parse_from(["test", "--port", "999999"]);
        assert!(result.is_err());
    }

    #[test]
    #[serial]
    fn test_unprefixed_env_var_does_not_override_default() {
        clean_env();
        env::set_var("PORT", "1234");

        let args = Args::try_parse_from(["test"]).unwrap();
        assert_eq!(args.port, 8888);
    }
}<|MERGE_RESOLUTION|>--- conflicted
+++ resolved
@@ -58,12 +58,7 @@
     ///
     /// # Returns
     ///
-<<<<<<< HEAD
-    /// A new [`BlockBuilderConfig`] instance populated with values from CLI args and env vars.
-    /// CLI args take precedence over env vars, which take precedence over defaults.
-=======
     /// A new [`BlockBuilderConfig`] instance populated with values from CLI [`Args`] and env vars.
->>>>>>> 4f795793
     ///
     /// # Example
     ///
