--- conflicted
+++ resolved
@@ -483,15 +483,12 @@
     cfg
 }
 
-<<<<<<< HEAD
 /// Calculate the required gas limit for a transaction based on its input data
 fn calculate_tx_gas_limit(input_data: &[u8]) -> u64 {
     let data_gas: u64 = input_data.iter().map(|&byte| if byte == 0 { 4 } else { 16 }).sum();
     (BASE_TRANSACTION_GAS + data_gas) * 2
 }
 
-=======
->>>>>>> 39fc8d90
 #[cfg(test)]
 mod tests {
     use super::*;
@@ -558,7 +555,6 @@
 
         assert!(!validate_block_add_timestamp(&client_mismatch, &mut test_block).await);
     }
-<<<<<<< HEAD
 
     #[test]
     fn test_calculate_gas_limit() {
@@ -577,6 +573,4 @@
             (BASE_TRANSACTION_GAS + (3 * 4) + (2 * 16)) * 2
         );
     }
-=======
->>>>>>> 39fc8d90
 }