--- conflicted
+++ resolved
@@ -4,13 +4,8 @@
 use crate::config::BlockBuilderConfig;
 use alloy::{
     network::{Ethereum, EthereumWallet},
-<<<<<<< HEAD
     node_bindings::{Anvil, AnvilInstance},
-    primitives::{Address, B256, U256},
-=======
-    node_bindings::Anvil,
     primitives::U256,
->>>>>>> 4f795793
     providers::{
         ext::AnvilApi,
         fillers::{
@@ -50,21 +45,18 @@
 
 impl MetaChainProvider {
     /// Starts the Anvil instance and creates a provider for the `MetaChain`
-<<<<<<< HEAD
-    pub async fn start(config: Configuration) -> eyre::Result<Self> {
+    pub async fn start(config: BlockBuilderConfig) -> eyre::Result<Self> {
         Self::start_from_snapshot(config, "").await
     }
 
     /// Starts the Anvil instance from a snapshot and creates a provider for the `MetaChain`
-    pub async fn start_from_snapshot(config: Configuration, snapshot: &str) -> eyre::Result<Self> {
-        let port = find_available_port(config.port, 10)
-            .ok_or_else(|| eyre!("No available ports found after 10 attempts"))?;
-=======
-    pub async fn start(config: BlockBuilderConfig) -> eyre::Result<Self> {
+    pub async fn start_from_snapshot(
+        config: BlockBuilderConfig,
+        snapshot: &str,
+    ) -> eyre::Result<Self> {
         let port = find_available_port(config.port, 10).ok_or_else(|| {
             BlockBuilderError::AnvilStartError("No available ports found after 10 attempts")
         })?;
->>>>>>> 4f795793
 
         if port != config.port {
             info!("Port {} is in use, switching to port {}", config.port, port);
