--- conflicted
+++ resolved
@@ -26,7 +26,6 @@
 tokio = { workspace = true, features = ["rt-multi-thread", "process"] }
 serde = { workspace = true }
 serde_json = { workspace = true }
-slotting = {workspace = true}
 flate2 = { workspace = true }
 reqwest = { workspace = true }
 tracing = { workspace = true }
@@ -39,11 +38,8 @@
 
 [dev-dependencies]
 serial_test = { workspace = true }
-<<<<<<< HEAD
 assert_matches = { workspace = true }
-=======
 tracing-test = { workspace = true }
->>>>>>> e2b71c04
 
 [lints]
 workspace = true