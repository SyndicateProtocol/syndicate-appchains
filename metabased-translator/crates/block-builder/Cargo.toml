--- conflicted
+++ resolved
@@ -9,31 +9,6 @@
 repository.workspace = true
 
 [dependencies]
-<<<<<<< HEAD
-common.workspace = true
-alloy = { version = "0.9.2", features = ["full"] }
-eyre = "0.6.12"
-tokio = { version = "1.42.0", features = ["rt", "rt-multi-thread", "macros"] }
-serde_json = "1.0.128"
-alloy-provider = { version = "0.9.2", features = ["default", "anvil-node"] }
-alloy-primitives = "0.8.15"
-alloy-rlp = "0.3.10"
-flate2 = "1.0.35"
-reqwest = "0.12.9"
-hex = "0.4.3"
-scopeguard = "1.2.0"
-alloy-contract = "0.9.2"
-tracing-subscriber = { version = "0.3.19", features = ["env-filter"] }
-tracing = { version = "0.1.41", features = ["log"] }
-alloy-rpc-types = "0.9.2"
-alloy-network = "0.9.2"
-alloy-node-bindings = "0.9.2"
-pre-commit-hooks = "0.3.0"
-clap = { version = "4.5.23", features = ["derive", "env"] }
-async-trait = "0.1.85"
-rlp = "0.6"
-lazy_static = "1.4"
-=======
 common = { workspace = true }
 alloy = { workspace = true, features = [
   "providers",
@@ -55,7 +30,8 @@
 clap = { workspace = true, features = ["env", "derive"] }
 async-trait = { workspace = true }
 thiserror = { workspace = true}
->>>>>>> 4f795793
+rlp = "0.6"
+lazy_static = "1.4"
 
 
 [dev-dependencies]
