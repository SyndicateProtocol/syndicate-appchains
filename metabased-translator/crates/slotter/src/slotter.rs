--- conflicted
+++ resolved
@@ -4,7 +4,10 @@
 use alloy::primitives::B256;
 use common::{
     db::{DbError, KnownState, TranslatorStore},
-    types::{Block, BlockAndReceiptsPointer, BlockRef, Chain, Slot, SlotPointer, SlotState},
+    types::{
+        Block, BlockAndReceipts, BlockAndReceiptsPointer, BlockRef, Chain, Slot, SlotPointer,
+        SlotState,
+    },
 };
 use derivative::Derivative;
 use std::{collections::VecDeque, sync::Arc};
@@ -161,41 +164,7 @@
                         panic!("Reorgs not yet implemented {e}"); // TODO SEQ-429 - implement reorg
                                                                   // handing
                     }
-<<<<<<< HEAD
-                    SlotterError::BlockNumberSkipped { .. } => {
-                        panic!("Block number skipped {e}");
-                    }
-                    SlotterError::BlockTooOld { .. } => {
-                        panic!("Block too old {e}");
-                    }
-                    SlotterError::NoSlotsAvailable(_) => {
-                        panic!("No slots available. This should never happen - if it does, it's an implementation error. {e}");
-                    }
-                    SlotterError::SlotSendError(_) => {
-                        // unrecoverable. on shutdown slotter should stop before block-builder
-                        panic!("Failed to send slot through channel: {e}");
-                    }
-                    SlotterError::EarlierTimestamp { .. } => {
-                        panic!("Earlier timestamp - this should never happen (where a block is received with the expected block number, but a lower timestamp) {e}");
-                    }
-                    SlotterError::BlockBeforeSafeTimestamp { .. } => {
-                        panic!("Block before safe timestamp - this should never happen (where a block is received with a timestamp before the safe timestamp) {e}");
-                    }
-                    SlotterError::DbError(_) => {
-                        panic!("Database error: {e}");
-                    }
-                    SlotterError::SlotNumberOverflow => {
-                        panic!("Slot number overflow - this should never happen unless timestamps are extremely far apart, or a block was received for a slot in the past (before START_SLOT)");
-                    }
-                    SlotterError::TimestampOverflow => {
-                        panic!("Timestamp overflow - this should never happen unless timestamps are extremely far apart");
-                    }
-                    SlotterError::SlotArcSendError(_) => {
-                        panic!("Failed to send slot through channel (Arc) {e}");
-                    }
-=======
                     _ => panic!("Slotter error: {e}"),
->>>>>>> 5d5f9a5a
                 },
             }
         }
@@ -222,57 +191,8 @@
         }
     }
 
-<<<<<<< HEAD
-    /// Marks slots as unsafe when both chains have progressed past them.
-    ///
-    /// A slot becomes unsafe when both chains have blocks with timestamps greater than the slot's
-    /// timestamp. This indicates that both chains have moved past this slot and no more blocks
-    /// will be added to it.
-    ///
-    /// # Algorithm
-    /// 1. Gets the latest block timestamp from both chains
-    /// 2. Takes the minimum timestamp between them
-    /// 3. Marks all slots with timestamps less than this minimum as unsafe
-    /// 4. Sends unsafe slots
-    ///
-    /// # Early Returns
-    /// - Returns early if it encounters a slot that's already marked as unsafe (assumes all older
-    ///   slots are also unsafe)
-    ///
-    /// # Errors
-    /// - Returns `SlotterError::SlotSendError` if sending a slot through the channel fails
-    async fn mark_unsafe_slots(&mut self) -> Result<(), SlotterError> {
-        debug!(min_timestamp = self.min_chain_head_timestamp, "Marking slots as unsafe");
-        // Mark slots as unsafe if both chains have progressed past them.
-        // buffer is used to reverse the list of unsafe slots
-        // so that they are sent from oldest to newest over the channel.
-        let mut buffer = vec![];
-        for slot in &mut self.slots {
-            match slot.state {
-                SlotState::Unsafe | SlotState::Safe => {
-                    debug!(%slot, "Found non-open slot, stopping iteration");
-                    break; // assume all blocks past this point are already marked as unsafe
-                }
-                SlotState::Open => {
-                    if slot.timestamp < self.min_chain_head_timestamp {
-                        debug!(%slot, "Marking slot as unsafe");
-                        slot.state = SlotState::Unsafe;
-                        buffer.push(slot.clone());
-                    }
-                }
-            }
-        }
-        for slot in buffer.into_iter().rev() {
-            debug!(%slot, "Sending slot");
-            let arc_slot = Arc::new(slot);
-            self.sender.send(arc_slot).await?;
-            self.metrics.update_channel_capacity(self.sender.capacity());
-        }
-        Ok(())
-=======
     const fn settlement_timestamp(&self, block: &BlockAndReceipts) -> u64 {
         block.block.timestamp + self.settlement_delay
->>>>>>> 5d5f9a5a
     }
 
     async fn process_block(
@@ -294,34 +214,8 @@
             Chain::Sequencing => {
                 self.process_sequencing_block(block_info).await?;
             }
-<<<<<<< HEAD
-            Ordering::Greater => {
-                trace!("Creating new slot for block");
-                let (target_slot_number, target_timestamp) = calculate_slot_position(
-                    latest_slot.number,
-                    latest_slot.timestamp,
-                    block_timestamp,
-                    self.slot_duration,
-                )?;
-
-                if target_slot_number > latest_slot.number + 1 {
-                    // create a single empty slot right behind the new slot (this will allow the
-                    // empty slot to be marked as unsafe before the new slot and accelerate
-                    // confirmations on the mchain)
-                    let new_slot =
-                        Slot::new(target_slot_number - 1, target_timestamp - self.slot_duration);
-                    self.slots.push_front(new_slot);
-                }
-
-                let mut slot = Slot::new(target_slot_number, target_timestamp);
-                self.metrics.record_last_slot(slot.number);
-                slot.push_block(block_info, chain);
-                trace!(%slot, "Created new slot");
-                self.slots.push_front(slot);
-=======
             Chain::Settlement => {
                 self.process_settlement_block(block_info).await?;
->>>>>>> 5d5f9a5a
             }
         }
         if self.min_chain_head_timestamp == 0 {
@@ -443,14 +337,7 @@
 
     async fn process_sequencing_block(
         &mut self,
-<<<<<<< HEAD
         block_info: BlockAndReceiptsPointer,
-        chain: Chain,
-        latest_slot_number: u64,
-        latest_slot_timestamp: u64,
-=======
-        block_info: BlockAndReceipts,
->>>>>>> 5d5f9a5a
     ) -> Result<(), SlotterError> {
         let latest_slot = self.slots.back_mut();
         trace!("latest_slot: {:?}", latest_slot);
@@ -473,7 +360,8 @@
                 // we have seen a settlement block that belongs in a later slot, this one
                 // can be closed
                 new_slot.state = SlotState::Closed;
-                self.sender.send(new_slot.clone()).await?;
+                let new_slot_arc = Arc::new(new_slot.clone()); // Clone before moving
+                let _ = self.sender.send(new_slot_arc).await.map_err(SlotterError::SlotSendError);
                 break;
             }
             let block = self.unassigned_settlement_blocks.pop_front().ok_or_else(|| {
@@ -481,7 +369,7 @@
                     "Slot disappeared between front() and pop_front()".to_string(),
                 )
             })?;
-            new_slot.push_settlement_block(block);
+            new_slot.push_settlement_block(Arc::new(block));
         }
         debug!(%new_slot, "new slot created");
 
@@ -493,7 +381,7 @@
 
     async fn process_settlement_block(
         &mut self,
-        set_block: BlockAndReceipts,
+        set_block: BlockAndReceiptsPointer,
     ) -> Result<(), SlotterError> {
         let ts = self.settlement_timestamp(&set_block);
         let mut closed_slots = 0;
@@ -506,7 +394,8 @@
                     debug!(slot_number = slot.number, "slot closed");
                     trace!("slot: {:?}", slot);
                     slot.state = SlotState::Closed;
-                    sender.send(slot.clone()).await?;
+                    let slot_arc = Arc::new(slot.clone());
+                    sender.send(slot_arc).await?;
                     closed_slots += 1;
                 }
                 continue;
@@ -526,27 +415,9 @@
             self.oldest_open_slot_idx += closed_slots;
         }
 
-<<<<<<< HEAD
-        // with the current logic, this should never happen. Since we always keep the earliest known
-        // unsafe block for each chain, getting here would require a source chain to send a
-        // timestamp in the past, which would be caught elsewhere
-        Err(SlotterError::BlockTooOld {
-            chain,
-            latest_sequencing_block: self
-                .latest_sequencing_block
-                .as_ref()
-                .map_or("none".to_string(), |b| b.to_string()),
-            latest_settlement_block: self
-                .latest_settlement_block
-                .as_ref()
-                .map_or("none".to_string(), |b| b.to_string()),
-            slots: self.slots.iter().map(|s| s.to_string()).collect::<Vec<String>>().join("| "),
-            block_number: block_info.block.number,
-            block_timestamp: block_info.block.timestamp,
-        })
-=======
         if !inserted {
-            self.unassigned_settlement_blocks.push_back(set_block);
+            self.unassigned_settlement_blocks
+                .push_back(Arc::try_unwrap(set_block).unwrap_or_else(|arc| (*arc).clone()));
             debug!("block added to the unassigned list");
         }
         Ok(())
@@ -554,7 +425,6 @@
 
     fn iter_from_oldest_open(&mut self) -> impl Iterator<Item = &mut Slot> {
         self.slots.range_mut(self.oldest_open_slot_idx..)
->>>>>>> 5d5f9a5a
     }
 }
 
@@ -577,7 +447,7 @@
     NoSlotsAvailable(String),
 
     #[error("Failed to send slot through channel: {0}")]
-    SlotSendError(String),
+    SlotSendError(SendError<SlotPointer>),
 
     #[error("{chain} chain reorg detected. Current: #{current_block_number}, Received: #{received_block_number}")]
     ReorgDetected { chain: Chain, current_block_number: u64, received_block_number: u64 },
@@ -601,21 +471,10 @@
     DbError(#[from] DbError),
 }
 
-<<<<<<< HEAD
-    #[error("Slot number overflow")]
-    SlotNumberOverflow,
-
-    #[error("Timestamp overflow")]
-    TimestampOverflow,
-
-    #[error("Failed to send slot (Arc) through channel: {0}")]
-    SlotArcSendError(#[from] SendError<SlotPointer>),
-=======
-impl From<SendError<Slot>> for SlotterError {
-    fn from(e: SendError<Slot>) -> Self {
-        Self::SlotSendError(e.to_string())
-    }
->>>>>>> 5d5f9a5a
+impl From<SendError<SlotPointer>> for SlotterError {
+    fn from(e: SendError<SlotPointer>) -> Self {
+        Self::SlotSendError(e)
+    }
 }
 
 #[cfg(test)]
@@ -688,7 +547,7 @@
     }
 
     // receives with a timeout (avoids tests hanging)
-    async fn recv(slot_rx: &mut Receiver<Slot>) -> Result<Slot, String> {
+    async fn recv(slot_rx: &mut Receiver<SlotPointer>) -> Result<SlotPointer, String> {
         match timeout(Duration::from_secs(1), slot_rx.recv()).await {
             Ok(Some(slot)) => Ok(slot),
             Ok(None) => Err("Channel closed".to_string()),
