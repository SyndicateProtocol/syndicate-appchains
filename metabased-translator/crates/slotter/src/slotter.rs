//! Slotter module for metabased-translator
<<<<<<< HEAD

use crate::{config::SlotterConfig, metrics::SlotterMetrics};
=======
use crate::metrics::SlotterMetrics;
use alloy::primitives::B256;
>>>>>>> bed7a12f
use common::types::{BlockRef, Chain, KnownState, PartialBlock, Slot, SlotProcessor};
use thiserror::Error;
use tokio::sync::mpsc::Receiver;
use tracing::{error, info, trace};

/// Ingests blocks from the sequencing and settlement chains, slots them into slots, and sends the
/// slots to the slot processor to generate mchain blocks.
#[allow(clippy::expect_used)]
pub async fn run(
    settlement_delay: u64,
    known_state: Option<KnownState>,
    mut sequencing_rx: Receiver<PartialBlock>,
    mut settlement_rx: Receiver<PartialBlock>,
    slot_processor: impl SlotProcessor,
    metrics: SlotterMetrics,
) -> Result<(), SlotterError> {
    let (mut latest_sequencing_block, mut latest_settlement_block) = match known_state {
        Some(known_state) => {
            (Some(known_state.sequencing_block), Some(known_state.settlement_block))
        }
        None => (None, None),
    };

<<<<<<< HEAD
    // Calculate min_chain_head_timestamp from latest blocks
    let min_chain_head_timestamp = match (&latest_sequencing_block, &latest_settlement_block) {
        (Some(seq), Some(set)) => seq.timestamp.min(set.timestamp),
        _ => 0, // If we don't have both blocks yet, use 0
    };

    let slotter = Slotter {
        settlement_delay: config.settlement_delay,
        max_source_chain_time_gap: config.max_source_chain_time_gap,
        latest_sequencing_block,
        latest_settlement_block,
        min_chain_head_timestamp,
        slots: VecDeque::new(),
        unassigned_settlement_blocks: VecDeque::new(),
        slot_processor,
        metrics,
    };
    slotter.main_loop(sequencing_rx, settlement_rx, shutdown_rx).await
}

struct PrioritizeLaggingChainResult<'a>(
    &'a mut Receiver<Arc<PartialBlock>>,
    Chain,
    &'a mut Receiver<Arc<PartialBlock>>,
    Chain,
    u64,
);

impl<P: SlotProcessor> Slotter<P> {
    /// Starts the [`Slotter`] main loop.
    ///
    /// The [`Slotter`] will:
    /// 1. Receive blocks from both sequencing and settlement chains
    /// 2. Place blocks into slots based on their timestamps
    /// 3. Mark slots as unsafe when both chains have progressed past them (or max wait time has
    ///    passed)
    /// 4. Send completed slots through the returned channel
    ///
    /// The receiver that was created during [`Slotter::new`] will get slots as they are processed
    async fn main_loop(
        mut self,
        mut sequencing_rx: Receiver<Arc<PartialBlock>>,
        mut settlement_rx: Receiver<Arc<PartialBlock>>,
        mut shutdown_rx: oneshot::Receiver<()>,
    ) -> Result<(), SlotterError> {
        info!("Starting Slotter");

        loop {
            let PrioritizeLaggingChainResult(
                first_rx,
                first_chain,
                second_rx,
                second_chain,
                chains_time_gap,
            ) = self.prioritize_lagging_chain(&mut sequencing_rx, &mut settlement_rx);

            trace!("Prioritized lagging chain: {:?}", first_chain);

            let ignore_second_chain = self.max_source_chain_time_gap > 0 &&
                chains_time_gap > self.max_source_chain_time_gap;

            let process_result = select! {
                biased;
                Some(block) = first_rx.recv() => {
                    self.process_block(block, first_chain).await
                }
                Some(block) = second_rx.recv(), if !ignore_second_chain => {
                    self.process_block(block, second_chain).await
                }
                _ = &mut shutdown_rx => {
                    info!("Slotter shut down");
                    return Err(SlotterError::Shutdown);
                }
            };

            match process_result {
                Ok(_) => (),
                Err(e) => match e {
                    SlotterError::Shutdown => {
                        warn!("Slotter shut down");
                        return Err(e);
                    }
                    _ => panic!("Slotter error: {e}"),
                },
            }
        }
    }

    fn prioritize_lagging_chain<'a>(
        &self,
        sequencing_rx: &'a mut Receiver<Arc<PartialBlock>>,
        settlement_rx: &'a mut Receiver<Arc<PartialBlock>>,
    ) -> PrioritizeLaggingChainResult<'a> {
        let seq_ts = self.latest_sequencing_block.as_ref().map_or(0, |b| b.timestamp);
        let set_ts = self.latest_settlement_block.as_ref().map_or(0, |b| b.timestamp);

        // prefer to consume from the chain that is lagging behind
        if seq_ts <= set_ts {
            PrioritizeLaggingChainResult(
                sequencing_rx,
                Chain::Sequencing,
                settlement_rx,
                Chain::Settlement,
                set_ts - seq_ts,
            )
        } else {
            PrioritizeLaggingChainResult(
                settlement_rx,
                Chain::Settlement,
                sequencing_rx,
                Chain::Sequencing,
                seq_ts - set_ts,
            )
        }
    }

    const fn settlement_timestamp(&self, block: &PartialBlock) -> u64 {
        block.timestamp + self.settlement_delay
    }

    async fn process_block(
        &mut self,
        block_info: Arc<PartialBlock>,
        chain: Chain,
    ) -> Result<(), SlotterError> {
        self.update_latest_block(&block_info, chain)?;
        debug!(
            ?chain,
            block_number = block_info.number,
            block_timestamp = block_info.timestamp,
            block_hash = %block_info.hash,
            "Processing block"
        );

        match chain {
            Chain::Sequencing => {
                self.process_sequencing_block(block_info).await?;
            }
            Chain::Settlement => {
                self.process_settlement_block(block_info).await?;
            }
        }

        self.metrics.update_active_slots(self.slots.len());
        Ok(())
    }

    fn update_latest_block(
        &mut self,
        block: &PartialBlock,
        chain: Chain,
    ) -> Result<(), SlotterError> {
        trace!(
            ?chain,
            block_number = block.number,
            block_timestamp = block.timestamp,
            block_hash = %block.hash,
            "Updated latest block seen"
        );

        match chain {
            Chain::Sequencing => self.latest_sequencing_block = Some(BlockRef::new(block)),
            Chain::Settlement => self.latest_settlement_block = Some(BlockRef::new(block)),
        }

        // Update min_chain_head_timestamp if we have blocks from both chains
        if let (Some(seq), Some(set)) =
            (&self.latest_sequencing_block, &self.latest_settlement_block)
        {
            self.min_chain_head_timestamp =
                seq.timestamp.min(set.timestamp + self.settlement_delay);
        }

        self.metrics.record_last_processed_block(block.number, chain);
        self.metrics.update_chain_timestamp_lag(block.timestamp, chain);
        Ok(())
    }

    async fn process_sequencing_block(
        &mut self,
        block_info: Arc<PartialBlock>,
    ) -> Result<(), SlotterError> {
        let latest_slot = self.slots.back_mut();
        trace!("latest_slot: {:?}", latest_slot);

        // Create a new slot for this sequencer block
        let mut new_slot = Slot::new(block_info);

        // check if any unassigned settlement blocks belong in this slot
        // if so, add them to the slot and remove them from the unassigned list
        // otherwise, add the slot to the front of the list
        while let Some(set_block) = self.unassigned_settlement_blocks.front() {
            if self.settlement_timestamp(set_block) > new_slot.timestamp() {
                // we have seen a settlement block that belongs in a later slot, this one
                // can be closed
                self.slot_processor.process_slot(&new_slot).await?;
                debug!(%new_slot, "slot processed");
                self.metrics.record_last_slot_created(new_slot.sequencing.number);
                return Ok(());
            }
            let block = self.unassigned_settlement_blocks.pop_front().ok_or_else(|| {
                SlotterError::NoSlotsAvailable(
                    "Slot disappeared between front() and pop_front()".to_string(),
                )
            })?;
            new_slot.push_settlement_block(Arc::new(block));
        }
        debug!(%new_slot, "new opened slot created");

        // Add the new slot
        self.metrics.record_last_slot_created(new_slot.sequencing.number);
        self.metrics.update_unassigned_settlement_blocks(self.unassigned_settlement_blocks.len());
        self.slots.push_back(new_slot);
        Ok(())
    }

    async fn process_settlement_block(
        &mut self,
        set_block: Arc<PartialBlock>,
    ) -> Result<(), SlotterError> {
        let set_ts = self.settlement_timestamp(&set_block);
=======
    info!("Starting Slotter");
    let mut set_block = get_next_block(
        &mut latest_settlement_block,
        settlement_rx.recv().await.expect("settlement channel closed"),
        Chain::Settlement,
        &metrics,
    )?;

    loop {
        trace!("Waiting for sequencing block");
        let mut slot = Slot {
            sequencing: get_next_block(
                &mut latest_sequencing_block,
                sequencing_rx.recv().await.expect("sequencing channel closed"),
                Chain::Sequencing,
                &metrics,
            )?,
            settlement: Default::default(),
        };
>>>>>>> bed7a12f

        trace!("Waiting for settlement blocks");
        while set_block.timestamp + settlement_delay <= slot.sequencing.timestamp {
            slot.settlement.push(set_block);
            set_block = get_next_block(
                &mut latest_settlement_block,
                settlement_rx.recv().await.expect("settlement channel closed"),
                Chain::Settlement,
                &metrics,
            )?;
        }

        trace!("Processing slot");
        metrics.record_blocks_per_slot(slot.settlement.len() as u64 + 1);
        metrics.record_last_slot_created(slot.sequencing.number);
        slot_processor
            .process_slot(&slot)
            .await
            .map_err(|e| SlotterError::SlotProcessorError(e.to_string()))?;
    }
}

#[allow(clippy::result_large_err)]
fn get_next_block(
    latest: &mut Option<BlockRef>,
    block: PartialBlock,
    chain: Chain,
    metrics: &SlotterMetrics,
) -> Result<PartialBlock, SlotterError> {
    if let Some(latest) = latest {
        if block.number > latest.number + 1 {
            return Err(SlotterError::BlockNumberSkipped {
                chain,
                current_block: latest.clone(),
                received_block: BlockRef::new(&block),
            });
        }

        if !block.parent_hash.eq(&latest.hash) {
            return Err(SlotterError::ReorgDetected {
                chain,
                current_block: latest.clone(),
                received_block: BlockRef::new(&block),
                received_parent_hash: block.parent_hash,
            });
        }

        if block.timestamp < latest.timestamp {
            return Err(SlotterError::EarlierTimestamp {
                chain,
                current: latest.timestamp,
                received: block.timestamp,
            });
        }
    }

    *latest = Some(BlockRef::new(&block));

    trace!(
        chain = ?chain,
        block_number = block.number,
        block_timestamp = block.timestamp,
        block_hash = %block.hash,
        "Processing block"
    );

    metrics.record_last_processed_block(block.number, chain);
    metrics.update_chain_timestamp_lag(block.timestamp, chain);
    Ok(block)
}

#[allow(missing_docs)] // self-documenting
#[derive(Debug, Error, PartialEq, Eq)]
pub enum SlotterError {
<<<<<<< HEAD
    #[error("No slots available {0}")]
    NoSlotsAvailable(String),

    #[error("Failed to send slot through channel: {0}")]
    SlotSendError(#[from] SendError<Slot>),

    #[error("Slot processor error: {0}")]
    SlotProcessorError(#[from] Report),

    #[error("Slotter was shut down")]
    Shutdown,
}

#[cfg(test)]
#[ctor::ctor]
fn init() {
    shared::logger::set_global_default_subscriber();
=======
    #[error(
        "{chain} chain reorg detected. Current: #{current_block}, Received: #{received_block}, Received parent hash: #{received_parent_hash}"
    )]
    ReorgDetected {
        chain: Chain,
        current_block: BlockRef,
        received_block: BlockRef,
        received_parent_hash: B256,
    },

    #[error("{chain} chain block number skipped. Current: #{current_block}, Received: #{received_block}")]
    BlockNumberSkipped { chain: Chain, current_block: BlockRef, received_block: BlockRef },

    #[error("{chain} chain timestamp must not decrease. Current: {current}, Received: {received}")]
    EarlierTimestamp { chain: Chain, current: u64, received: u64 },

    #[error("Slot processor error: {0}")]
    SlotProcessorError(String),
>>>>>>> bed7a12f
}

#[cfg(test)]
mod tests {
<<<<<<< HEAD
    use super::*;
    use alloy::primitives::B256;
    use async_trait::async_trait;
    use common::types::PartialBlock;
    use prometheus_client::registry::Registry;
    use std::{
        str::FromStr,
        sync::{Arc, Mutex},
        time::Duration,
=======
    use crate::{
        metrics::SlotterMetrics,
        slotter::{
            get_next_block,
            SlotterError::{BlockNumberSkipped, EarlierTimestamp, ReorgDetected},
        },
>>>>>>> bed7a12f
    };
    use alloy::primitives::{FixedBytes, U256};
    use common::types::{BlockRef, Chain, PartialBlock};
    use prometheus_client::registry::Registry;

    #[ctor::ctor]
    fn init() {
        shared::logger::set_global_default_subscriber();
    }

    #[test]
    fn valid_block() {
        for chain in [Chain::Sequencing, Chain::Settlement] {
            let mut latest = Some(BlockRef { number: 0, timestamp: 0, hash: FixedBytes::ZERO });
            let block = PartialBlock { number: 1, ..Default::default() };
            assert_eq!(
                get_next_block(
                    &mut latest,
                    block.clone(),
                    chain,
                    &SlotterMetrics::new(&mut Registry::default())
                ),
                Ok(block.clone())
            );
            assert_eq!(latest, Some(BlockRef::new(&block)));
            let mut latest = None;
            let block = PartialBlock { number: 10, ..Default::default() };
            assert_eq!(
                get_next_block(
                    &mut latest,
                    block.clone(),
                    chain,
                    &SlotterMetrics::new(&mut Registry::default())
                ),
                Ok(block.clone())
            );
            assert_eq!(latest, Some(BlockRef::new(&block)));
        }
    }

    #[test]
    fn block_number_skipped() {
        for chain in [Chain::Sequencing, Chain::Settlement] {
            let mut latest = Some(BlockRef { number: 0, timestamp: 0, hash: FixedBytes::ZERO });
            let latest_copy = latest.clone();
            let block = PartialBlock { number: 2, ..Default::default() };
            assert_eq!(
                get_next_block(
                    &mut latest,
                    block.clone(),
                    chain,
                    &SlotterMetrics::new(&mut Registry::default())
                ),
                Err(BlockNumberSkipped {
                    chain,
                    current_block: latest_copy.clone().unwrap(),
                    received_block: BlockRef::new(&block)
                })
            );
            assert_eq!(latest, latest_copy);
        }
    }

    #[test]
    fn reorg_detected() {
        for chain in [Chain::Sequencing, Chain::Settlement] {
            let mut latest = Some(BlockRef { number: 0, timestamp: 0, hash: FixedBytes::ZERO });
            let latest_copy = latest.clone();
            let block =
                PartialBlock { number: 1, parent_hash: U256::from(1).into(), ..Default::default() };
            assert_eq!(
                get_next_block(
                    &mut latest,
                    block.clone(),
                    chain,
                    &SlotterMetrics::new(&mut Registry::default())
                ),
                Err(ReorgDetected {
                    chain,
                    current_block: latest_copy.clone().unwrap(),
                    received_block: BlockRef::new(&block),
                    received_parent_hash: block.parent_hash,
                })
            );
            assert_eq!(latest, latest_copy);
        }
    }

<<<<<<< HEAD
    #[tokio::test]
    async fn test_update_latest_block_success_settlement() {
        let processor = MockSlotProcessor::new();
        let mut slotter = create_slotter(&SlotterConfig::default(), processor);
        let block = create_test_block(3, 300);
        slotter.latest_settlement_block = Some(BlockRef::new(&create_test_block(2, 200)));
        let result = slotter.update_latest_block(&block, Chain::Settlement);

        assert!(result.is_ok());
        assert_eq!(slotter.latest_settlement_block.unwrap().number, 3);
    }

    #[tokio::test]
    async fn test_insert_block_between_slots() {
        let TestSetup { processor, sequencing_tx, settlement_tx, shutdown_tx: _shutdown } =
            create_slotter_and_spawn(&SlotterConfig {
                settlement_delay: 0,
                max_source_chain_time_gap: 0,
            })
            .await;

        // Create initial slots by sending blocks
        // Slot ts=10
        sequencing_tx.send(create_test_block(1, 10)).await.unwrap();

        // Slot ts=12
        sequencing_tx.send(create_test_block(2, 12)).await.unwrap();

        // NOTE: this is necessary to ensure that the slotter has time to process the previous
        // blocks, otherwise the biased select will ensure the slots will be processed in order of
        // timestamp
        tokio::time::sleep(Duration::from_millis(20)).await;

        // Now send a settlement block that should fit between the previous slots (belongs to slots
        // ts=12)
        settlement_tx.send(create_test_block(1, 11)).await.unwrap();

        // send a settlement block for ts = 15 , meaning slots ts=10,12 should be marked as
        // Closed
        settlement_tx.send(create_test_block(2, 15)).await.unwrap();

        // Wait for slots to be processed
        let slots = wait_for_processed_slots(&processor, 2, 1000).await.unwrap();

        // First slot should be ts=10 with no settlement blocks
        assert_eq!(slots[0].timestamp(), 10);
        assert_eq!(slots[0].sequencing.number, 1);
        assert_eq!(slots[0].settlement.len(), 0);

        // Second slot should be ts=12 with one settlement block
        assert_eq!(slots[1].timestamp(), 12);
        assert_eq!(slots[1].sequencing.number, 2);
        assert_eq!(slots[1].settlement.len(), 1);
        assert_eq!(slots[1].settlement[0].number, 1);
    }

    #[tokio::test]
    async fn test_settlement_delay() {
        let TestSetup { processor, sequencing_tx, settlement_tx, shutdown_tx: _shutdown } =
            create_slotter_and_spawn(&SlotterConfig {
                settlement_delay: 60,
                max_source_chain_time_gap: 0,
            })
            .await;

        // Send initial blocks with timestamp  100
        settlement_tx.send(create_test_block(1, 100)).await.unwrap(); // Will be placed in slot 160 due to delay
        sequencing_tx.send(create_test_block(1, 100)).await.unwrap();

        // Send sequencing block for slot 110
        sequencing_tx.send(create_test_block(2, 110)).await.unwrap();

        // At this point, slot 100 should be marked as Closed because:
        // - Sequencing chain has progressed to timestamp 110
        // - Settlement chain block at timestamp 100 is treated as timestamp 160 (100 + 60)
        // Both chains have effectively progressed past slot 100

        // Wait for the first slot to be processed
        let slots = wait_for_processed_slots(&processor, 1, 1000).await.unwrap();
        assert_eq!(slots[0].timestamp(), 100);
        assert_eq!(slots[0].sequencing.number, 1);
        // Settlement block should not be in this slot since it was delayed to timestamp 160
        assert_eq!(slots[0].settlement.len(), 0);

        // Send sequencing block with timestamps 150
        sequencing_tx.send(create_test_block(3, 150)).await.unwrap();

        // Wait for two more slots to be processed
        let slots = wait_for_processed_slots(&processor, 3, 1000).await.unwrap();

        // There should be a slot at ts=110 and empty slot at ts=150
        assert_eq!(slots[1].timestamp(), 110);
        assert_eq!(slots[1].sequencing.number, 2);
        assert_eq!(slots[1].settlement.len(), 0);

        assert_eq!(slots[2].timestamp(), 150);
        assert_eq!(slots[2].sequencing.number, 3);
        assert_eq!(slots[2].settlement.len(), 0);

        // Send settlement and sequencing blocks with timestamp 170
        settlement_tx.send(create_test_block(2, 170)).await.unwrap();
        sequencing_tx.send(create_test_block(4, 170)).await.unwrap();

        // Wait for one more slot to be processed
        let slots = wait_for_processed_slots(&processor, 4, 1000).await.unwrap();

        // The slot with ts 170 should be marked as Closed, containing the settlement block with
        // ts=160
        assert_eq!(slots[3].timestamp(), 170);
        assert_eq!(slots[3].settlement.len(), 1);
        assert_eq!(slots[3].settlement[0].number, 1);
        assert_eq!(slots[3].sequencing.number, 4);
    }

    #[tokio::test]
    async fn test_last_settlement_block_has_latest_timestamp() {
        let TestSetup { processor, sequencing_tx, settlement_tx, shutdown_tx: _shutdown_tx } =
            create_slotter_and_spawn(&SlotterConfig {
                settlement_delay: 0,
                max_source_chain_time_gap: 0,
            })
            .await;

        // Send sequencing block to create a slot
        sequencing_tx.send(create_test_block(1, 100)).await.unwrap();

        // Send settlement blocks with increasing timestamps
        settlement_tx.send(create_test_block(1, 50)).await.unwrap();
        settlement_tx.send(create_test_block(2, 70)).await.unwrap();
        settlement_tx.send(create_test_block(3, 90)).await.unwrap();

        // Send another settlement block with higher timestamp to close the slot
        settlement_tx.send(create_test_block(4, 110)).await.unwrap();

        // Wait for the slot to be processed
        let slots = wait_for_processed_slots(&processor, 1, 1000).await.unwrap();

        // Verify the slot contains all settlement blocks
        assert_eq!(slots[0].timestamp(), 100);
        assert_eq!(slots[0].sequencing.number, 1);
        assert_eq!(slots[0].settlement.len(), 3);

        // Now verify that the last settlement block has the latest timestamp
        if let Some(last_settlement) = slots[0].settlement.last() {
            assert_eq!(last_settlement.timestamp, 90);

            // Also verify all settlement blocks are in ascending timestamp order
            for i in 0..slots[0].settlement.len() - 1 {
                assert!(
                    slots[0].settlement[i].timestamp < slots[0].settlement[i + 1].timestamp,
                    "Settlement blocks are not in ascending timestamp order"
                );
            }
        } else {
            panic!("Expected settlement blocks but found none");
        }
    }

    #[tokio::test]
    async fn test_max_source_chain_time_gap() {
        test_time_gap(Chain::Sequencing).await;
        test_time_gap(Chain::Settlement).await;
    }

    async fn test_time_gap(late_chain: Chain) {
        //NOTE: this tests assumes the input channels are created with a capacity of 100
        // Create a slotter with max_source_chain_latency = 10 seconds
        let config = SlotterConfig { settlement_delay: 0, max_source_chain_time_gap: 10 };

        let TestSetup { processor, sequencing_tx, settlement_tx, shutdown_tx: _shutdown_tx } =
            create_slotter_and_spawn(&config).await;

        let (fast_chain, slow_chain) = if late_chain == Chain::Sequencing {
            (settlement_tx, sequencing_tx)
        } else {
            (sequencing_tx, settlement_tx)
        };

        // Send initial blocks for both chains with close timestamps
        slow_chain.send(create_test_block(1, 100)).await.unwrap();
        fast_chain.send(create_test_block(1, 110)).await.unwrap();

        // No slots should be processed yet
        assert_eq!(processor.get_processed_slots().len(), 0);

        // Advance sequencing chain significantly ahead (beyond max_latency)
        fast_chain.send(create_test_block(2, 111)).await.unwrap();

        // Try to advance sequencing chain even further - this should not be consumed
        fast_chain.send(create_test_block(3, 112)).await.unwrap();

        tokio::time::sleep(Duration::from_millis(50)).await;
        assert_eq!(fast_chain.capacity(), 100 - 1);

        // Now catch up the settlement chain
        slow_chain.send(create_test_block(2, 125)).await.unwrap(); // This brings settlement chain close enough to consume sequencing again
        tokio::time::sleep(Duration::from_millis(50)).await;

        assert_eq!(fast_chain.capacity(), 100);
        assert_eq!(slow_chain.capacity(), 100);
    }
=======
    #[test]
    fn earlier_timestamp() {
        for chain in [Chain::Sequencing, Chain::Settlement] {
            let mut latest = Some(BlockRef { number: 0, timestamp: 1, hash: FixedBytes::ZERO });
            let latest_copy = latest.clone();
            let block = PartialBlock { number: 1, ..Default::default() };
            assert_eq!(
                get_next_block(
                    &mut latest,
                    block.clone(),
                    chain,
                    &SlotterMetrics::new(&mut Registry::default())
                ),
                Err(EarlierTimestamp { chain, current: 1, received: 0 })
            );
            assert_eq!(latest, latest_copy);
        }
    }
>>>>>>> bed7a12f
}<|MERGE_RESOLUTION|>--- conflicted
+++ resolved
@@ -1,11 +1,6 @@
 //! Slotter module for metabased-translator
-<<<<<<< HEAD
-
-use crate::{config::SlotterConfig, metrics::SlotterMetrics};
-=======
 use crate::metrics::SlotterMetrics;
 use alloy::primitives::B256;
->>>>>>> bed7a12f
 use common::types::{BlockRef, Chain, KnownState, PartialBlock, Slot, SlotProcessor};
 use thiserror::Error;
 use tokio::sync::mpsc::Receiver;
@@ -29,229 +24,6 @@
         None => (None, None),
     };
 
-<<<<<<< HEAD
-    // Calculate min_chain_head_timestamp from latest blocks
-    let min_chain_head_timestamp = match (&latest_sequencing_block, &latest_settlement_block) {
-        (Some(seq), Some(set)) => seq.timestamp.min(set.timestamp),
-        _ => 0, // If we don't have both blocks yet, use 0
-    };
-
-    let slotter = Slotter {
-        settlement_delay: config.settlement_delay,
-        max_source_chain_time_gap: config.max_source_chain_time_gap,
-        latest_sequencing_block,
-        latest_settlement_block,
-        min_chain_head_timestamp,
-        slots: VecDeque::new(),
-        unassigned_settlement_blocks: VecDeque::new(),
-        slot_processor,
-        metrics,
-    };
-    slotter.main_loop(sequencing_rx, settlement_rx, shutdown_rx).await
-}
-
-struct PrioritizeLaggingChainResult<'a>(
-    &'a mut Receiver<Arc<PartialBlock>>,
-    Chain,
-    &'a mut Receiver<Arc<PartialBlock>>,
-    Chain,
-    u64,
-);
-
-impl<P: SlotProcessor> Slotter<P> {
-    /// Starts the [`Slotter`] main loop.
-    ///
-    /// The [`Slotter`] will:
-    /// 1. Receive blocks from both sequencing and settlement chains
-    /// 2. Place blocks into slots based on their timestamps
-    /// 3. Mark slots as unsafe when both chains have progressed past them (or max wait time has
-    ///    passed)
-    /// 4. Send completed slots through the returned channel
-    ///
-    /// The receiver that was created during [`Slotter::new`] will get slots as they are processed
-    async fn main_loop(
-        mut self,
-        mut sequencing_rx: Receiver<Arc<PartialBlock>>,
-        mut settlement_rx: Receiver<Arc<PartialBlock>>,
-        mut shutdown_rx: oneshot::Receiver<()>,
-    ) -> Result<(), SlotterError> {
-        info!("Starting Slotter");
-
-        loop {
-            let PrioritizeLaggingChainResult(
-                first_rx,
-                first_chain,
-                second_rx,
-                second_chain,
-                chains_time_gap,
-            ) = self.prioritize_lagging_chain(&mut sequencing_rx, &mut settlement_rx);
-
-            trace!("Prioritized lagging chain: {:?}", first_chain);
-
-            let ignore_second_chain = self.max_source_chain_time_gap > 0 &&
-                chains_time_gap > self.max_source_chain_time_gap;
-
-            let process_result = select! {
-                biased;
-                Some(block) = first_rx.recv() => {
-                    self.process_block(block, first_chain).await
-                }
-                Some(block) = second_rx.recv(), if !ignore_second_chain => {
-                    self.process_block(block, second_chain).await
-                }
-                _ = &mut shutdown_rx => {
-                    info!("Slotter shut down");
-                    return Err(SlotterError::Shutdown);
-                }
-            };
-
-            match process_result {
-                Ok(_) => (),
-                Err(e) => match e {
-                    SlotterError::Shutdown => {
-                        warn!("Slotter shut down");
-                        return Err(e);
-                    }
-                    _ => panic!("Slotter error: {e}"),
-                },
-            }
-        }
-    }
-
-    fn prioritize_lagging_chain<'a>(
-        &self,
-        sequencing_rx: &'a mut Receiver<Arc<PartialBlock>>,
-        settlement_rx: &'a mut Receiver<Arc<PartialBlock>>,
-    ) -> PrioritizeLaggingChainResult<'a> {
-        let seq_ts = self.latest_sequencing_block.as_ref().map_or(0, |b| b.timestamp);
-        let set_ts = self.latest_settlement_block.as_ref().map_or(0, |b| b.timestamp);
-
-        // prefer to consume from the chain that is lagging behind
-        if seq_ts <= set_ts {
-            PrioritizeLaggingChainResult(
-                sequencing_rx,
-                Chain::Sequencing,
-                settlement_rx,
-                Chain::Settlement,
-                set_ts - seq_ts,
-            )
-        } else {
-            PrioritizeLaggingChainResult(
-                settlement_rx,
-                Chain::Settlement,
-                sequencing_rx,
-                Chain::Sequencing,
-                seq_ts - set_ts,
-            )
-        }
-    }
-
-    const fn settlement_timestamp(&self, block: &PartialBlock) -> u64 {
-        block.timestamp + self.settlement_delay
-    }
-
-    async fn process_block(
-        &mut self,
-        block_info: Arc<PartialBlock>,
-        chain: Chain,
-    ) -> Result<(), SlotterError> {
-        self.update_latest_block(&block_info, chain)?;
-        debug!(
-            ?chain,
-            block_number = block_info.number,
-            block_timestamp = block_info.timestamp,
-            block_hash = %block_info.hash,
-            "Processing block"
-        );
-
-        match chain {
-            Chain::Sequencing => {
-                self.process_sequencing_block(block_info).await?;
-            }
-            Chain::Settlement => {
-                self.process_settlement_block(block_info).await?;
-            }
-        }
-
-        self.metrics.update_active_slots(self.slots.len());
-        Ok(())
-    }
-
-    fn update_latest_block(
-        &mut self,
-        block: &PartialBlock,
-        chain: Chain,
-    ) -> Result<(), SlotterError> {
-        trace!(
-            ?chain,
-            block_number = block.number,
-            block_timestamp = block.timestamp,
-            block_hash = %block.hash,
-            "Updated latest block seen"
-        );
-
-        match chain {
-            Chain::Sequencing => self.latest_sequencing_block = Some(BlockRef::new(block)),
-            Chain::Settlement => self.latest_settlement_block = Some(BlockRef::new(block)),
-        }
-
-        // Update min_chain_head_timestamp if we have blocks from both chains
-        if let (Some(seq), Some(set)) =
-            (&self.latest_sequencing_block, &self.latest_settlement_block)
-        {
-            self.min_chain_head_timestamp =
-                seq.timestamp.min(set.timestamp + self.settlement_delay);
-        }
-
-        self.metrics.record_last_processed_block(block.number, chain);
-        self.metrics.update_chain_timestamp_lag(block.timestamp, chain);
-        Ok(())
-    }
-
-    async fn process_sequencing_block(
-        &mut self,
-        block_info: Arc<PartialBlock>,
-    ) -> Result<(), SlotterError> {
-        let latest_slot = self.slots.back_mut();
-        trace!("latest_slot: {:?}", latest_slot);
-
-        // Create a new slot for this sequencer block
-        let mut new_slot = Slot::new(block_info);
-
-        // check if any unassigned settlement blocks belong in this slot
-        // if so, add them to the slot and remove them from the unassigned list
-        // otherwise, add the slot to the front of the list
-        while let Some(set_block) = self.unassigned_settlement_blocks.front() {
-            if self.settlement_timestamp(set_block) > new_slot.timestamp() {
-                // we have seen a settlement block that belongs in a later slot, this one
-                // can be closed
-                self.slot_processor.process_slot(&new_slot).await?;
-                debug!(%new_slot, "slot processed");
-                self.metrics.record_last_slot_created(new_slot.sequencing.number);
-                return Ok(());
-            }
-            let block = self.unassigned_settlement_blocks.pop_front().ok_or_else(|| {
-                SlotterError::NoSlotsAvailable(
-                    "Slot disappeared between front() and pop_front()".to_string(),
-                )
-            })?;
-            new_slot.push_settlement_block(Arc::new(block));
-        }
-        debug!(%new_slot, "new opened slot created");
-
-        // Add the new slot
-        self.metrics.record_last_slot_created(new_slot.sequencing.number);
-        self.metrics.update_unassigned_settlement_blocks(self.unassigned_settlement_blocks.len());
-        self.slots.push_back(new_slot);
-        Ok(())
-    }
-
-    async fn process_settlement_block(
-        &mut self,
-        set_block: Arc<PartialBlock>,
-    ) -> Result<(), SlotterError> {
-        let set_ts = self.settlement_timestamp(&set_block);
-=======
     info!("Starting Slotter");
     let mut set_block = get_next_block(
         &mut latest_settlement_block,
@@ -271,7 +43,6 @@
             )?,
             settlement: Default::default(),
         };
->>>>>>> bed7a12f
 
         trace!("Waiting for settlement blocks");
         while set_block.timestamp + settlement_delay <= slot.sequencing.timestamp {
@@ -346,25 +117,6 @@
 #[allow(missing_docs)] // self-documenting
 #[derive(Debug, Error, PartialEq, Eq)]
 pub enum SlotterError {
-<<<<<<< HEAD
-    #[error("No slots available {0}")]
-    NoSlotsAvailable(String),
-
-    #[error("Failed to send slot through channel: {0}")]
-    SlotSendError(#[from] SendError<Slot>),
-
-    #[error("Slot processor error: {0}")]
-    SlotProcessorError(#[from] Report),
-
-    #[error("Slotter was shut down")]
-    Shutdown,
-}
-
-#[cfg(test)]
-#[ctor::ctor]
-fn init() {
-    shared::logger::set_global_default_subscriber();
-=======
     #[error(
         "{chain} chain reorg detected. Current: #{current_block}, Received: #{received_block}, Received parent hash: #{received_parent_hash}"
     )]
@@ -383,29 +135,16 @@
 
     #[error("Slot processor error: {0}")]
     SlotProcessorError(String),
->>>>>>> bed7a12f
 }
 
 #[cfg(test)]
 mod tests {
-<<<<<<< HEAD
-    use super::*;
-    use alloy::primitives::B256;
-    use async_trait::async_trait;
-    use common::types::PartialBlock;
-    use prometheus_client::registry::Registry;
-    use std::{
-        str::FromStr,
-        sync::{Arc, Mutex},
-        time::Duration,
-=======
     use crate::{
         metrics::SlotterMetrics,
         slotter::{
             get_next_block,
             SlotterError::{BlockNumberSkipped, EarlierTimestamp, ReorgDetected},
         },
->>>>>>> bed7a12f
     };
     use alloy::primitives::{FixedBytes, U256};
     use common::types::{BlockRef, Chain, PartialBlock};
@@ -494,209 +233,6 @@
         }
     }
 
-<<<<<<< HEAD
-    #[tokio::test]
-    async fn test_update_latest_block_success_settlement() {
-        let processor = MockSlotProcessor::new();
-        let mut slotter = create_slotter(&SlotterConfig::default(), processor);
-        let block = create_test_block(3, 300);
-        slotter.latest_settlement_block = Some(BlockRef::new(&create_test_block(2, 200)));
-        let result = slotter.update_latest_block(&block, Chain::Settlement);
-
-        assert!(result.is_ok());
-        assert_eq!(slotter.latest_settlement_block.unwrap().number, 3);
-    }
-
-    #[tokio::test]
-    async fn test_insert_block_between_slots() {
-        let TestSetup { processor, sequencing_tx, settlement_tx, shutdown_tx: _shutdown } =
-            create_slotter_and_spawn(&SlotterConfig {
-                settlement_delay: 0,
-                max_source_chain_time_gap: 0,
-            })
-            .await;
-
-        // Create initial slots by sending blocks
-        // Slot ts=10
-        sequencing_tx.send(create_test_block(1, 10)).await.unwrap();
-
-        // Slot ts=12
-        sequencing_tx.send(create_test_block(2, 12)).await.unwrap();
-
-        // NOTE: this is necessary to ensure that the slotter has time to process the previous
-        // blocks, otherwise the biased select will ensure the slots will be processed in order of
-        // timestamp
-        tokio::time::sleep(Duration::from_millis(20)).await;
-
-        // Now send a settlement block that should fit between the previous slots (belongs to slots
-        // ts=12)
-        settlement_tx.send(create_test_block(1, 11)).await.unwrap();
-
-        // send a settlement block for ts = 15 , meaning slots ts=10,12 should be marked as
-        // Closed
-        settlement_tx.send(create_test_block(2, 15)).await.unwrap();
-
-        // Wait for slots to be processed
-        let slots = wait_for_processed_slots(&processor, 2, 1000).await.unwrap();
-
-        // First slot should be ts=10 with no settlement blocks
-        assert_eq!(slots[0].timestamp(), 10);
-        assert_eq!(slots[0].sequencing.number, 1);
-        assert_eq!(slots[0].settlement.len(), 0);
-
-        // Second slot should be ts=12 with one settlement block
-        assert_eq!(slots[1].timestamp(), 12);
-        assert_eq!(slots[1].sequencing.number, 2);
-        assert_eq!(slots[1].settlement.len(), 1);
-        assert_eq!(slots[1].settlement[0].number, 1);
-    }
-
-    #[tokio::test]
-    async fn test_settlement_delay() {
-        let TestSetup { processor, sequencing_tx, settlement_tx, shutdown_tx: _shutdown } =
-            create_slotter_and_spawn(&SlotterConfig {
-                settlement_delay: 60,
-                max_source_chain_time_gap: 0,
-            })
-            .await;
-
-        // Send initial blocks with timestamp  100
-        settlement_tx.send(create_test_block(1, 100)).await.unwrap(); // Will be placed in slot 160 due to delay
-        sequencing_tx.send(create_test_block(1, 100)).await.unwrap();
-
-        // Send sequencing block for slot 110
-        sequencing_tx.send(create_test_block(2, 110)).await.unwrap();
-
-        // At this point, slot 100 should be marked as Closed because:
-        // - Sequencing chain has progressed to timestamp 110
-        // - Settlement chain block at timestamp 100 is treated as timestamp 160 (100 + 60)
-        // Both chains have effectively progressed past slot 100
-
-        // Wait for the first slot to be processed
-        let slots = wait_for_processed_slots(&processor, 1, 1000).await.unwrap();
-        assert_eq!(slots[0].timestamp(), 100);
-        assert_eq!(slots[0].sequencing.number, 1);
-        // Settlement block should not be in this slot since it was delayed to timestamp 160
-        assert_eq!(slots[0].settlement.len(), 0);
-
-        // Send sequencing block with timestamps 150
-        sequencing_tx.send(create_test_block(3, 150)).await.unwrap();
-
-        // Wait for two more slots to be processed
-        let slots = wait_for_processed_slots(&processor, 3, 1000).await.unwrap();
-
-        // There should be a slot at ts=110 and empty slot at ts=150
-        assert_eq!(slots[1].timestamp(), 110);
-        assert_eq!(slots[1].sequencing.number, 2);
-        assert_eq!(slots[1].settlement.len(), 0);
-
-        assert_eq!(slots[2].timestamp(), 150);
-        assert_eq!(slots[2].sequencing.number, 3);
-        assert_eq!(slots[2].settlement.len(), 0);
-
-        // Send settlement and sequencing blocks with timestamp 170
-        settlement_tx.send(create_test_block(2, 170)).await.unwrap();
-        sequencing_tx.send(create_test_block(4, 170)).await.unwrap();
-
-        // Wait for one more slot to be processed
-        let slots = wait_for_processed_slots(&processor, 4, 1000).await.unwrap();
-
-        // The slot with ts 170 should be marked as Closed, containing the settlement block with
-        // ts=160
-        assert_eq!(slots[3].timestamp(), 170);
-        assert_eq!(slots[3].settlement.len(), 1);
-        assert_eq!(slots[3].settlement[0].number, 1);
-        assert_eq!(slots[3].sequencing.number, 4);
-    }
-
-    #[tokio::test]
-    async fn test_last_settlement_block_has_latest_timestamp() {
-        let TestSetup { processor, sequencing_tx, settlement_tx, shutdown_tx: _shutdown_tx } =
-            create_slotter_and_spawn(&SlotterConfig {
-                settlement_delay: 0,
-                max_source_chain_time_gap: 0,
-            })
-            .await;
-
-        // Send sequencing block to create a slot
-        sequencing_tx.send(create_test_block(1, 100)).await.unwrap();
-
-        // Send settlement blocks with increasing timestamps
-        settlement_tx.send(create_test_block(1, 50)).await.unwrap();
-        settlement_tx.send(create_test_block(2, 70)).await.unwrap();
-        settlement_tx.send(create_test_block(3, 90)).await.unwrap();
-
-        // Send another settlement block with higher timestamp to close the slot
-        settlement_tx.send(create_test_block(4, 110)).await.unwrap();
-
-        // Wait for the slot to be processed
-        let slots = wait_for_processed_slots(&processor, 1, 1000).await.unwrap();
-
-        // Verify the slot contains all settlement blocks
-        assert_eq!(slots[0].timestamp(), 100);
-        assert_eq!(slots[0].sequencing.number, 1);
-        assert_eq!(slots[0].settlement.len(), 3);
-
-        // Now verify that the last settlement block has the latest timestamp
-        if let Some(last_settlement) = slots[0].settlement.last() {
-            assert_eq!(last_settlement.timestamp, 90);
-
-            // Also verify all settlement blocks are in ascending timestamp order
-            for i in 0..slots[0].settlement.len() - 1 {
-                assert!(
-                    slots[0].settlement[i].timestamp < slots[0].settlement[i + 1].timestamp,
-                    "Settlement blocks are not in ascending timestamp order"
-                );
-            }
-        } else {
-            panic!("Expected settlement blocks but found none");
-        }
-    }
-
-    #[tokio::test]
-    async fn test_max_source_chain_time_gap() {
-        test_time_gap(Chain::Sequencing).await;
-        test_time_gap(Chain::Settlement).await;
-    }
-
-    async fn test_time_gap(late_chain: Chain) {
-        //NOTE: this tests assumes the input channels are created with a capacity of 100
-        // Create a slotter with max_source_chain_latency = 10 seconds
-        let config = SlotterConfig { settlement_delay: 0, max_source_chain_time_gap: 10 };
-
-        let TestSetup { processor, sequencing_tx, settlement_tx, shutdown_tx: _shutdown_tx } =
-            create_slotter_and_spawn(&config).await;
-
-        let (fast_chain, slow_chain) = if late_chain == Chain::Sequencing {
-            (settlement_tx, sequencing_tx)
-        } else {
-            (sequencing_tx, settlement_tx)
-        };
-
-        // Send initial blocks for both chains with close timestamps
-        slow_chain.send(create_test_block(1, 100)).await.unwrap();
-        fast_chain.send(create_test_block(1, 110)).await.unwrap();
-
-        // No slots should be processed yet
-        assert_eq!(processor.get_processed_slots().len(), 0);
-
-        // Advance sequencing chain significantly ahead (beyond max_latency)
-        fast_chain.send(create_test_block(2, 111)).await.unwrap();
-
-        // Try to advance sequencing chain even further - this should not be consumed
-        fast_chain.send(create_test_block(3, 112)).await.unwrap();
-
-        tokio::time::sleep(Duration::from_millis(50)).await;
-        assert_eq!(fast_chain.capacity(), 100 - 1);
-
-        // Now catch up the settlement chain
-        slow_chain.send(create_test_block(2, 125)).await.unwrap(); // This brings settlement chain close enough to consume sequencing again
-        tokio::time::sleep(Duration::from_millis(50)).await;
-
-        assert_eq!(fast_chain.capacity(), 100);
-        assert_eq!(slow_chain.capacity(), 100);
-    }
-=======
     #[test]
     fn earlier_timestamp() {
         for chain in [Chain::Sequencing, Chain::Settlement] {
@@ -715,5 +251,4 @@
             assert_eq!(latest, latest_copy);
         }
     }
->>>>>>> bed7a12f
 }