# Metabased-translator

This is a service that ingests L2 transaction data, organizes the data into slots, transforms it into a unified format to be mined by an Anvil node, then mines it and makes it available to rollup frameworks.

It consists of a `common` crate and 3 component crates: `ingestor`, `slotting` and `block-builder`

#### Rust configuration

Make sure you are using the nightly rust toolkit

```
rustup install nightly
rustup component add rustfmt --toolchain nightly
```

## Useful commands

(From `/metabased-translator` root)

Run all tests:

```
cargo test --all
```

Run unit tests

```
cargo test --lib
```

### Setup for integration tests

Our integration tests pull a docker image from github which requires some authorization setup.

1/ Make sure you have a Personal Access Token (PAT) on github with the `read:packagesDownload` permission

- https://github.com/settings/tokens
- Pro tip: Check under `~/.git-credentials` if you have one generated already

2/ Run the following commands to login to docker with the PAT

```
export CR_PAT="<GITHUB-PAT>"
echo $CR_PAT | docker login ghcr.io -u <GH_USERNAME> --password-stdin
```

`RUST_LOG` can also be `debug` or `trace` for more detail

Run

```
cargo make print-sample-command
```
<<<<<<< HEAD
to see the CLI options needed to run the binary executable, which utilizes the `ingestor`, `slotter`, `block-builder` and `metrics` crates
=======

to see the CLI options needed to run the binary executable, which utilizes the `ingestor`, `slotter`, and `block-builder` crates
>>>>>>> d67c5cd2
<|MERGE_RESOLUTION|>--- conflicted
+++ resolved
@@ -52,9 +52,4 @@
 ```
 cargo make print-sample-command
 ```
-<<<<<<< HEAD
-to see the CLI options needed to run the binary executable, which utilizes the `ingestor`, `slotter`, `block-builder` and `metrics` crates
-=======
-
-to see the CLI options needed to run the binary executable, which utilizes the `ingestor`, `slotter`, and `block-builder` crates
->>>>>>> d67c5cd2
+to see the CLI options needed to run the binary executable, which utilizes the `ingestor`, `slotter`, `block-builder` and `metrics` crates