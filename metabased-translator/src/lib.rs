--- conflicted
+++ resolved
@@ -1,6 +1,3 @@
+pub mod config;
 pub mod connectors;
-<<<<<<< HEAD
-pub mod rollups;
-=======
-pub mod config;
->>>>>>> a636d420
+pub mod rollups;