use crate::rollups::optimism::frame::Frame;
use alloy_primitives::{Address, Bytes, B256};
use alloy_rlp::{Buf, Decodable, Encodable, Error as RlpError};
use alloy_rpc_types::{TransactionInput, TransactionRequest};
use flate2::{write::ZlibEncoder, Compression};

use std::error::Error;
use std::io::Write;

use eyre::Result;

// Constants
<<<<<<< HEAD
const BATCH_VERSION_BYTE: u8 = 0x00;
=======
pub const BATCH_VERSION_BYTE: u8 = 0x01;
>>>>>>> 261f64fa
// Define the Batch struct
#[derive(Debug, Clone, PartialEq, Eq)]
pub struct Batch {
    /// Block hash of the previous L2 block
    pub parent_hash: B256,
    /// The batch epoch number. Same as the first L1 block number in the epoch.
    pub epoch_num: u64,
    /// The block hash of the first L1 block in the epoch
    pub epoch_hash: B256,
    /// The L2 block timestamp of this batch
    pub timestamp: u64,
    /// The L2 block transactions in this batch
    pub transactions: Vec<Vec<u8>>,
}

// Implementation for the Batch struct
impl Batch {
    /// Encode the `Batch` into RLP
    fn encode(&self) -> Vec<u8> {
        let mut out = Vec::new();

        // Step 1: Add the version byte
        out.push(BATCH_VERSION_BYTE);

        // Step 2: Encode fields as a list
        let header = alloy_rlp::Header {
            list: true,
            payload_length: self.parent_hash.length()
                + self.epoch_num.length()
                + self.epoch_hash.length()
                + self.timestamp.length()
                + self.transactions.length(),
        };
        header.encode(&mut out);

        // Step 3: Encode fields
        self.parent_hash.encode(&mut out);
        self.epoch_num.encode(&mut out);
        self.epoch_hash.encode(&mut out);
        self.timestamp.encode(&mut out);
        self.transactions.encode(&mut out);

        out
    }

    pub fn decode(encoded: &[u8]) -> Result<Self, RlpError> {
        let mut buf = encoded;

        // Step 1: Consume the version byte
        let version_byte = buf.get_u8();
        if version_byte != BATCH_VERSION_BYTE {
            // TODO: Use discrete error
            return Err(RlpError::Custom("Invalid version byte for Batch"));
        }

        // Step 2: Decode as a list
        let header = alloy_rlp::Header::decode(&mut buf)?;
        if !header.list {
            // TODO: Use discrete error
            return Err(RlpError::Custom("Batch must be an RLP list"));
        }

        // Step 3: Decode individual fields
        let parent_hash = B256::decode(&mut buf)?;
        let epoch_num = u64::decode(&mut buf)?;
        let epoch_hash = B256::decode(&mut buf)?;
        let timestamp = u64::decode(&mut buf)?;
        let transactions = Vec::<Vec<u8>>::decode(&mut buf)?;

        // Return the decoded Batch
        Ok(Batch {
            parent_hash,
            epoch_num,
            epoch_hash,
            timestamp,
            transactions,
        })
    }

    /// Splits the Batch into frames of a given size
    pub fn get_frames(&self, frame_size: usize) -> Result<Vec<Frame>, Box<dyn Error>> {
        // Step 1: Encode the Batch
        let encoded_batch = self.encode();

        // Step 2: Encode using RLP
        let rlp_batch = alloy_rlp::encode(&encoded_batch[..]);

        // Step 3: Compress using zlib
        let channel = to_channel(&rlp_batch)?;

        // Step 3: Split into frames
        let frames = to_frames(&channel, frame_size, self.epoch_hash)?;
        Ok(frames)
    }
}

/// Compresses the batch data using zlib (no compression)
fn to_channel(batch: &[u8]) -> Result<Vec<u8>> {
    let mut buf = Vec::new();
    let mut encoder = ZlibEncoder::new(&mut buf, Compression::best());
    encoder.write_all(batch)?;
    encoder.finish()?;
    Ok(buf)
}

fn to_frames(channel: &[u8], frame_size: usize, block_hash: B256) -> Result<Vec<Frame>> {
    let num_frames = (channel.len() + frame_size - 1) / frame_size;
    let mut frames = Vec::with_capacity(num_frames);

    let id = B256::from(block_hash)[..16]
    .try_into()
    .expect("16 bytes always fit");

    let mut frame_num: u16 = 0;

    for i in (0..channel.len()).step_by(frame_size) {
        let end = (i + frame_size).min(channel.len());
        let is_last = end == channel.len();

        let frame = Frame{
            id,
            frame_num,
            data: channel[i..end].to_vec(),
            is_last,
        };
        frames.push(frame);
        frame_num += 1;
    }

    Ok(frames)
}

<<<<<<< HEAD

=======
>>>>>>> 261f64fa
pub fn new_batcher_tx(from: Address, to: Address, data: Bytes) -> TransactionRequest {
    let input = TransactionInput::new(data);
    TransactionRequest::default().from(from).to(to).input(input)
}

// Unit Tests
#[cfg(test)]
mod tests {
    use super::*;
    use alloy_primitives::{Address, Bytes};

    fn sample_batch() -> Batch {
        Batch {
            parent_hash: B256::repeat_byte(0x11),
            epoch_num: 42,
            epoch_hash: B256::repeat_byte(0x22),
            timestamp: 1712500000,
            transactions: vec![b"tx1".to_vec(), b"tx2".to_vec()],
        }
    }

    #[test]
    fn test_batch_encoding() {
        let batch = sample_batch();
        let encoded = batch.encode();

        // Ensure encoded batch starts with version byte
        assert_eq!(encoded[0], BATCH_VERSION_BYTE);
        assert!(
            encoded.len() > 1,
            "Encoded batch should have data beyond version byte"
        );
    }

    #[test]
    fn test_encode_decode() -> Result<(), RlpError> {
        let batch = sample_batch();

        // Encode and decode the batch
        let encoded = batch.encode();
        let decoded = Batch::decode(&encoded)?;

        // Verify batch matches original
        assert_eq!(batch, decoded);
        Ok(())
    }

    #[test]
    fn test_channel_compression() {
        let batch = sample_batch();
        let encoded = batch.encode();

        let compressed = to_channel(&encoded).expect("Compression failed");
        assert!(
            !compressed.is_empty(),
            "Compressed data should not be empty"
        );
    }

    #[test]
    fn test_frame_splitting() {
        let batch = sample_batch();
        let frames = batch.get_frames(16).expect("Frame splitting failed");

        assert!(!frames.is_empty(), "Frames should not be empty");
        assert!(
            frames.last().unwrap().is_last,
            "Last frame should be marked as is_last"
        );

        for (i, frame) in frames.iter().enumerate() {
            assert_eq!(
                frame.frame_num as usize, i,
                "Frame numbers should increment sequentially"
            );
        }
    }

    #[test]
    fn test_to_frames_small_chunk() {
        let data = vec![0xAA; 8]; // Small data
        let block_hash = B256::repeat_byte(0x55);
        let frames = to_frames(&data, 4, block_hash).expect("Frame creation failed");

        assert_eq!(frames.len(), 2, "Data should split into 2 frames");
        assert!(frames[1].is_last, "Second frame should be marked as last");
    }

    #[test]
    fn test_to_frames_exact_chunk() {
        let data = vec![0xBB; 16]; // Exact chunk size
        let block_hash = B256::repeat_byte(0x66);
        let frames = to_frames(&data, 16, block_hash).expect("Frame creation failed");

        assert_eq!(frames.len(), 1, "Data should fit exactly into one frame");
        assert!(frames[0].is_last, "Single frame should be marked as last");
    }

    #[test]
    fn test_new_batcher_tx() {
        let from = Address::repeat_byte(0x11);
        let to = Address::repeat_byte(0x22);
        let data = Bytes::from(b"batch-data".to_vec());

        let tx = new_batcher_tx(from, to, data.clone());
        assert_eq!(tx.from, Some(from), "From address should match");
        assert_eq!(tx.input, TransactionInput::new(data), "Data input mismatch");
    }

    #[test]
    fn test_invalid_version_decode() {
        let mut invalid_encoded = sample_batch().encode();
        invalid_encoded[0] = 0xFF; // Invalid version byte

        let result = Batch::decode(&invalid_encoded);
        assert!(
            result.is_err(),
            "Decoding should fail with invalid version byte"
        );
    }

    #[test]
    fn test_empty_frame_data() {
        let empty_data = vec![];
        let block_hash = B256::repeat_byte(0x33);

        let frames = to_frames(&empty_data, 16, block_hash).expect("Frame splitting failed");
        assert!(
            frames.is_empty(),
            "No frames should be generated for empty data"
        );
    }
}<|MERGE_RESOLUTION|>--- conflicted
+++ resolved
@@ -10,11 +10,7 @@
 use eyre::Result;
 
 // Constants
-<<<<<<< HEAD
 const BATCH_VERSION_BYTE: u8 = 0x00;
-=======
-pub const BATCH_VERSION_BYTE: u8 = 0x01;
->>>>>>> 261f64fa
 // Define the Batch struct
 #[derive(Debug, Clone, PartialEq, Eq)]
 pub struct Batch {
@@ -147,10 +143,6 @@
     Ok(frames)
 }
 
-<<<<<<< HEAD
-
-=======
->>>>>>> 261f64fa
 pub fn new_batcher_tx(from: Address, to: Address, data: Bytes) -> TransactionRequest {
     let input = TransactionInput::new(data);
     TransactionRequest::default().from(from).to(to).input(input)
