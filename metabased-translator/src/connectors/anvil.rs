--- conflicted
+++ resolved
@@ -1,7 +1,5 @@
-use crate::rollups::optimism::batch::{new_batcher_tx, Batch};
+use crate::rollups::optimism::batch::new_batcher_tx;
 use crate::rollups::optimism::batcher_data::get_batcher_data;
-use crate::rollups::optimism::frame::to_data;
-use alloy::signers::k256::ecdsa;
 use alloy_primitives::{Address, B256, U256};
 use alloy_provider::ext::AnvilApi;
 use alloy_provider::{Provider, ProviderBuilder};
@@ -72,16 +70,12 @@
         .expect("Failed to start Anvil. Is it installed?");
 
     let _guard = scopeguard::guard(anvil, cleanup_anvil);
-<<<<<<< HEAD
-=======
 
 
     //sleep for 1 second to make sure anvil is ready
     tokio::time::sleep(Duration::from_secs(1)).await;
 
     // Test JSON-RPC request to get the chain ID
-    let client = reqwest::Client::new();
->>>>>>> 3baa2137
     let server_url = format!("http://localhost:{}", port);
 
     let signer: PrivateKeySigner ="fcd8aa9464a41a850d5bbc36cd6c4b6377e308a37869add1c2cf466b8d65826d".parse().unwrap();
@@ -108,23 +102,6 @@
     .expect("Failed to get block");
 
     info!("Block: {:?}", block);
-
-    // let batch = Batch {
-    //     parent_hash: B256::from_str(
-    //         "0xe009262cd1adf34cfaf845fd1c17a6ddb7f97c67b2992cd9f286ff4e1c6ad233",
-    //     )
-    //     .unwrap(),
-    //     epoch_num: 0,
-    //     epoch_hash: block.header.hash,
-    //     timestamp: 1712500002,
-    //     transactions: vec![],
-    // };
-
-    // let frames = batch.get_frames(1000000).unwrap();
-    // let data = to_data(&frames).unwrap();
-    // info!("Data: {:?}", data);
-    // Test the op_alloy batcher_data function
-
     let single_batch = SingleBatch {
         parent_hash: B256::from_str(
             "0xe009262cd1adf34cfaf845fd1c17a6ddb7f97c67b2992cd9f286ff4e1c6ad233",
@@ -148,8 +125,6 @@
         .anvil_mine(Some(U256::from(1)), None::<U256>)
         .await?;
 
-    //// END BATCHER TESTING ////
-
     // Keep the main thread alive
     loop {
         tokio::time::sleep(Duration::from_secs(1)).await;
@@ -181,17 +156,14 @@
     use super::*;
     use alloy::{hex, sol};
     use alloy::primitives::U256;
-    use alloy_primitives::{keccak256, Address};
     use alloy_provider::ext::AnvilApi;
     use alloy::providers::ProviderBuilder;
-    use std::str::FromStr;
     use std::sync::Arc;
     use alloy::transports::BoxTransport;
     use alloy_provider::fillers::{BlobGasFiller, ChainIdFiller, FillProvider, GasFiller, JoinFill, NonceFiller, WalletFiller};
-    use alloy_provider::{Identity, Provider, RootProvider};
+    use alloy_provider::{Identity, RootProvider};
     use alloy_provider::layers::AnvilProvider;
     use alloy_provider::network::{Ethereum, EthereumWallet};
-    use crate::contract_bindings::eventemitter::EventEmitter::EventEmitterInstance;
 
     // Create a type alias for our complex provider type
     type AnvilFillProvider =
