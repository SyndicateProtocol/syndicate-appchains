[package]
description            = "e2e tests for metabased-translator."
edition.workspace      = true
homepage.workspace     = true
license.workspace      = true
name                   = "e2e-tests"
repository.workspace   = true
rust-version.workspace = true
version.workspace      = true

[dependencies]
alloy = { workspace = true, features = [
  "node-bindings",
  "rpc-types-anvil",
  "sol-types",
] }
block-builder = { workspace = true }
common = { workspace = true }
contract-bindings = { workspace = true }
eyre = { workspace = true }
metabased-translator = { workspace = true }
metrics = { workspace = true }
prometheus-client = { workspace = true }
reqwest = { workspace = true }
<<<<<<< HEAD
=======
serde = { workspace = true }
shared = { workspace = true }
>>>>>>> 69aabb7a
strum = { workspace = true }
strum_macros = { workspace = true }
thiserror = { workspace = true }
tokio = { workspace = true, features = ["fs"] }
tracing = { workspace = true }

[package.metadata.cargo-machete]
# strum is used via a macro from strum_macros - machete does not detect it
ignored = ["strum"]

[features]
env-tests = []

[lints]
workspace = true<|MERGE_RESOLUTION|>--- conflicted
+++ resolved
@@ -22,13 +22,10 @@
 metrics = { workspace = true }
 prometheus-client = { workspace = true }
 reqwest = { workspace = true }
-<<<<<<< HEAD
-=======
-serde = { workspace = true }
 shared = { workspace = true }
->>>>>>> 69aabb7a
 strum = { workspace = true }
 strum_macros = { workspace = true }
+test-utils = { workspace = true }
 thiserror = { workspace = true }
 tokio = { workspace = true, features = ["fs"] }
 tracing = { workspace = true }
