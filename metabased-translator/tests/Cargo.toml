[package]
description            = "e2e tests for metabased-translator."
edition.workspace      = true
homepage.workspace     = true
license.workspace      = true
name                   = "e2e-tests"
repository.workspace   = true
rust-version.workspace = true
version.workspace      = true

[dependencies]
alloy                = { workspace = true, features = ["node-bindings", "rpc-types-anvil"] }
block-builder        = { workspace = true }
common               = { workspace = true }
contract-bindings    = { workspace = true }
eyre                 = { workspace = true }
ingestor             = { workspace = true }
metabased-translator = { workspace = true }
metrics              = { workspace = true }
prometheus-client    = { workspace = true }
reqwest              = { workspace = true }
<<<<<<< HEAD
serde_json           = { workspace = true }
=======
>>>>>>> f0166f42
serial_test          = { workspace = true }
slotter              = { workspace = true }
strum                = { workspace = true }
strum_macros         = { workspace = true }
<<<<<<< HEAD
test-utils           = { workspace = true }
=======
>>>>>>> f0166f42
thiserror            = { workspace = true }
tokio                = { workspace = true, features = ["fs"] }
tracing              = { workspace = true }

[package.metadata.cargo-machete]
# strum is used via a macro from strum_macros - machete does not detect it
ignored = ["strum"]

[features]
env-tests = []

[lints]
workspace = true<|MERGE_RESOLUTION|>--- conflicted
+++ resolved
@@ -19,18 +19,11 @@
 metrics              = { workspace = true }
 prometheus-client    = { workspace = true }
 reqwest              = { workspace = true }
-<<<<<<< HEAD
 serde_json           = { workspace = true }
-=======
->>>>>>> f0166f42
 serial_test          = { workspace = true }
 slotter              = { workspace = true }
 strum                = { workspace = true }
 strum_macros         = { workspace = true }
-<<<<<<< HEAD
-test-utils           = { workspace = true }
-=======
->>>>>>> f0166f42
 thiserror            = { workspace = true }
 tokio                = { workspace = true, features = ["fs"] }
 tracing              = { workspace = true }
