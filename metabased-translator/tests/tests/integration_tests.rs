//! Integration tests for the metabased stack
#![allow(missing_docs)]

use alloy::{
    eips::{eip2718::Encodable2718, BlockNumberOrTag},
    network::{EthereumWallet, TransactionBuilder},
    primitives::{address, utils::parse_ether, Address, U256},
    providers::{ext::AnvilApi as _, Provider, WalletProvider},
    rpc::types::TransactionRequest,
    signers::{k256::ecdsa::SigningKey, local::PrivateKeySigner, Signer},
};
use block_builder::{
    config::{get_rollup_contract_address, BlockBuilderConfig},
    connectors::{anvil::MetaChainProvider, metrics::MChainMetrics},
    rollups::arbitrum,
};
use common::types::Block;
use contract_bindings::arbitrum::{counter::Counter, iinbox::IInbox, rollup::Rollup};
use e2e_tests::{
    e2e_env::{wallet_from_private_key, TestEnv},
    full_meta_node::{launch_nitro_node, MetaNode, GENESIS_TIMESTAMP, PRELOAD_INBOX_ADDRESS},
};
use eyre::{eyre, Result};
use metrics::metrics::MetricsState;
use prometheus_client::registry::Registry;
use std::time::Duration;

/// Simple test scenario:
/// Bob tries to deploy a counter contract to L3, then tries to increment it
/// Bob's transactions are sequenced on the sequencing chain
/// Assert that the counter contract is deployed and that the counter is incremented on the L3 chain
#[tokio::test]
#[cfg_attr(not(feature = "e2e-tests"), ignore)]
async fn test_e2e_counter_contract() -> Result<()> {
    let env = TestEnv::new().await?;

    let bob_wallet = wallet_from_private_key(&env.accounts().bob.private_key, env.l3_chain_id());

    //
    // create and sign a transaction to deploy the counter contract
    let nonce = env.l3_chain().get_transaction_count(env.accounts().bob.address).await?;

    let counter_deploy_tx = TransactionRequest::default()
        .with_to(env.accounts().bob.address)
        .with_nonce(nonce)
        .with_chain_id(env.l3_chain_id())
        .with_value(U256::from(100))
        .with_gas_limit(21_000)
        .with_max_priority_fee_per_gas(1_000_000_000)
        .with_max_fee_per_gas(20_000_000_000)
        .with_input(Counter::BYTECODE.clone())
        .build(&bob_wallet)
        .await?;

    //
    // send bob's raw tx to be sequenced
    env.sequence_tx(counter_deploy_tx.encoded_2718().into()).await?;

    //TODO we might need to wait for the L3 to pick up the tx

    //
    // assert the tx was picked up by the L3 and the contract was deployed
    let receipt = env
        .l3_chain()
        .get_transaction_receipt(counter_deploy_tx.tx_hash().to_owned())
        .await?
        .unwrap();
    assert!(receipt.status(), "Contract deployment failed");

    let l3_counter_address = receipt.contract_address.unwrap();
    let counter = Counter::new(l3_counter_address, env.l3_chain());
    let number = counter.number().call().await?._0.to::<u64>();
    assert_eq!(number, 0, "Initial counter value should be 0");

    let increment_tx = TransactionRequest::default()
        .with_to(env.accounts().bob.address)
        .with_nonce(nonce + 1)
        .with_chain_id(env.l3_chain_id())
        .with_value(U256::from(100))
        .with_gas_limit(21_000)
        .with_max_priority_fee_per_gas(1_000_000_000)
        .with_max_fee_per_gas(20_000_000_000)
        .with_input(counter.increment().calldata().clone())
        .build(&bob_wallet)
        .await?;

    env.sequence_tx(increment_tx.encoded_2718().into()).await?;

    //
    // assert the tx was picked up by the L3 and the counter was incremented
    let receipt =
        env.l3_chain().get_transaction_receipt(increment_tx.tx_hash().to_owned()).await?.unwrap();
    assert!(receipt.status(), "Counter increment failed");

    let number = counter.number().call().await?._0.to::<u64>();
    assert_eq!(number, 1, "Counter should be incremented to 1");

    Ok(())
}

/// This test is to ensure that the system can resist garbage data being fed to the sequencing
/// contract
#[tokio::test]
#[cfg_attr(not(feature = "e2e-tests"), ignore)]
async fn test_e2e_resist_garbage_data() -> Result<()> {
    let env = TestEnv::new().await?;

    //
    //try to sequence an invalid transaction (unsigned)
    env.sequence_tx(b"foobar".into()).await?;

    //
    //try to sequence an invalid transaction (signed, but no balance)
    let signer_without_balance = PrivateKeySigner::from(SigningKey::from_slice(&[0u8; 32])?)
        .with_chain_id(Some(env.l3_chain_id()));
    let address_without_balance = signer_without_balance.address();
    let wallet_without_balance = EthereumWallet::from(signer_without_balance);

    let invalid_tx = TransactionRequest::default()
        .with_to(env.accounts().bob.address)
        .with_nonce(0)
        .with_chain_id(env.l3_chain_id())
        .with_value(U256::from(100))
        .with_gas_limit(21_000)
        .with_max_priority_fee_per_gas(1_000_000_000)
        .with_max_fee_per_gas(20_000_000_000)
        .with_input(Counter::BYTECODE.clone())
        .build(&wallet_without_balance)
        .await?;

    env.sequence_tx(invalid_tx.encoded_2718().into()).await?;

    //
    // now try to sequence a valid transaction
    // create and sign a transaction to deploy the counter contract
    let bob_wallet = wallet_from_private_key(&env.accounts().bob.private_key, env.l3_chain_id());
    let nonce = env.l3_chain().get_transaction_count(env.accounts().bob.address).await?;

    let counter_deploy_tx = TransactionRequest::default()
        .with_to(env.accounts().bob.address)
        .with_nonce(nonce)
        .with_chain_id(env.l3_chain_id())
        .with_value(U256::from(100))
        .with_gas_limit(21_000)
        .with_max_priority_fee_per_gas(1_000_000_000)
        .with_max_fee_per_gas(20_000_000_000)
        .with_input(Counter::BYTECODE.clone())
        .build(&bob_wallet)
        .await?;

    //
    // send bob's raw tx to be sequenced
    env.sequence_tx(counter_deploy_tx.encoded_2718().into()).await?;

    //TODO we might need to wait for the L3 to pick up the tx

    //
    // the system is expected to be resilient to garbage data, so only the valid tx should be
    // included in the L3 assert the valid tx was picked up by the L3 and the contract was
    // deployed
    let receipt = env
        .l3_chain()
        .get_transaction_receipt(counter_deploy_tx.tx_hash().to_owned())
        .await?
        .unwrap();
    assert!(receipt.status(), "Contract deployment failed");

    // assert the transaction count for the account without balance is 0
    assert_eq!(
        env.l3_chain().get_transaction_count(address_without_balance).await?,
        0,
        "Transaction count for the account without balance should be 0"
    );

    Ok(())
}

/// This test sends different types of delayed messages
/// via the inbox contract and ensures that all of them
/// are sequenced via the metabased translator and show up on the rollup.
#[tokio::test(flavor = "multi_thread")]
async fn e2e_settlement_test() -> Result<()> {
<<<<<<< HEAD
    let _ = init_test_tracing(Level::INFO);
    let block_builder_cfg = BlockBuilderConfig {
        bridge_address: address!("0x199Beb469aEf45CBC2B5Fb1BE58690C9D12f45E2"),
        inbox_address: address!("0xD82DEBC6B9DEebee526B4cb818b3ff2EAa136899"),
        mchain_url: "http://127.0.0.1:8188".parse()?,
        sequencing_contract_address: get_rollup_contract_address(),
        ..Default::default()
    };

    // Launch mock sequencing chain and deploy contracts
    let (_seq_anvil, seq_provider) = start_anvil(8145, 15).await?;
    _ = MetabasedSequencerChain::deploy_builder(
        &seq_provider,
        U256::from(block_builder_cfg.target_chain_id),
        seq_provider.default_signer_address(),
        seq_provider.default_signer_address().create(1),
    )
    .send()
    .await?;
    _ = AlwaysAllowedModule::deploy_builder(&seq_provider).send().await?;
    mine_block(&seq_provider, 0).await?;

    // Load settlement chain from state dump
    let (_set_anvil, set_provider) = load_anvil(8146).await?;

    // Launch ingestors for the sequencer and settlement chains
    let mut ingestor_config = IngestionPipelineConfig::default();
    ingestor_config.sequencing.sequencing_rpc_url = "http://localhost:8145".to_string();
    ingestor_config.sequencing.sequencing_polling_interval = Duration::from_millis(10);
    ingestor_config.settlement.settlement_rpc_url = "http://localhost:8146".to_string();
    ingestor_config.settlement.settlement_polling_interval = Duration::from_millis(10);
    let seq_config: ChainIngestorConfig = (&ingestor_config.sequencing).into();
    let set_config: ChainIngestorConfig = (&ingestor_config.settlement).into();
    let mut metrics_state = MetricsState { registry: Registry::default() };
    let sequencing_client: Arc<dyn RPCClient> =
        Arc::new(EthClient::new(&ingestor_config.sequencing.sequencing_rpc_url).await?);
    let settlement_client: Arc<dyn RPCClient> =
        Arc::new(EthClient::new(&ingestor_config.settlement.settlement_rpc_url).await?);
    let (sequencing_ingestor, sequencer_rx) = Ingestor::new(
        Chain::Sequencing,
        sequencing_client,
        &seq_config,
        IngestorMetrics::new(&mut metrics_state.registry),
    )
    .await?;
    let (settlement_ingestor, settlement_rx) = Ingestor::new(
        Chain::Settlement,
        settlement_client,
        &set_config,
        IngestorMetrics::new(&mut metrics_state.registry),
    )
    .await?;
    let (_dumy, dummy) = tokio::sync::oneshot::channel();
    let _seq_ingestor_task = Task(tokio::spawn(async move {
        sequencing_ingestor.start_polling(dummy).await.unwrap();
    }));
    let (_dummy, dummy) = tokio::sync::oneshot::channel();
    let _set_ingestor_task = Task(tokio::spawn(async move {
        settlement_ingestor.start_polling(dummy).await.unwrap();
    }));

    // start slotter at the genesis timestamp
    let slotter_cfg = SlotterConfig {
        start_slot_timestamp: GENESIS_TIMESTAMP,
        slot_duration: 100_000, // to reduce the number of empty slots
        settlement_delay: 0,
    };

    // Launch the slotter, block builder, and nitro rollup
    let (slotter, slotter_rx) = Slotter::new(
        &slotter_cfg,
        None,
        Box::new(DummyStore {}),
        SlotterMetrics::new(&mut metrics_state.registry),
    );
    let (_dummy, dummy) = tokio::sync::oneshot::channel();
    let _slotter_task = Task(tokio::spawn(async move {
        slotter.start(sequencer_rx, settlement_rx, dummy).await;
    }));
    let block_builder = BlockBuilder::new(
        slotter_rx,
        &block_builder_cfg,
        BlockBuilderMetrics::new(&mut metrics_state.registry),
    )
    .await?;
    let (_nitro, rollup) = launch_nitro_node(&block_builder.mchain, 8147).await?;
    let (_dummy, dummy) = tokio::sync::oneshot::channel();
    let _block_builder_task = Task(tokio::spawn(async move {
        block_builder.start(None, dummy).await;
    }));

    // sequence a deposit (unaliased address)
    // deposit is from the arbos address and does not increment the nonce
    let inbox = IInbox::new(address!("0xD82DEBC6B9DEebee526B4cb818b3ff2EAa136899"), &set_provider);
=======
    // Start the meta node (port index 0, pre-loaded with the full set of Arb contracts)
    let meta_node = MetaNode::new(true).await?;
    // Grab the wallet address for the test
    let wallet_address = meta_node.settlement_provider.default_signer_address();

    // Send a deposit (unaliased address) delayed message
    // Deposit is from the arbos address and does not increment the nonce
    let inbox = IInbox::new(PRELOAD_INBOX_ADDRESS, &meta_node.settlement_provider);
>>>>>>> d6bf6804
    _ = inbox.depositEth().value(parse_ether("1")?).send().await?;

    const L2_MESSAGE_KIND_SIGNED_TX: u8 = 4;
    let gas_limit: u64 = 100_000;
    let max_fee_per_gas: u128 = 100_000_000;

    // Send l2 signed messages (unaliased address)
    // Message (not from origin)
    let mut inner_tx = vec![];
    TransactionRequest::default()
        .with_to(Address::ZERO)
        .with_value(parse_ether("0.1")?)
        .with_nonce(0)
        .with_gas_limit(gas_limit)
        .with_chain_id(meta_node.chain_id)
        .with_max_fee_per_gas(max_fee_per_gas)
        .with_max_priority_fee_per_gas(0)
        .build(meta_node.settlement_provider.wallet())
        .await?
        .encode_2718(&mut inner_tx);
    let mut tx = vec![L2_MESSAGE_KIND_SIGNED_TX];
    tx.append(&mut inner_tx);
    _ = inbox.sendL2Message(tx.into()).send().await?;
    // Message From Origin
    inner_tx = vec![];
    TransactionRequest::default()
        .with_to(Address::ZERO)
        .with_value(parse_ether("0.1")?)
        .with_nonce(1)
        .with_gas_limit(gas_limit)
        .with_chain_id(meta_node.chain_id)
        .with_max_fee_per_gas(max_fee_per_gas)
        .with_max_priority_fee_per_gas(0)
        .build(meta_node.settlement_provider.wallet())
        .await?
        .encode_2718(&mut inner_tx);
    tx = vec![L2_MESSAGE_KIND_SIGNED_TX];
    tx.append(&mut inner_tx);
    _ = inbox.sendL2MessageFromOrigin(tx.into()).send().await?;

    // Send retryable tickets that are automatically redeemed (aliased address)
    // Safe Retryable Ticket
    _ = inbox
        .createRetryableTicket(
            wallet_address,
            U256::ZERO,
            parse_ether("0.00001")?,
            wallet_address,
            wallet_address,
            U256::from(gas_limit),
            U256::from(max_fee_per_gas),
            Default::default(),
        )
        .value(parse_ether("1")?)
        .send()
        .await?;
    // Unsafe Retryable Ticket
    _ = inbox
        .unsafeCreateRetryableTicket(
            wallet_address,
            U256::ZERO,
            parse_ether("0.00001")?,
            wallet_address,
            wallet_address,
            U256::from(gas_limit),
            U256::from(max_fee_per_gas),
            Default::default(),
        )
        .value(parse_ether("1")?)
        .send()
        .await?;

    // Send 2 l2 unsigned messages (aliased address)
    // Unsigned Transaction
    _ = inbox
        .sendUnsignedTransaction(
            U256::from(gas_limit),
            U256::from(max_fee_per_gas),
            U256::from(2),
            wallet_address,
            parse_ether("0.9")?,
            Default::default(),
        )
        .send()
        .await?;
    // Contract Transaction
    _ = inbox
        .sendContractTransaction(
            U256::from(gas_limit),
            U256::from(max_fee_per_gas),
            wallet_address,
            parse_ether("0.9")?,
            Default::default(),
        )
        .send()
        .await?;

    // Send 2 l2 funded by l1 messages (aliased address)
    // Funded Unsigned Transaction
    _ = inbox
        .sendL1FundedUnsignedTransaction(
            U256::from(gas_limit),
            U256::from(max_fee_per_gas),
            U256::from(4),
            wallet_address,
            Default::default(),
        )
        .value(parse_ether("1")?)
        .send()
        .await?;
    // Funded Contract Transaction
    _ = inbox
        .sendL1FundedContractTransaction(
            U256::from(gas_limit),
            U256::from(max_fee_per_gas),
            wallet_address,
            Default::default(),
        )
        .value(parse_ether("1")?)
        .send()
        .await?;
    meta_node.mine_set_blocks(0).await?;

    // Mine blocks to process the slot
    meta_node.mine_next_slot().await?;

    // Process the slot
    tokio::time::sleep(Duration::from_millis(500)).await;

    assert_eq!(meta_node.metabased_rollup.get_block_number().await?, 17);
    assert_eq!(
        meta_node
            .metabased_rollup
            .get_balance(meta_node.settlement_provider.default_signer_address())
            .await?,
        parse_ether("4.6000316")?
    );

    Ok(())
}

/// This test tests the sequencing contract to make sure
/// blocks sequenced via the sequencing contract show up
/// on the rollup. It also checks to make sure missing slots
/// sequence a mchain block that does not include a batch.
#[tokio::test(flavor = "multi_thread")]
async fn e2e_test() -> Result<()> {
<<<<<<< HEAD
    let _ = init_test_tracing(Level::INFO);
    let block_builder_cfg = BlockBuilderConfig {
        bridge_address: get_rollup_contract_address(),
        inbox_address: get_rollup_contract_address(),
        mchain_url: "http://127.0.0.1:8288".parse()?,
        sequencing_contract_address: get_rollup_contract_address(),
        genesis_timestamp: GENESIS_TIMESTAMP,
        ..Default::default()
    };

    // Launch mock sequencing chain and deploy contracts
    let (_seq_anvil, seq_provider) = start_anvil(8245, 15).await?;
    _ = MetabasedSequencerChain::deploy_builder(
        &seq_provider,
        U256::from(block_builder_cfg.target_chain_id),
        seq_provider.default_signer_address(),
        seq_provider.default_signer_address().create(1),
    )
    .send()
    .await?;
    _ = AlwaysAllowedModule::deploy_builder(&seq_provider).send().await?;
    mine_block(&seq_provider, 0).await?;

    // Launch mock settlement chain and deploy contracts
    let (_set_anvil, set_provider) = start_anvil(8246, 20).await?;
    // Use the mock rollup contract for the test instead of deploying all the nitro rollup contracts
    _ = Rollup::deploy_builder(
        &set_provider,
        U256::from(block_builder_cfg.target_chain_id),
        MetaChainProvider::rollup_config(block_builder_cfg.target_chain_id),
    )
    .nonce(0)
    .send()
    .await?;
    mine_block(&set_provider, 0).await?;
    let set_rollup = Rollup::new(get_rollup_contract_address(), &set_provider);

    // Launch ingestors for the sequencer and settlement chains
    let mut ingestor_config = IngestionPipelineConfig::default();
    ingestor_config.sequencing.sequencing_rpc_url = "http://localhost:8245".to_string();
    ingestor_config.sequencing.sequencing_polling_interval = Duration::from_millis(10);
    ingestor_config.settlement.settlement_rpc_url = "http://localhost:8246".to_string();
    ingestor_config.settlement.settlement_polling_interval = Duration::from_millis(10);
    let seq_config: ChainIngestorConfig = (&ingestor_config.sequencing).into();
    let set_config: ChainIngestorConfig = (&ingestor_config.settlement).into();
    let mut metrics_state = MetricsState { registry: Registry::default() };
    let sequencing_client: Arc<dyn RPCClient> =
        Arc::new(EthClient::new(&ingestor_config.sequencing.sequencing_rpc_url).await?);
    let settlement_client: Arc<dyn RPCClient> =
        Arc::new(EthClient::new(&ingestor_config.settlement.settlement_rpc_url).await?);
    let (sequencing_ingestor, sequencer_rx) = Ingestor::new(
        Chain::Sequencing,
        sequencing_client,
        &seq_config,
        IngestorMetrics::new(&mut metrics_state.registry),
    )
    .await?;
    let (settlement_ingestor, settlement_rx) = Ingestor::new(
        Chain::Settlement,
        settlement_client,
        &set_config,
        IngestorMetrics::new(&mut metrics_state.registry),
    )
    .await?;
    let (_dumy, dummy) = tokio::sync::oneshot::channel();
    let _seq_ingestor_task = Task(tokio::spawn(async move {
        sequencing_ingestor.start_polling(dummy).await.unwrap();
    }));
    let (_dummy, dummy) = tokio::sync::oneshot::channel();
    let _set_ingestor_task = Task(tokio::spawn(async move {
        settlement_ingestor.start_polling(dummy).await.unwrap();
    }));

    // start the slotter at the earliest block that will be ingested (as it's done in the actual
    // metabased-translator binary)
    let ingestion_start_block = ingestor_config.settlement.settlement_start_block;
    let ingestion_start_ts = set_provider
        .get_block_by_number(
            BlockNumberOrTag::Number(ingestion_start_block),
            BlockTransactionsKind::Hashes,
        )
        .await?
        .unwrap()
        .header
        .timestamp;

    let slotter_cfg = SlotterConfig {
        start_slot_timestamp: ingestion_start_ts,
        settlement_delay: 0,
        ..Default::default()
    };

    let slot_duration = slotter_cfg.slot_duration;
    // Launch the slotter, block builder, and nitro rollup
    let (slotter, slotter_rx) = Slotter::new(
        &slotter_cfg,
        None,
        Box::new(DummyStore {}),
        SlotterMetrics::new(&mut metrics_state.registry),
    );
    let (_dummy, dummy) = tokio::sync::oneshot::channel();
    let _slotter_task = Task(tokio::spawn(async move {
        slotter.start(sequencer_rx, settlement_rx, dummy).await;
    }));
    let block_builder = BlockBuilder::new(
        slotter_rx,
        &block_builder_cfg,
        BlockBuilderMetrics::new(&mut metrics_state.registry),
    )
    .await?;
    let mchain = block_builder.mchain.provider.clone();
    let (_nitro, rollup) = launch_nitro_node(&block_builder.mchain, 8247).await?;
    let (_dummy, dummy) = tokio::sync::oneshot::channel();
    let _block_builder_task = Task(tokio::spawn(async move {
        block_builder.start(None, dummy).await;
    }));

    // sequence a deposit and regular tx at slot 1 (mchain block 2, rollup block 1-2)
=======
    // Start the meta node (port index 1, no pre-loaded contracts)
    let meta_node = MetaNode::new(false).await?;
    // Setup the settlement rollup contract
    let set_rollup = Rollup::new(get_rollup_contract_address(), &meta_node.settlement_provider);

    // Send a deposit and a regular tx at slot 1 (mchain block 2, rollup block 1)
>>>>>>> d6bf6804
    _ = set_rollup
        .depositEth(
            meta_node.sequencing_provider.default_signer_address(),
            meta_node.sequencing_provider.default_signer_address(),
            parse_ether("1")?,
        )
        .send()
        .await?;

    // Send a sequenced tx at slot 1 (mchain block 2, rollup 2)
    let mut tx = vec![];
    let inner_tx = TransactionRequest::default()
        .with_to(address!("0xEF741D37485126A379Bfa32b6b260d85a0F00380"))
        .with_value(U256::from(1))
        .with_nonce(0)
        .with_gas_limit(100_000)
        .with_chain_id(meta_node.chain_id)
        .with_max_fee_per_gas(100000000)
        .with_max_priority_fee_per_gas(0)
        .build(meta_node.sequencing_provider.wallet())
        .await?;
    inner_tx.encode_2718(&mut tx);
    _ = meta_node.sequencing_contract.processTransaction(tx.into()).send().await?;

    // insert a block to slot 1 @ ts 0, slot 2 @ ts 1. mine slot 1 -> mchain block 2.
    meta_node.mine_both(0).await?;
    meta_node.mine_next_slot().await?;
    tokio::time::sleep(Duration::from_millis(200)).await;

    // check mchain blocks
    assert_eq!(meta_node.mchain_provider.get_block_number().await?, 2);
    let mchain_block: Block = meta_node
        .mchain_provider
        .raw_request("eth_getBlockByNumber".into(), (BlockNumberOrTag::Number(2), true))
        .await?;
    assert_eq!(mchain_block.timestamp, GENESIS_TIMESTAMP);
    assert_eq!(mchain_block.transactions.len(), 2);
    // check rollup blocks
    assert_eq!(meta_node.metabased_rollup.get_block_number().await?, 2);
    // check the first rollup block
    let rollup_block: Block = meta_node
        .metabased_rollup
        .raw_request("eth_getBlockByNumber".into(), (BlockNumberOrTag::Number(1), true))
        .await?;
    assert_eq!(rollup_block.timestamp, GENESIS_TIMESTAMP);
    // the first transaction is the startBlock transaction
    assert_eq!(rollup_block.transactions.len(), 2);
    // check the second rollup block
    let rollup_block: Block = meta_node
        .metabased_rollup
        .raw_request("eth_getBlockByNumber".into(), (BlockNumberOrTag::Number(2), true))
        .await?;
    assert_eq!(rollup_block.timestamp, GENESIS_TIMESTAMP);
    // the first transaction is the startBlock transaction
    assert_eq!(rollup_block.transactions.len(), 2);
    // tx hash should match
    assert_eq!(rollup_block.transactions[1].hash, *inner_tx.tx_hash());

    let test_addr: Address = "0xA9ec1Ed7008fDfdE38978Dfef4cF2754A969E5FA".parse()?;

    // Send another delayed message one slot out. The missing slot should sequence an empty block.
    _ = set_rollup
        .depositEth(
            meta_node.sequencing_provider.default_signer_address(),
            test_addr,
            parse_ether("1")?,
        )
        .send()
        .await?;
    meta_node.mine_next_slot().await?;
    meta_node.mine_next_slot().await?;
    tokio::time::sleep(Duration::from_millis(100)).await;

    // check mchain blocks
    assert_eq!(meta_node.mchain_provider.get_block_number().await?, 4);
    // check mchain block 3
    let mchain_block: Block = meta_node
        .mchain_provider
        .raw_request("eth_getBlockByNumber".into(), (BlockNumberOrTag::Number(3), true))
        .await?;
    assert_eq!(mchain_block.timestamp, GENESIS_TIMESTAMP + meta_node.slot_duration);
    assert_eq!(mchain_block.transactions.len(), 0);
    // check mchain block 4
    let mchain_block: Block = meta_node
        .mchain_provider
        .raw_request("eth_getBlockByNumber".into(), (BlockNumberOrTag::Number(4), true))
        .await?;
    assert_eq!(mchain_block.timestamp, GENESIS_TIMESTAMP + meta_node.slot_duration * 2);
    assert_eq!(mchain_block.transactions.len(), 2);
    // check rollup block 3
    assert_eq!(meta_node.metabased_rollup.get_block_number().await?, 3);
    let rollup_block: Block = meta_node
        .metabased_rollup
        .raw_request("eth_getBlockByNumber".into(), (BlockNumberOrTag::Number(3), true))
        .await?;
    assert_eq!(rollup_block.timestamp, GENESIS_TIMESTAMP + meta_node.slot_duration * 2);
    // the first transaction is the startBlock transaction
    assert_eq!(rollup_block.transactions.len(), 2);
    // balance should match
    assert_eq!(meta_node.metabased_rollup.get_balance(test_addr).await?, parse_ether("1")?);

    Ok(())
}

/// This test tests that rollup blocks are properly derived from batches created
/// via the block builder code and posted to the dummy rollup contract.
#[tokio::test(flavor = "multi_thread")]
async fn test_nitro_batch() -> Result<()> {
    let block_builder_cfg =
        BlockBuilderConfig { mchain_url: "http://127.0.0.1:8388".parse()?, ..Default::default() };

    let mut metrics_state = MetricsState { registry: Registry::default() };
    let metrics = MChainMetrics::new(&mut metrics_state.registry);

    let mchain = MetaChainProvider::start(&block_builder_cfg, &metrics).await?;
    mchain.provider.anvil_set_block_timestamp_interval(1).await?;
    let (_nitro, rollup) = launch_nitro_node(&mchain, 8347).await?;

    // deposit 1 eth
    _ = mchain
        .rollup
        .depositEth(Address::default(), mchain.provider.default_signer_address(), parse_ether("1")?)
        .send()
        .await?;
    mchain.mine_block(0).await?;

    // send a batch to sequence the deposit.
    _ = mchain
        .rollup
        .postBatch(arbitrum::batch::Batch(vec![arbitrum::batch::BatchMessage::Delayed]).encode()?)
        .send()
        .await?;
    mchain.mine_block(0).await?;

    // wait 20ms for the batch to be processed
    tokio::time::sleep(Duration::from_millis(20)).await;
    if rollup.get_block_number().await? != 1 {
        return Err(eyre!("block derivation failed - not on block 1"));
    }

    // check that the deposit succeeded
    assert_eq!(
        rollup.get_balance(mchain.provider.default_signer_address()).await?,
        parse_ether("1")?
    );

    // include a tx in a batch
    let mut tx = vec![];
    let inner_tx = TransactionRequest::default()
        .with_to(address!("0xEF741D37485126A379Bfa32b6b260d85a0F00380"))
        .with_value(U256::from(1))
        .with_nonce(0)
        .with_gas_limit(100_000)
        .with_chain_id(block_builder_cfg.target_chain_id)
        .with_max_fee_per_gas(100000000)
        .with_max_priority_fee_per_gas(0)
        .build(&mchain.provider.wallet())
        .await?;

    inner_tx.encode_2718(&mut tx);
    let batch = arbitrum::batch::Batch(vec![arbitrum::batch::BatchMessage::L2(
        arbitrum::batch::L1IncomingMessage { header: Default::default(), l2_msg: vec![tx.into()] },
    )]);
    _ = mchain.rollup.postBatch(batch.encode()?).send().await?;
    mchain.mine_block(0).await?;

    // wait 20ms for the batch to be processed
    tokio::time::sleep(Duration::from_millis(20)).await;
    if rollup.get_block_number().await? != 2 {
        return Err(eyre!("block derivation failed - not on block 2"));
    }

    // check that the tx was sequenced
    let block: Block = rollup
        .raw_request("eth_getBlockByNumber".into(), (BlockNumberOrTag::Number(2), true))
        .await?;
    assert_eq!(block.transactions.len(), 2);
    // tx hash should match
    assert_eq!(block.transactions[1].hash, *inner_tx.tx_hash());

    Ok(())
}<|MERGE_RESOLUTION|>--- conflicted
+++ resolved
@@ -21,6 +21,7 @@
     full_meta_node::{launch_nitro_node, MetaNode, GENESIS_TIMESTAMP, PRELOAD_INBOX_ADDRESS},
 };
 use eyre::{eyre, Result};
+use metabased_translator::config::MetabasedConfig;
 use metrics::metrics::MetricsState;
 use prometheus_client::registry::Registry;
 use std::time::Duration;
@@ -180,111 +181,16 @@
 /// are sequenced via the metabased translator and show up on the rollup.
 #[tokio::test(flavor = "multi_thread")]
 async fn e2e_settlement_test() -> Result<()> {
-<<<<<<< HEAD
-    let _ = init_test_tracing(Level::INFO);
-    let block_builder_cfg = BlockBuilderConfig {
-        bridge_address: address!("0x199Beb469aEf45CBC2B5Fb1BE58690C9D12f45E2"),
-        inbox_address: address!("0xD82DEBC6B9DEebee526B4cb818b3ff2EAa136899"),
-        mchain_url: "http://127.0.0.1:8188".parse()?,
-        sequencing_contract_address: get_rollup_contract_address(),
-        ..Default::default()
-    };
-
-    // Launch mock sequencing chain and deploy contracts
-    let (_seq_anvil, seq_provider) = start_anvil(8145, 15).await?;
-    _ = MetabasedSequencerChain::deploy_builder(
-        &seq_provider,
-        U256::from(block_builder_cfg.target_chain_id),
-        seq_provider.default_signer_address(),
-        seq_provider.default_signer_address().create(1),
-    )
-    .send()
-    .await?;
-    _ = AlwaysAllowedModule::deploy_builder(&seq_provider).send().await?;
-    mine_block(&seq_provider, 0).await?;
-
-    // Load settlement chain from state dump
-    let (_set_anvil, set_provider) = load_anvil(8146).await?;
-
-    // Launch ingestors for the sequencer and settlement chains
-    let mut ingestor_config = IngestionPipelineConfig::default();
-    ingestor_config.sequencing.sequencing_rpc_url = "http://localhost:8145".to_string();
-    ingestor_config.sequencing.sequencing_polling_interval = Duration::from_millis(10);
-    ingestor_config.settlement.settlement_rpc_url = "http://localhost:8146".to_string();
-    ingestor_config.settlement.settlement_polling_interval = Duration::from_millis(10);
-    let seq_config: ChainIngestorConfig = (&ingestor_config.sequencing).into();
-    let set_config: ChainIngestorConfig = (&ingestor_config.settlement).into();
-    let mut metrics_state = MetricsState { registry: Registry::default() };
-    let sequencing_client: Arc<dyn RPCClient> =
-        Arc::new(EthClient::new(&ingestor_config.sequencing.sequencing_rpc_url).await?);
-    let settlement_client: Arc<dyn RPCClient> =
-        Arc::new(EthClient::new(&ingestor_config.settlement.settlement_rpc_url).await?);
-    let (sequencing_ingestor, sequencer_rx) = Ingestor::new(
-        Chain::Sequencing,
-        sequencing_client,
-        &seq_config,
-        IngestorMetrics::new(&mut metrics_state.registry),
-    )
-    .await?;
-    let (settlement_ingestor, settlement_rx) = Ingestor::new(
-        Chain::Settlement,
-        settlement_client,
-        &set_config,
-        IngestorMetrics::new(&mut metrics_state.registry),
-    )
-    .await?;
-    let (_dumy, dummy) = tokio::sync::oneshot::channel();
-    let _seq_ingestor_task = Task(tokio::spawn(async move {
-        sequencing_ingestor.start_polling(dummy).await.unwrap();
-    }));
-    let (_dummy, dummy) = tokio::sync::oneshot::channel();
-    let _set_ingestor_task = Task(tokio::spawn(async move {
-        settlement_ingestor.start_polling(dummy).await.unwrap();
-    }));
-
-    // start slotter at the genesis timestamp
-    let slotter_cfg = SlotterConfig {
-        start_slot_timestamp: GENESIS_TIMESTAMP,
-        slot_duration: 100_000, // to reduce the number of empty slots
-        settlement_delay: 0,
-    };
-
-    // Launch the slotter, block builder, and nitro rollup
-    let (slotter, slotter_rx) = Slotter::new(
-        &slotter_cfg,
-        None,
-        Box::new(DummyStore {}),
-        SlotterMetrics::new(&mut metrics_state.registry),
-    );
-    let (_dummy, dummy) = tokio::sync::oneshot::channel();
-    let _slotter_task = Task(tokio::spawn(async move {
-        slotter.start(sequencer_rx, settlement_rx, dummy).await;
-    }));
-    let block_builder = BlockBuilder::new(
-        slotter_rx,
-        &block_builder_cfg,
-        BlockBuilderMetrics::new(&mut metrics_state.registry),
-    )
-    .await?;
-    let (_nitro, rollup) = launch_nitro_node(&block_builder.mchain, 8147).await?;
-    let (_dummy, dummy) = tokio::sync::oneshot::channel();
-    let _block_builder_task = Task(tokio::spawn(async move {
-        block_builder.start(None, dummy).await;
-    }));
-
-    // sequence a deposit (unaliased address)
-    // deposit is from the arbos address and does not increment the nonce
-    let inbox = IInbox::new(address!("0xD82DEBC6B9DEebee526B4cb818b3ff2EAa136899"), &set_provider);
-=======
     // Start the meta node (port index 0, pre-loaded with the full set of Arb contracts)
-    let meta_node = MetaNode::new(true).await?;
+    let mut config = MetabasedConfig::default();
+    config.slotter.settlement_delay = 0;
+    let meta_node = MetaNode::new(true, config).await?;
     // Grab the wallet address for the test
     let wallet_address = meta_node.settlement_provider.default_signer_address();
 
     // Send a deposit (unaliased address) delayed message
     // Deposit is from the arbos address and does not increment the nonce
     let inbox = IInbox::new(PRELOAD_INBOX_ADDRESS, &meta_node.settlement_provider);
->>>>>>> d6bf6804
     _ = inbox.depositEth().value(parse_ether("1")?).send().await?;
 
     const L2_MESSAGE_KIND_SIGNED_TX: u8 = 4;
@@ -432,133 +338,14 @@
 /// sequence a mchain block that does not include a batch.
 #[tokio::test(flavor = "multi_thread")]
 async fn e2e_test() -> Result<()> {
-<<<<<<< HEAD
-    let _ = init_test_tracing(Level::INFO);
-    let block_builder_cfg = BlockBuilderConfig {
-        bridge_address: get_rollup_contract_address(),
-        inbox_address: get_rollup_contract_address(),
-        mchain_url: "http://127.0.0.1:8288".parse()?,
-        sequencing_contract_address: get_rollup_contract_address(),
-        genesis_timestamp: GENESIS_TIMESTAMP,
-        ..Default::default()
-    };
-
-    // Launch mock sequencing chain and deploy contracts
-    let (_seq_anvil, seq_provider) = start_anvil(8245, 15).await?;
-    _ = MetabasedSequencerChain::deploy_builder(
-        &seq_provider,
-        U256::from(block_builder_cfg.target_chain_id),
-        seq_provider.default_signer_address(),
-        seq_provider.default_signer_address().create(1),
-    )
-    .send()
-    .await?;
-    _ = AlwaysAllowedModule::deploy_builder(&seq_provider).send().await?;
-    mine_block(&seq_provider, 0).await?;
-
-    // Launch mock settlement chain and deploy contracts
-    let (_set_anvil, set_provider) = start_anvil(8246, 20).await?;
-    // Use the mock rollup contract for the test instead of deploying all the nitro rollup contracts
-    _ = Rollup::deploy_builder(
-        &set_provider,
-        U256::from(block_builder_cfg.target_chain_id),
-        MetaChainProvider::rollup_config(block_builder_cfg.target_chain_id),
-    )
-    .nonce(0)
-    .send()
-    .await?;
-    mine_block(&set_provider, 0).await?;
-    let set_rollup = Rollup::new(get_rollup_contract_address(), &set_provider);
-
-    // Launch ingestors for the sequencer and settlement chains
-    let mut ingestor_config = IngestionPipelineConfig::default();
-    ingestor_config.sequencing.sequencing_rpc_url = "http://localhost:8245".to_string();
-    ingestor_config.sequencing.sequencing_polling_interval = Duration::from_millis(10);
-    ingestor_config.settlement.settlement_rpc_url = "http://localhost:8246".to_string();
-    ingestor_config.settlement.settlement_polling_interval = Duration::from_millis(10);
-    let seq_config: ChainIngestorConfig = (&ingestor_config.sequencing).into();
-    let set_config: ChainIngestorConfig = (&ingestor_config.settlement).into();
-    let mut metrics_state = MetricsState { registry: Registry::default() };
-    let sequencing_client: Arc<dyn RPCClient> =
-        Arc::new(EthClient::new(&ingestor_config.sequencing.sequencing_rpc_url).await?);
-    let settlement_client: Arc<dyn RPCClient> =
-        Arc::new(EthClient::new(&ingestor_config.settlement.settlement_rpc_url).await?);
-    let (sequencing_ingestor, sequencer_rx) = Ingestor::new(
-        Chain::Sequencing,
-        sequencing_client,
-        &seq_config,
-        IngestorMetrics::new(&mut metrics_state.registry),
-    )
-    .await?;
-    let (settlement_ingestor, settlement_rx) = Ingestor::new(
-        Chain::Settlement,
-        settlement_client,
-        &set_config,
-        IngestorMetrics::new(&mut metrics_state.registry),
-    )
-    .await?;
-    let (_dumy, dummy) = tokio::sync::oneshot::channel();
-    let _seq_ingestor_task = Task(tokio::spawn(async move {
-        sequencing_ingestor.start_polling(dummy).await.unwrap();
-    }));
-    let (_dummy, dummy) = tokio::sync::oneshot::channel();
-    let _set_ingestor_task = Task(tokio::spawn(async move {
-        settlement_ingestor.start_polling(dummy).await.unwrap();
-    }));
-
-    // start the slotter at the earliest block that will be ingested (as it's done in the actual
-    // metabased-translator binary)
-    let ingestion_start_block = ingestor_config.settlement.settlement_start_block;
-    let ingestion_start_ts = set_provider
-        .get_block_by_number(
-            BlockNumberOrTag::Number(ingestion_start_block),
-            BlockTransactionsKind::Hashes,
-        )
-        .await?
-        .unwrap()
-        .header
-        .timestamp;
-
-    let slotter_cfg = SlotterConfig {
-        start_slot_timestamp: ingestion_start_ts,
-        settlement_delay: 0,
-        ..Default::default()
-    };
-
-    let slot_duration = slotter_cfg.slot_duration;
-    // Launch the slotter, block builder, and nitro rollup
-    let (slotter, slotter_rx) = Slotter::new(
-        &slotter_cfg,
-        None,
-        Box::new(DummyStore {}),
-        SlotterMetrics::new(&mut metrics_state.registry),
-    );
-    let (_dummy, dummy) = tokio::sync::oneshot::channel();
-    let _slotter_task = Task(tokio::spawn(async move {
-        slotter.start(sequencer_rx, settlement_rx, dummy).await;
-    }));
-    let block_builder = BlockBuilder::new(
-        slotter_rx,
-        &block_builder_cfg,
-        BlockBuilderMetrics::new(&mut metrics_state.registry),
-    )
-    .await?;
-    let mchain = block_builder.mchain.provider.clone();
-    let (_nitro, rollup) = launch_nitro_node(&block_builder.mchain, 8247).await?;
-    let (_dummy, dummy) = tokio::sync::oneshot::channel();
-    let _block_builder_task = Task(tokio::spawn(async move {
-        block_builder.start(None, dummy).await;
-    }));
-
-    // sequence a deposit and regular tx at slot 1 (mchain block 2, rollup block 1-2)
-=======
     // Start the meta node (port index 1, no pre-loaded contracts)
-    let meta_node = MetaNode::new(false).await?;
+    let mut config = MetabasedConfig::default();
+    config.slotter.settlement_delay = 0;
+    let meta_node = MetaNode::new(false, config).await?;
     // Setup the settlement rollup contract
     let set_rollup = Rollup::new(get_rollup_contract_address(), &meta_node.settlement_provider);
 
     // Send a deposit and a regular tx at slot 1 (mchain block 2, rollup block 1)
->>>>>>> d6bf6804
     _ = set_rollup
         .depositEth(
             meta_node.sequencing_provider.default_signer_address(),
