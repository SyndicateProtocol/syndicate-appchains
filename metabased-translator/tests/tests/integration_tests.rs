--- conflicted
+++ resolved
@@ -14,12 +14,8 @@
 use block_builder::{
     block_builder::BlockBuilder,
     config::{get_default_private_key_signer, get_rollup_contract_address, BlockBuilderConfig},
-<<<<<<< HEAD
     connectors::anvil::{FilledProvider, MetaChainProvider},
-=======
-    connectors::anvil::{self, MetaChainProvider},
     metrics::BlockBuilderMetrics,
->>>>>>> 1e95b104
     rollups::arbitrum,
 };
 use common::{
@@ -342,17 +338,13 @@
     let _slotter_task = Task(tokio::spawn(async move {
         slotter.start(dummy).await;
     }));
-<<<<<<< HEAD
-    let block_builder = BlockBuilder::new(slotter_rx, &block_builder_cfg).await?;
-    let mchain = block_builder.mchain.provider.clone();
-=======
     let block_builder = BlockBuilder::new(
         slotter_rx,
-        block_builder_cfg,
+        &block_builder_cfg,
         BlockBuilderMetrics::new(&mut metrics_state.registry),
     )
     .await?;
->>>>>>> 1e95b104
+    let mchain = block_builder.mchain.provider.clone();
     let (_nitro, rollup) = launch_nitro_node(&block_builder.mchain).await?;
     let (_dummy, dummy) = tokio::sync::oneshot::channel();
     let _block_builder_task = Task(tokio::spawn(async move {
