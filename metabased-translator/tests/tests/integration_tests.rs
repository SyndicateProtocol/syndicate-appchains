--- conflicted
+++ resolved
@@ -43,13 +43,8 @@
 use metrics::metrics::MetricsState;
 use prometheus_client::registry::Registry;
 use reqwest::Client;
-<<<<<<< HEAD
 use slotting::{config::SlotterConfig, metrics::SlotterMetrics, slotting::Slotter};
-use std::time::Duration;
-=======
-use slotting::{config::SlottingConfig, metrics::SlottingMetrics, slotting::Slotter};
 use std::{sync::Arc, time::Duration};
->>>>>>> 1a4f9183
 use tokio::{
     process::{Child, Command},
     runtime::Handle,
@@ -337,12 +332,8 @@
     }));
 
     // start slotter at the genesis timestamp
-<<<<<<< HEAD
     let slotter_cfg =
         SlotterConfig { start_slot_timestamp: GENESIS_TIMESTAMP, ..Default::default() };
-=======
-    let slotter_cfg = &SlottingConfig { start_slot_timestamp: 1736824187, ..Default::default() };
->>>>>>> 1a4f9183
 
     // Launch the slotter, block builder, and nitro rollup
     let (slotter, slotter_rx) = Slotter::new(
@@ -583,13 +574,9 @@
         settlement_ingestor.start_polling(dummy).await.unwrap();
     }));
 
-<<<<<<< HEAD
     let slotter_cfg =
         SlotterConfig { start_slot_timestamp: GENESIS_TIMESTAMP, ..Default::default() };
 
-=======
-    let slotter_cfg = &SlottingConfig::default();
->>>>>>> 1a4f9183
     let slot_duration = slotter_cfg.slot_duration;
     // Launch the slotter, block builder, and nitro rollup
     let (slotter, slotter_rx) = Slotter::new(
