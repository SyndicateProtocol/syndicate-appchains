//! Integration tests for the metabased stack

use alloy::{
    eips::{eip2718::Encodable2718, BlockId::Number, BlockNumberOrTag},
    hex::FromHex,
    network::{EthereumWallet, TransactionBuilder},
    primitives::{address, utils::parse_ether, Address, BlockHash, Bytes, B256, U256},
    providers::{ext::AnvilApi as _, Provider, WalletProvider},
    rpc::types::{anvil::MineOptions, BlockTransactionsKind, Filter, TransactionRequest},
    sol_types::SolEvent,
};
use block_builder::{
    config::{get_default_private_key_signer, get_rollup_contract_address, BlockBuilderConfig},
    connectors::{
        mchain::{MetaChainProvider, MCHAIN_ID},
        metrics::MChainMetrics,
    },
    rollups::arbitrum::{self, arbitrum_adapter::ArbitrumAdapter},
};
use common::{
    tracing::init_test_tracing,
    types::{Block, BlockRef},
};
<<<<<<< HEAD
use contract_bindings::{
    arbitrum::rollup::Rollup,
    nitro::{
        arbsys::ArbSys,
        ibridge::IBridge,
        iinbox::IInbox,
        ioutbox::IOutbox,
        irollupcore::IRollupCore::AssertionCreated,
        nodeinterface::NodeInterface,
        rollupuserlogic::RollupUserLogic::{
            self, AssertionInputs, AssertionState, BeforeStateData, ConfigData, GlobalState,
        },
    },
};
use e2e_tests::full_meta_node::{
    launch_nitro_node, start_reth, MetaNode, PRELOAD_ARB_SYS_PRECOMPILE_ADDRESS,
    PRELOAD_BRIDGE_ADDRESS, PRELOAD_CHALLENGE_MANAGER, PRELOAD_INBOX_ADDRESS,
    PRELOAD_NODE_INTERFACE_PRECOMPILE_ADDRESS, PRELOAD_OUTBOX_ADDRESS, PRELOAD_ROLLUP_ADDRESS,
    PRELOAD_WASM_MODULE_ROOT,
};
=======
use contract_bindings::arbitrum::{
    arbgasinfo::ArbGasInfo, arbownerpublic::ArbOwnerPublic, iinbox::IInbox, rollup::Rollup,
};
use e2e_tests::full_meta_node::{launch_nitro_node, start_reth, MetaNode, PRELOAD_INBOX_ADDRESS};
>>>>>>> 6dcb99cf
use eyre::{eyre, Result};
use metabased_translator::config::MetabasedConfig;
use metrics::metrics::MetricsState;
use prometheus_client::registry::Registry;
use serde::{Deserialize, Serialize};
use std::time::Duration;
use tokio::time::sleep;
use tracing::Level;

/// mine a mchain block with a delay - for testing only
async fn mine_block(provider: &MetaChainProvider, delay: u64) -> Result<BlockHash> {
    #[allow(clippy::expect_used)]
    let ts = provider
        .get_block_by_number(BlockNumberOrTag::Latest, BlockTransactionsKind::Hashes)
        .await?
        .expect("failed to get latest block")
        .header
        .timestamp;
    provider.mine_block(ts + delay).await
}

#[tokio::test(flavor = "multi_thread")]
async fn test_rollback() -> Result<()> {
    let (node, _mchain) = start_reth(MCHAIN_ID).await?;
    let block_builder_cfg = BlockBuilderConfig {
        mchain_ipc_path: node.ipc,
        mchain_auth_ipc_path: node.auth_ipc,
        ..Default::default()
    };

    let mut metrics_state = MetricsState { registry: Registry::default() };
    let metrics = MChainMetrics::new(&mut metrics_state.registry);
    let mchain = MetaChainProvider::start(&block_builder_cfg, &metrics).await?;

    let b1 = mchain
        .get_block_by_number(BlockNumberOrTag::Number(1), BlockTransactionsKind::Hashes)
        .await?
        .expect("could not find first block")
        .header
        .hash;
    let b2 = mchain.mine_block(1).await?;
    mchain.mine_block(2).await?;
    let b4 = mchain.mine_block(3).await?;
    let b5 = mchain.mine_block(4).await?;

    assert_eq!(mchain.get_block_number().await?, 5);
    mchain.rollback_to_block(b5).await?;
    assert_eq!(mchain.get_block_number().await?, 5);
    mchain.rollback_to_block(b4).await?;
    assert_eq!(mchain.get_block_number().await?, 4);
    mchain.rollback_to_block(b2).await?;
    assert_eq!(mchain.get_block_number().await?, 2);
    mchain.mine_block(1).await?;
    assert_eq!(mchain.get_block_number().await?, 3);
    mchain.rollback_to_block(b1).await?;
    assert_eq!(mchain.get_block_number().await?, 1);
    Ok(())
}

#[tokio::test(flavor = "multi_thread")]
async fn arb_owner_test() -> Result<()> {
    const ARB_OWNER_CONTRACT_ADDRESS: Address =
        address!("0x000000000000000000000000000000000000006b");
    let _ = init_test_tracing(Level::INFO);
    let mut cfg = MetabasedConfig::default();
    let owner = address!("0x0000000000000000000000000000000000000001");
    cfg.block_builder.owner_address = owner;
    // Start the meta node
    let meta_node = MetaNode::new(false, cfg).await?;
    let arb_owner_public =
        ArbOwnerPublic::new(ARB_OWNER_CONTRACT_ADDRESS, &meta_node.metabased_rollup);
    assert_eq!(arb_owner_public.getAllChainOwners().call().await?._0, [owner]);
    Ok(())
}

#[tokio::test(flavor = "multi_thread")]
async fn no_l1_fees_test() -> Result<()> {
    const ARB_GAS_INFO_CONTRACT_ADDRESS: Address =
        address!("0x000000000000000000000000000000000000006c");
    let _ = init_test_tracing(Level::INFO);
    // Start the meta node
    let meta_node = MetaNode::new(false, MetabasedConfig::default()).await?;
    let arb_gas_info = ArbGasInfo::new(ARB_GAS_INFO_CONTRACT_ADDRESS, &meta_node.metabased_rollup);
    assert_eq!(arb_gas_info.getL1BaseFeeEstimate().call().await?._0, U256::ZERO);

    Ok(())
}

// regression test
#[tokio::test(flavor = "multi_thread")]
async fn test_rollback_regression() -> Result<()> {
    let (node, _mchain) = start_reth(MCHAIN_ID).await?;
    let block_builder_cfg = BlockBuilderConfig {
        mchain_ipc_path: node.ipc,
        mchain_auth_ipc_path: node.auth_ipc,
        ..Default::default()
    };

    let mut metrics_state = MetricsState { registry: Registry::default() };
    let metrics = MChainMetrics::new(&mut metrics_state.registry);
    let mchain = MetaChainProvider::start(&block_builder_cfg, &metrics).await?;

    let b1 = mchain.mine_block(1).await?;
    for _ in 0..100 {
        mchain.mine_block(1).await?;
    }
    mchain.rollback_to_block(b1).await?;
    assert_eq!(mchain.get_block_number().await?, 2);

    Ok(())
}

/// This test sends different types of delayed messages
/// via the inbox contract and ensures that all of them
/// are sequenced via the metabased translator and show up on the rollup.
#[tokio::test(flavor = "multi_thread")]
async fn e2e_settlement_test() -> Result<()> {
    let _ = init_test_tracing(Level::INFO);
    // Start the meta node (pre-loaded with the full set of Arb contracts)
    let mut config = MetabasedConfig::default();
    config.slotter.settlement_delay = 0;
    config.settlement.settlement_start_block = 1;
    config.sequencing.sequencing_start_block = 3;
    let meta_node = MetaNode::new(true, config).await?;

    // Sync the tips of the sequencing and settlement chains
    let block: Block = meta_node
        .settlement_provider
        .raw_request("eth_getBlockByNumber".into(), ("latest", true))
        .await?;
    meta_node
        .sequencing_provider
        .evm_mine(Some(MineOptions::Timestamp(Some(block.timestamp))))
        .await?;

    // Grab the wallet address for the test
    let wallet_address = meta_node.settlement_provider.default_signer_address();

    // Send a deposit (unaliased address) delayed message
    // Deposit is from the arbos address and does not increment the nonce
    let inbox = IInbox::new(PRELOAD_INBOX_ADDRESS, &meta_node.settlement_provider);
    _ = inbox.depositEth().value(parse_ether("1")?).send().await?;

    const L2_MESSAGE_KIND_SIGNED_TX: u8 = 4;
    let gas_limit: u64 = 100_000;
    let max_fee_per_gas: u128 = 100_000_000;

    // Send l2 signed messages (unaliased address)
    // Message (not from origin)
    let mut inner_tx = vec![];
    TransactionRequest::default()
        .with_to(Address::ZERO)
        .with_value(parse_ether("0.1")?)
        .with_nonce(0)
        .with_gas_limit(gas_limit)
        .with_chain_id(meta_node.chain_id)
        .with_max_fee_per_gas(max_fee_per_gas)
        .with_max_priority_fee_per_gas(0)
        .build(meta_node.settlement_provider.wallet())
        .await?
        .encode_2718(&mut inner_tx);
    let mut tx = vec![L2_MESSAGE_KIND_SIGNED_TX];
    tx.append(&mut inner_tx);
    _ = inbox.sendL2Message(tx.into()).send().await?;
    // Message From Origin
    inner_tx = vec![];
    TransactionRequest::default()
        .with_to(Address::ZERO)
        .with_value(parse_ether("0.1")?)
        .with_nonce(1)
        .with_gas_limit(gas_limit)
        .with_chain_id(meta_node.chain_id)
        .with_max_fee_per_gas(max_fee_per_gas)
        .with_max_priority_fee_per_gas(0)
        .build(meta_node.settlement_provider.wallet())
        .await?
        .encode_2718(&mut inner_tx);
    tx = vec![L2_MESSAGE_KIND_SIGNED_TX];
    tx.append(&mut inner_tx);
    _ = inbox.sendL2MessageFromOrigin(tx.into()).send().await?;

    // Send retryable tickets that are automatically redeemed (aliased address)
    // Safe Retryable Ticket
    _ = inbox
        .createRetryableTicket(
            wallet_address,
            U256::ZERO,
            parse_ether("0.00001")?,
            wallet_address,
            wallet_address,
            U256::from(gas_limit),
            U256::from(max_fee_per_gas),
            Default::default(),
        )
        .value(parse_ether("1")?)
        .send()
        .await?;
    // Unsafe Retryable Ticket
    _ = inbox
        .unsafeCreateRetryableTicket(
            wallet_address,
            U256::ZERO,
            parse_ether("0.00001")?,
            wallet_address,
            wallet_address,
            U256::from(gas_limit),
            U256::from(max_fee_per_gas),
            Default::default(),
        )
        .value(parse_ether("1")?)
        .send()
        .await?;

    // Send 2 l2 unsigned messages (aliased address)
    // Unsigned Transaction
    _ = inbox
        .sendUnsignedTransaction(
            U256::from(gas_limit),
            U256::from(max_fee_per_gas),
            U256::from(2),
            wallet_address,
            parse_ether("0.9")?,
            Default::default(),
        )
        .send()
        .await?;
    // Contract Transaction
    _ = inbox
        .sendContractTransaction(
            U256::from(gas_limit),
            U256::from(max_fee_per_gas),
            wallet_address,
            parse_ether("0.9")?,
            Default::default(),
        )
        .send()
        .await?;

    // Send 2 l2 funded by l1 messages (aliased address)
    // Funded Unsigned Transaction
    _ = inbox
        .sendL1FundedUnsignedTransaction(
            U256::from(gas_limit),
            U256::from(max_fee_per_gas),
            U256::from(4),
            wallet_address,
            Default::default(),
        )
        .value(parse_ether("1")?)
        .send()
        .await?;
    // Funded Contract Transaction
    _ = inbox
        .sendL1FundedContractTransaction(
            U256::from(gas_limit),
            U256::from(max_fee_per_gas),
            wallet_address,
            Default::default(),
        )
        .value(parse_ether("1")?)
        .send()
        .await?;
    meta_node.mine_set_block(0).await?;

    // Mine a set block to process the slot
    meta_node.mine_set_block(1).await?;

    // Process the slot
    sleep(Duration::from_millis(500)).await;

    assert_eq!(meta_node.metabased_rollup.get_block_number().await?, 17);
    assert_eq!(
        meta_node
            .metabased_rollup
            .get_balance(meta_node.settlement_provider.default_signer_address())
            .await?,
        parse_ether("4.6000316")?
    );

    Ok(())
}

#[tokio::test(flavor = "multi_thread")]
async fn e2e_test() -> Result<()> {
    e2e_test_base(false).await
}

#[tokio::test(flavor = "multi_thread")]
async fn e2e_test_empty_blocks() -> Result<()> {
    e2e_test_base(true).await
}

/// This test tests the sequencing contract to make sure
/// blocks sequenced via the sequencing contract show up
/// on the rollup. It also checks to make sure missing slots
/// sequence a mchain block that does not include a batch.
#[cfg(test)]
async fn e2e_test_base(mine_empty_blocks: bool) -> Result<()> {
    let _ = init_test_tracing(Level::INFO);
    // Start the meta node (no pre-loaded contracts)
    let mut config = MetabasedConfig::default();
    config.block_builder.mine_empty_blocks = mine_empty_blocks;
    config.sequencing.sequencing_start_block = 3; // skip the contract deployment blocks
    let meta_node = MetaNode::new(false, config.clone()).await?;
    // Setup the settlement rollup contract
    let set_rollup = Rollup::new(get_rollup_contract_address(), &meta_node.settlement_provider);

    // Send a deposit and a regular tx
    _ = set_rollup
        .depositEth(
            meta_node.sequencing_provider.default_signer_address(),
            meta_node.sequencing_provider.default_signer_address(),
            parse_ether("1")?,
        )
        .send()
        .await?;

    // Send a sequenced tx
    let mut tx = vec![];
    let inner_tx = TransactionRequest::default()
        .with_to(address!("0xEF741D37485126A379Bfa32b6b260d85a0F00380"))
        .with_value(U256::from(1))
        .with_nonce(0)
        .with_gas_limit(100_000)
        .with_chain_id(meta_node.chain_id)
        .with_max_fee_per_gas(100000000)
        .with_max_priority_fee_per_gas(0)
        .build(meta_node.sequencing_provider.wallet())
        .await?;
    inner_tx.encode_2718(&mut tx);
    _ = meta_node.sequencing_contract.processTransaction(tx.into()).send().await?;

    // due to the delay for settlement, we need to space the sequencing chain, so the following
    // tx arrives at the same time, or after the deposit
    meta_node.mine_seq_block(config.slotter.settlement_delay).await?;
    meta_node.mine_set_block(0).await?;

    // mine 1 set block to close the opened slot that contains another deposit
    let test_addr: Address = "0xA9ec1Ed7008fDfdE38978Dfef4cF2754A969E5FA".parse()?;
    _ = set_rollup
        .depositEth(
            meta_node.sequencing_provider.default_signer_address(),
            test_addr,
            parse_ether("1")?,
        )
        .send()
        .await?;
    meta_node.mine_set_block(1).await?;
    sleep(Duration::from_millis(200)).await;

    // check mchain blocks
    assert_eq!(meta_node.mchain_provider.get_block_number().await?, 2);
    let mchain_block = meta_node
        .mchain_provider
        .get_block_by_number(BlockNumberOrTag::Number(2), BlockTransactionsKind::Hashes)
        .await?
        .unwrap();
    assert_eq!(mchain_block.header.timestamp, config.slotter.settlement_delay);
    assert_eq!(mchain_block.transactions.len(), 2);
    // check rollup blocks
    assert_eq!(meta_node.metabased_rollup.get_block_number().await?, 2);
    // check the first rollup block
    let rollup_block: Block = meta_node
        .metabased_rollup
        .raw_request("eth_getBlockByNumber".into(), (BlockNumberOrTag::Number(1), true))
        .await?;
    assert_eq!(rollup_block.timestamp, config.slotter.settlement_delay);
    // the first transaction is the startBlock transaction
    assert_eq!(rollup_block.transactions.len(), 2);
    // check the second rollup block
    let rollup_block: Block = meta_node
        .metabased_rollup
        .raw_request("eth_getBlockByNumber".into(), (BlockNumberOrTag::Number(2), true))
        .await?;
    assert_eq!(rollup_block.timestamp, config.slotter.settlement_delay);
    // the first transaction is the startBlock transaction
    assert_eq!(rollup_block.transactions.len(), 2);
    // tx hash should match
    assert_eq!(rollup_block.transactions[1].hash, *inner_tx.tx_hash());

    // sequence an empty slot
    meta_node.mine_seq_block(0).await?;

    // mine the pending settlement block (which contains a deposit tx)
    meta_node.mine_both(1).await?;

    sleep(Duration::from_millis(200)).await;

    let mut block_number = 3;

    // check empty block
    if mine_empty_blocks {
        let mchain_block = meta_node
            .mchain_provider
            .get_block_by_number(
                BlockNumberOrTag::Number(block_number),
                BlockTransactionsKind::Hashes,
            )
            .await?
            .unwrap();
        assert_eq!(mchain_block.header.timestamp, config.slotter.settlement_delay);
        assert_eq!(mchain_block.transactions.len(), 0);

        block_number += 1;
    }

    // check mchain block
    assert_eq!(meta_node.mchain_provider.get_block_number().await?, block_number);
    let mchain_block = meta_node
        .mchain_provider
        .get_block_by_number(BlockNumberOrTag::Number(block_number), BlockTransactionsKind::Hashes)
        .await?
        .unwrap();
    assert_eq!(mchain_block.header.timestamp, config.slotter.settlement_delay + 1);
    assert_eq!(mchain_block.transactions.len(), 2);

    // check rollup block
    assert_eq!(meta_node.metabased_rollup.get_block_number().await?, 3);
    let rollup_block: Block = meta_node
        .metabased_rollup
        .raw_request("eth_getBlockByNumber".into(), (BlockNumberOrTag::Number(3), true))
        .await?;
    assert_eq!(rollup_block.timestamp, config.slotter.settlement_delay + 1);
    // the first transaction is the startBlock transaction
    assert_eq!(rollup_block.transactions.len(), 2);
    // balance should match
    assert_eq!(meta_node.metabased_rollup.get_balance(test_addr).await?, parse_ether("1")?);

    // check rollup contract state
    let known_state = meta_node
        .mchain_provider
        .get_safe_state(
            &meta_node.sequencing_client,
            &meta_node.settlement_client,
            &ArbitrumAdapter::new(&config.block_builder),
        )
        .await?
        .unwrap();
    assert_eq!(
        known_state.mchain_block_number,
        meta_node.mchain_provider.get_block_number().await?
    );
    let seq_block = meta_node
        .sequencing_provider
        .get_block(Number(BlockNumberOrTag::Latest), BlockTransactionsKind::Hashes)
        .await?
        .unwrap();
    assert_eq!(
        known_state.sequencing_block,
        BlockRef {
            number: seq_block.header.number,
            timestamp: seq_block.header.timestamp,
            hash: seq_block.header.hash
        }
    );
    // last block hasn't been processed yet
    let set_block = meta_node
        .settlement_provider
        .get_block(
            Number(BlockNumberOrTag::Number(
                meta_node.settlement_provider.get_block_number().await? - 1,
            )),
            BlockTransactionsKind::Hashes,
        )
        .await?
        .unwrap();
    assert_eq!(
        known_state.settlement_block,
        BlockRef {
            number: set_block.header.number,
            timestamp: set_block.header.timestamp,
            hash: set_block.header.hash
        }
    );
    Ok(())
}

/// This test tests that rollup blocks are properly derived from batches created
/// via the block builder code and posted to the dummy rollup contract.
#[tokio::test(flavor = "multi_thread")]
async fn test_nitro_batch() -> Result<()> {
    let (node, _mchain) = start_reth(MCHAIN_ID).await?;
    let block_builder_cfg = BlockBuilderConfig {
        mchain_ipc_path: node.ipc,
        mchain_auth_ipc_path: node.auth_ipc,
        ..Default::default()
    };

    let mut metrics_state = MetricsState { registry: Registry::default() };
    let metrics = MChainMetrics::new(&mut metrics_state.registry);
    let mchain = MetaChainProvider::start(&block_builder_cfg, &metrics).await?;
    let (_nitro, rollup) = launch_nitro_node(
        block_builder_cfg.target_chain_id,
        block_builder_cfg.owner_address,
        node.http_port,
    )
    .await?;

    let rollup_contract = mchain.get_rollup();

    // deposit 1 eth
    _ = rollup_contract
        .depositEth(
            Address::default(),
            get_default_private_key_signer().address(),
            parse_ether("1")?,
        )
        .send()
        .await?;
    mine_block(&mchain, 0).await?;

    // send a batch to sequence the deposit.
    _ = rollup_contract
        .postBatch(
            arbitrum::batch::Batch(vec![arbitrum::batch::BatchMessage::Delayed]).encode()?,
            0,
            U256::from(0),
            0,
            U256::from(0),
        )
        .send()
        .await?;
    mine_block(&mchain, 0).await?;

    // wait 100ms for the batch to be processed
    sleep(Duration::from_millis(100)).await;
    if rollup.get_block_number().await? != 1 {
        return Err(eyre!("block derivation failed - not on block 1"));
    }

    // check that the deposit succeeded
    assert_eq!(
        rollup.get_balance(get_default_private_key_signer().address()).await?,
        parse_ether("1")?
    );

    // include a tx in a batch
    let mut tx = vec![];
    let inner_tx = TransactionRequest::default()
        .with_to(address!("0xEF741D37485126A379Bfa32b6b260d85a0F00380"))
        .with_value(U256::from(1))
        .with_nonce(0)
        .with_gas_limit(100_000)
        .with_chain_id(block_builder_cfg.target_chain_id)
        .with_max_fee_per_gas(100000000)
        .with_max_priority_fee_per_gas(0)
        .build(&EthereumWallet::from(get_default_private_key_signer()))
        .await?;

    inner_tx.encode_2718(&mut tx);
    let batch = arbitrum::batch::Batch(vec![arbitrum::batch::BatchMessage::L2(
        arbitrum::batch::L1IncomingMessage { header: Default::default(), l2_msg: vec![tx.into()] },
    )]);
    _ = rollup_contract
        .postBatch(batch.encode()?, 0, U256::from(0), 0, U256::from(0))
        .send()
        .await?;
    mchain.mine_block(0).await?;

    // wait for the batch to be processed
    sleep(Duration::from_millis(200)).await;
    if rollup.get_block_number().await? != 2 {
        return Err(eyre!("block derivation failed - not on block 2"));
    }

    // check that the tx was sequenced
    let block: Block = rollup
        .raw_request("eth_getBlockByNumber".into(), (BlockNumberOrTag::Number(2), true))
        .await?;
    assert_eq!(block.transactions.len(), 2);
    // tx hash should match
    assert_eq!(block.transactions[1].hash, *inner_tx.tx_hash());

    Ok(())
}

/// Regression test
#[tokio::test(flavor = "multi_thread")]
async fn test_nitro_batch_two_tx() -> Result<()> {
    let (node, _mchain) = start_reth(MCHAIN_ID).await?;
    let block_builder_cfg = BlockBuilderConfig {
        mchain_ipc_path: node.ipc,
        mchain_auth_ipc_path: node.auth_ipc,
        ..Default::default()
    };

    let mut metrics_state = MetricsState { registry: Registry::default() };
    let metrics = MChainMetrics::new(&mut metrics_state.registry);
    let mchain = MetaChainProvider::start(&block_builder_cfg, &metrics).await?;
    let (_nitro, rollup) = launch_nitro_node(
        block_builder_cfg.target_chain_id,
        block_builder_cfg.owner_address,
        node.http_port,
    )
    .await?;
    let rollup_contract = mchain.get_rollup();

    // deposit 1 eth
    _ = rollup_contract
        .depositEth(
            Address::default(),
            get_default_private_key_signer().address(),
            parse_ether("1")?,
        )
        .send()
        .await?;
    mine_block(&mchain, 0).await?;

    // send a batch to sequence the deposit.
    _ = rollup_contract
        .postBatch(
            arbitrum::batch::Batch(vec![arbitrum::batch::BatchMessage::Delayed]).encode()?,
            0,
            U256::from(0),
            0,
            U256::from(0),
        )
        .send()
        .await?;
    mine_block(&mchain, 0).await?;

    // wait 100ms for the batch to be processed
    sleep(Duration::from_millis(100)).await;
    if rollup.get_block_number().await? != 1 {
        return Err(eyre!("block derivation failed - not on block 1"));
    }

    // check that the deposit succeeded
    assert_eq!(
        rollup.get_balance(get_default_private_key_signer().address()).await?,
        parse_ether("1")?
    );

    // include two tx in a batch
    let mut tx = vec![];
    let mut tx2 = vec![];
    let inner_tx = TransactionRequest::default()
        .with_to(address!("0xEF741D37485126A379Bfa32b6b260d85a0F00380"))
        .with_value(U256::from(0))
        .with_nonce(0)
        .with_gas_limit(100_000)
        .with_chain_id(block_builder_cfg.target_chain_id)
        .with_max_fee_per_gas(100000000)
        .with_max_priority_fee_per_gas(0)
        .build(&EthereumWallet::from(get_default_private_key_signer()))
        .await?;

    let second_tx = TransactionRequest::default()
        .with_to(address!("0xEF741D37485126A379Bfa32b6b260d85a0F00380"))
        .with_value(U256::from(0))
        .with_nonce(1)
        .with_gas_limit(100_000)
        .with_chain_id(block_builder_cfg.target_chain_id)
        .with_max_fee_per_gas(100000000)
        .with_max_priority_fee_per_gas(0)
        .build(&EthereumWallet::from(get_default_private_key_signer()))
        .await?;

    second_tx.encode_2718(&mut tx2);

    inner_tx.encode_2718(&mut tx);
    let batch = arbitrum::batch::Batch(vec![arbitrum::batch::BatchMessage::L2(
        arbitrum::batch::L1IncomingMessage {
            header: Default::default(),
            l2_msg: vec![tx.clone().into(), tx.into(), tx2.into()],
        },
    )]);
    _ = rollup_contract
        .postBatch(batch.encode()?, 0, U256::from(0), 0, U256::from(0))
        .send()
        .await?;
    mchain.mine_block(0).await?;

    // wait 100ms for the batch to be processed
    sleep(Duration::from_millis(100)).await;
    if rollup.get_block_number().await? != 2 {
        return Err(eyre!("block derivation failed - not on block 2"));
    }

    // check that the tx was sequenced
    let block: Block = rollup
        .raw_request("eth_getBlockByNumber".into(), (BlockNumberOrTag::Number(2), true))
        .await?;
    assert_eq!(block.transactions.len(), 3);
    // tx hash should match
    assert_eq!(block.transactions[1].hash, *inner_tx.tx_hash());
    assert_eq!(block.transactions[2].hash, *second_tx.tx_hash());

    Ok(())
}

#[tokio::test(flavor = "multi_thread")]
async fn e2e_settlement_fast_withdrawal() -> Result<()> {
    // 0. Set up
    let _ = init_test_tracing(Level::INFO);

    let mut config = MetabasedConfig::default();
    config.slotter.settlement_delay = 0;
    config.settlement.settlement_start_block = 1;
    config.sequencing.sequencing_start_block = 3;
    let meta_node = MetaNode::new(true, config).await?;

    let block: Block = meta_node
        .settlement_provider
        .raw_request("eth_getBlockByNumber".into(), ("latest", true))
        .await?;
    meta_node
        .sequencing_provider
        .evm_mine(Some(MineOptions::Timestamp(Some(block.timestamp))))
        .await?;

    let inbox = IInbox::new(PRELOAD_INBOX_ADDRESS, &meta_node.settlement_provider);
    _ = inbox.depositEth().value(parse_ether("1")?).send().await?;
    meta_node.mine_set_block(0).await?;
    meta_node.mine_set_block(1).await?;
    sleep(Duration::from_secs(1)).await;

    // 1. Send withdrawal transaction on the Appchain
    let mut tx = vec![];
    let arbsys = ArbSys::new(PRELOAD_ARB_SYS_PRECOMPILE_ADDRESS, &meta_node.metabased_rollup);
    let gas_limit: u64 = 100_000;
    let max_fee_per_gas: u128 = 100_000_000;
    let withdrawal_value = parse_ether("0.1")?;
    let withdrawal_wallet = meta_node.sequencing_provider.wallet();
    let to_address = address!("0x0000000000000000000000000000000000000001");
    arbsys
        .withdrawEth(to_address)
        .value(withdrawal_value)
        .nonce(0)
        .gas(gas_limit)
        .chain_id(meta_node.chain_id)
        .max_fee_per_gas(max_fee_per_gas)
        .max_priority_fee_per_gas(0)
        .into_transaction_request()
        .build(withdrawal_wallet)
        .await?
        .encode_2718(&mut tx);
    let _ = meta_node.sequencing_contract.processTransaction(tx.into()).send().await?;
    meta_node.mine_seq_block(0).await?;
    sleep(Duration::from_secs(1)).await;

    // 2. Build & confirm Assertion on the settlement chain
    let rollup = RollupUserLogic::new(PRELOAD_ROLLUP_ADDRESS, &meta_node.settlement_provider);
    let bridge = IBridge::new(PRELOAD_BRIDGE_ADDRESS, &meta_node.settlement_provider);

    // Helper struct
    #[derive(Serialize, Deserialize, Debug)]
    #[serde(rename_all = "camelCase")]
    struct NitroBlock {
        hash: B256,
        send_root: B256,
        number: U256,
        l1_block_number: U256,
        timestamp: U256,
    }

    let block: NitroBlock = meta_node
        .metabased_rollup
        .raw_request("eth_getBlockByNumber".into(), ("latest", false))
        .await?;

    let filter = &Filter {
        address: PRELOAD_ROLLUP_ADDRESS.into(),
        topics: [
            AssertionCreated::SIGNATURE_HASH.into(),
            Default::default(),
            Default::default(),
            Default::default(),
        ],
        block_option: alloy::rpc::types::FilterBlockOption::Range {
            from_block: Some(BlockNumberOrTag::Earliest),
            to_block: Some(BlockNumberOrTag::Latest),
        },
    };
    let events = meta_node.settlement_provider.get_logs(filter).await?;

    let log_decode = AssertionCreated::decode_log_data(events[0].data(), true)?;
    let assertion_inputs = log_decode.assertion;
    let before_state = assertion_inputs.afterState;
    let after_state = AssertionState {
        globalState: GlobalState {
            u64Vals: [1_u64, 0_u64],
            bytes32Vals: [block.hash, block.send_root],
        },
        machineStatus: 1,
        endHistoryRoot: B256::default(),
    };

    let assertion = AssertionInputs {
        beforeStateData: BeforeStateData {
            sequencerBatchAcc: log_decode.afterInboxBatchAcc,
            prevPrevAssertionHash: log_decode.parentAssertionHash,
            configData: ConfigData {
                wasmModuleRoot: B256::from_hex(PRELOAD_WASM_MODULE_ROOT).unwrap(),
                requiredStake: U256::from(1000000000000000000_u64),
                challengeManager: PRELOAD_CHALLENGE_MANAGER,
                confirmPeriodBlocks: 20,
                nextInboxPosition: 1,
            },
        },
        beforeState: AssertionState {
            globalState: GlobalState {
                u64Vals: before_state.globalState.u64Vals,
                bytes32Vals: before_state.globalState.bytes32Vals,
            },
            machineStatus: before_state.machineStatus,
            endHistoryRoot: before_state.endHistoryRoot,
        },
        afterState: after_state.clone(),
    };

    // Calculate assertion hash
    let sequencer_batch_acc = bridge.sequencerInboxAccs(U256::from(0)).call().await?._0;
    let assertion_hash = rollup
        .computeAssertionHash(log_decode.assertionHash, after_state, sequencer_batch_acc)
        .call()
        .await?;

    // Confirm new assertion - this will be done by the new State Poster service
    let _ = rollup.fastConfirmNewAssertion(assertion, assertion_hash._0).send().await?;
    meta_node.mine_set_block(0).await?;

    // 3. Execute transaction (usually done by end-user)

    // Generate proof
    let node_interface = NodeInterface::new(
        PRELOAD_NODE_INTERFACE_PRECOMPILE_ADDRESS, // NodeInterface pre-compile
        &meta_node.metabased_rollup,
    );
    let proof = node_interface.constructOutboxProof(1, 0).call().await?;

    // Execute withdrawal
    let outbox = IOutbox::new(PRELOAD_OUTBOX_ADDRESS, &meta_node.settlement_provider);
    let _ = outbox
        .executeTransaction(
            proof.proof,                                            // proof
            U256::from(0),                                          // index
            meta_node.sequencing_provider.default_signer_address(), // l2Sender
            to_address,                                             // to
            block.number,                                           // l2Block,
            block.l1_block_number,                                  // l1Block,
            block.timestamp,                                        // l2Timestamp,
            withdrawal_value,                                       // value
            Bytes::new(),                                           // data (always empty)
        )
        .send()
        .await?;

    meta_node.mine_set_block(0).await?;

    // Assert new balance is equal to withdrawal amount
    let balance_after = meta_node.settlement_provider.get_balance(to_address).await?;
    assert_eq!(balance_after, withdrawal_value);

    Ok(())
}<|MERGE_RESOLUTION|>--- conflicted
+++ resolved
@@ -21,10 +21,11 @@
     tracing::init_test_tracing,
     types::{Block, BlockRef},
 };
-<<<<<<< HEAD
 use contract_bindings::{
     arbitrum::rollup::Rollup,
     nitro::{
+        arbgasinfo::ArbGasInfo,
+        arbownerpublic::ArbOwnerPublic,
         arbsys::ArbSys,
         ibridge::IBridge,
         iinbox::IInbox,
@@ -42,12 +43,6 @@
     PRELOAD_NODE_INTERFACE_PRECOMPILE_ADDRESS, PRELOAD_OUTBOX_ADDRESS, PRELOAD_ROLLUP_ADDRESS,
     PRELOAD_WASM_MODULE_ROOT,
 };
-=======
-use contract_bindings::arbitrum::{
-    arbgasinfo::ArbGasInfo, arbownerpublic::ArbOwnerPublic, iinbox::IInbox, rollup::Rollup,
-};
-use e2e_tests::full_meta_node::{launch_nitro_node, start_reth, MetaNode, PRELOAD_INBOX_ADDRESS};
->>>>>>> 6dcb99cf
 use eyre::{eyre, Result};
 use metabased_translator::config::MetabasedConfig;
 use metrics::metrics::MetricsState;
