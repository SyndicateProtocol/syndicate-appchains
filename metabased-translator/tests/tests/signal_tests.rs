--- conflicted
+++ resolved
@@ -1,10 +1,10 @@
 //! Integration tests for the metabased-translator handling termination signals
 
-use block_builder::connectors::mchain::MCHAIN_ID;
-use e2e_tests::full_meta_node::{start_anvil, start_reth};
+use e2e_tests::{full_meta_node::start_anvil, port_manager::PortManager};
 use eyre::Result;
 use reqwest::Client;
 use std::{process::Command, time::Duration};
+use test_utils::test_path;
 use tokio::{process::Command as TokioCommand, time::sleep};
 
 async fn wait_for_service(url: &str) -> Result<()> {
@@ -24,10 +24,12 @@
 }
 
 async fn run_metabased_translator(signal: &str) -> Result<()> {
-    let (seq_port, _seq_instance, _seq_provider) = start_anvil(15).await?;
-    let (set_port, _set_instance, _set_provider) = start_anvil(20).await?;
+    let port_tracker = PortManager::instance();
+    let seq_port = port_tracker.next_port();
+    let (_seq_instance, _seq_provider) = start_anvil(seq_port, 15).await?;
+    let set_port = port_tracker.next_port();
+    let (_set_instance, _set_provider) = start_anvil(set_port, 20).await?;
 
-    let (node, _mchain) = start_reth(MCHAIN_ID).await?;
     let mut metabased_process = TokioCommand::new("cargo")
         .arg("run")
         .arg("--bin")
@@ -35,10 +37,6 @@
         .current_dir("../bin/metabased-translator")
         .arg("--")
         .args([
-            "--mchain-ipc-path",
-            &node.ipc,
-            "--mchain-auth-ipc-path",
-            &node.auth_ipc,
             "--sequencing-contract-address",
             "0x0000000000000000000000000000000000000001",
             "--bridge-address",
@@ -53,6 +51,8 @@
             &format!("http://localhost:{}", set_port),
             "--settlement-start-block",
             "0",
+            "--datadir",
+            test_path("translator").as_str(),
         ])
         .spawn()?;
 
@@ -77,32 +77,19 @@
     Ok(())
 }
 
-<<<<<<< HEAD
 mod serial {
     use super::{run_metabased_translator, Result};
     use serial_test::serial;
 
-    #[tokio::test]
+    #[tokio::test(flavor = "multi_thread")]
     #[serial]
     async fn test_metabased_sigterm() -> Result<()> {
         run_metabased_translator("-TERM").await
     }
 
-    #[tokio::test]
+    #[tokio::test(flavor = "multi_thread")]
     #[serial]
     async fn test_metabased_sigint() -> Result<()> {
         run_metabased_translator("-INT").await
     }
-=======
-#[tokio::test(flavor = "multi_thread")]
-#[serial]
-async fn test_metabased_sigterm() -> Result<()> {
-    run_metabased_translator("-TERM").await
-}
-
-#[tokio::test(flavor = "multi_thread")]
-#[serial]
-async fn test_metabased_sigint() -> Result<()> {
-    run_metabased_translator("-INT").await
->>>>>>> f0166f42
 }