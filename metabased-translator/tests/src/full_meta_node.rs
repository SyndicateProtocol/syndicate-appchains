--- conflicted
+++ resolved
@@ -298,17 +298,10 @@
         .arg("--node.inbox-reader.check-delay=10ms")
         .arg("--node.staker.enable=false")
         .arg("--ensure-rollup-deployment=false")
-<<<<<<< HEAD
-        .arg(
-            "--chain.info-json=".to_string() +
-                &rollup_info(&MetaChainProvider::rollup_config(chain_id, chain_owner), "test"),
-        )
-=======
         .arg(format!(
             "--chain.info-json={}",
-            rollup_info(&MetaChainProvider::rollup_config(chain_id), "test")
+            rollup_info(&MetaChainProvider::rollup_config(chain_id, chain_owner), "test")
         ))
->>>>>>> 938e05f5
         .arg("--http.addr=0.0.0.0")
         .arg(format!("--http.port={}", port))
         .arg("--log-level=info")
@@ -484,22 +477,13 @@
             shutdown_rx,
         );
 
-<<<<<<< HEAD
-        let (_nitro_docker, metabased_rollup) = launch_nitro_node(
+        // Launch the nitro rollup
+        let (nitro_docker, metabased_rollup) = launch_nitro_node(
             config.block_builder.target_chain_id,
             config.block_builder.owner_address,
             node.http_port,
         )
         .await?;
-        let (_builder_tx, builder_rx) = tokio::sync::oneshot::channel();
-        let _block_builder_task = Task(tokio::spawn(async move {
-            _ = block_builder.start(None, builder_rx).await;
-        }));
-=======
-        // Launch the nitro rollup
-        let (nitro_docker, metabased_rollup) =
-            launch_nitro_node(config.block_builder.target_chain_id, node.http_port).await?;
->>>>>>> 938e05f5
 
         Ok(Self {
             sequencing_contract,
