--- conflicted
+++ resolved
@@ -15,11 +15,7 @@
     connectors::anvil::{FilledProvider, MetaChainProvider},
     metrics::BlockBuilderMetrics,
 };
-<<<<<<< HEAD
-use common::{db::DummyStore, types::Chain};
-=======
-use common::{db::RocksDbStore, tracing::init_test_tracing, types::Chain};
->>>>>>> 8288f42c
+use common::{db::RocksDbStore, types::Chain};
 use contract_bindings::{
     arbitrum::rollup::Rollup,
     metabased::{
@@ -318,17 +314,10 @@
             let _ = settlement_ingestor.start_polling(set_ingestor_rx).await;
         }));
 
-<<<<<<< HEAD
-=======
         // new DB
         let db_path = test_path("db");
         let store = Arc::new(RocksDbStore::new(db_path.as_str()).unwrap());
 
-        // Start slotter at the genesis timestamp
-        let mut slotter_cfg = config.slotter;
-        slotter_cfg.start_slot_timestamp = GENESIS_TIMESTAMP;
-
->>>>>>> 8288f42c
         // Launch the slotter, block builder, and nitro rollup
         let (slotter, slotter_rx) = Slotter::new(
             &config.slotter,
@@ -346,12 +335,7 @@
             slotter_rx,
             &block_builder_cfg,
             &datadir,
-<<<<<<< HEAD
-            Arc::new(DummyStore {}),
-=======
-            slotter_cfg.slot_duration,
             store,
->>>>>>> 8288f42c
             BlockBuilderMetrics::new(&mut metrics_state.registry),
         )
         .await?;
