--- conflicted
+++ resolved
@@ -330,11 +330,6 @@
         let inbox_address =
             if pre_loaded { PRELOAD_INBOX_ADDRESS } else { get_rollup_contract_address() };
 
-<<<<<<< HEAD
-        let _ = init_test_tracing(Level::INFO);
-
-=======
->>>>>>> 564ccf6a
         let mchain_port = port_tracker.next_port();
         let (mchain_ipc_path, mchain_auth_ipc_path, mchain) = start_reth(
             port_tracker.next_port(),
@@ -465,23 +460,13 @@
             SlotterMetrics::new(&mut metrics_state.registry),
         );
         let (shutdown_slotter_tx, shutdown_slotter_rx) = tokio::sync::oneshot::channel();
-<<<<<<< HEAD
         let _slotter_task = Task(tokio::spawn(async move {
-            slotter.start(sequencer_rx, settlement_rx, shutdown_slotter_rx).await;
-=======
-        let slotter_task = Task(tokio::spawn(async move {
-            let _ = slotter.start(sequencer_rx, settlement_rx, shutdown_slotter_rx).await;
->>>>>>> 564ccf6a
+            _ = slotter.start(sequencer_rx, settlement_rx, shutdown_slotter_rx).await;
         }));
 
         let block_builder = BlockBuilder::new(
             slotter_rx,
             &block_builder_cfg,
-<<<<<<< HEAD
-            config.slotter.slot_duration,
-=======
-            &datadir,
->>>>>>> 564ccf6a
             store,
             BlockBuilderMetrics::new(&mut metrics_state.registry),
         )
@@ -490,19 +475,11 @@
         let rollup = block_builder.mchain.get_rollup();
 
         let nitro_port = port_tracker.next_port();
-<<<<<<< HEAD
         let (_nitro_docker, metabased_rollup) =
             launch_nitro_node(block_builder_cfg.target_chain_id, mchain_port, nitro_port).await?;
         let (_builder_tx, builder_rx) = tokio::sync::oneshot::channel();
         let _block_builder_task = Task(tokio::spawn(async move {
-            block_builder.start(None, builder_rx).await;
-=======
-        let (nitro_docker, metabased_rollup) =
-            launch_nitro_node(&block_builder.mchain, nitro_port).await?;
-        let (builder_tx, builder_rx) = tokio::sync::oneshot::channel();
-        let block_builder_task = Task(tokio::spawn(async move {
-            let _ = block_builder.start(None, builder_rx).await;
->>>>>>> 564ccf6a
+            _ = block_builder.start(None, builder_rx).await;
         }));
 
         Ok(Self {
@@ -512,10 +489,6 @@
             metabased_rollup,
 
             chain_id: block_builder_cfg.target_chain_id,
-<<<<<<< HEAD
-            slot_duration: config.slotter.slot_duration,
-=======
->>>>>>> 564ccf6a
 
             mchain,
             mchain_provider,
