--- conflicted
+++ resolved
@@ -131,11 +131,7 @@
 mod tests {
     use super::*;
     use async_trait::async_trait;
-<<<<<<< HEAD
     use common::types::{Block, BlockAndReceipts, BlockTag};
-=======
-    use common::types::{Block, BlockAndReceipts};
->>>>>>> e5d29514
     use eyre::Result;
     use mockall::{mock, predicate::*};
     use serial_test::serial;
@@ -254,15 +250,9 @@
 
         #[async_trait]
         impl RPCClient for RPCClientMock {
-<<<<<<< HEAD
             async fn get_block_by_number(&self, block_number: BlockTag) -> Result<Block, RPCClientError>;
             async fn get_block_and_receipts(&self, block_number: u64) -> Result<BlockAndReceipts, RPCClientError>;
             async fn get_multiple_blocks_and_receipts(&self, block_numbers: Vec<u64>) -> Result<Vec<BlockAndReceipts>, RPCClientError>;
-=======
-            async fn get_block_by_number(&self, block_number: u64) -> Result<Block, RPCClientError>;
-            async fn get_block_and_receipts(&self, block_number: u64) -> Result<BlockAndReceipts, RPCClientError>;
->>>>>>> e5d29514
-
         }
     }
 
