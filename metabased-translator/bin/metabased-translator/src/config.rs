//! Common configuration for the Metabased Translator.
//!
//! This module contains all possible configuration options for the Metabased Translator. Different
//! crates each inherit a subset of these options to configure themselves

use alloy::rpc::types::BlockNumberOrTag;
use block_builder::config::BlockBuilderConfig;
use clap::Parser;
use eyre::Result;
use ingestor::{
    config::{ChainIngestorConfig, SequencingChainConfig, SettlementChainConfig},
    eth_client::{RPCClient, RPCClientError},
};
use metrics::config::MetricsConfig;
use slotter::config::SlotterConfig;
use std::{fmt::Debug, sync::Arc};
use thiserror::Error;
use tracing::error;

#[derive(Error, Debug)]
pub enum ConfigError {
    #[error(
        "Settlement chain start timestamp ({0}) is greater than sequencing chain timestamp ({1})"
    )]
    SettlementStartBlockTooLate(u64, u64),

    #[error("Failed to fetch block data: {0}")]
    RPCClient(#[from] RPCClientError),

    #[error("Block builder configuration error: {0}")]
    BlockBuilder(#[from] block_builder::config::ConfigError),

    #[error("Slotter configuration error: {0}")]
    Slotter(#[from] slotter::config::ConfigError),

    #[error("Ingestor chain configuration error: {0}")]
    Ingestor(#[from] ingestor::config::ConfigError),

    #[error("Metrics configuration error: {0}")]
    Metrics(#[from] metrics::config::ConfigError),
}

/// Common config stuct for the Metabased Translator. This contains all possible config options
/// which other crates can use
#[derive(Parser, Debug, Clone)]
#[command(version, about)]
pub struct MetabasedConfig {
    #[command(flatten)]
    pub block_builder: BlockBuilderConfig,

    #[command(flatten)]
    pub slotter: SlotterConfig,

    #[command(flatten)]
    pub sequencing: SequencingChainConfig,

    #[command(flatten)]
    pub settlement: SettlementChainConfig,

    #[command(flatten)]
    pub metrics: MetricsConfig,

    #[arg(long, env = "RESTORE_FROM_SAFE_STATE", default_value = "false")]
    pub restore_from_safe_state: bool,
}

impl MetabasedConfig {
    /// Initializes the configuration by parsing CLI arguments and environment variables.
    pub fn initialize() -> Self {
        <Self as Parser>::parse()
    }

    /// Validate MetabasedConfig
    pub fn validate(&self) -> Result<(), ConfigError> {
        self.block_builder.validate().map_err(ConfigError::BlockBuilder)?;
        self.slotter.validate().map_err(ConfigError::Slotter)?;
        self.sequencing.validate().map_err(ConfigError::Ingestor)?;
        self.settlement.validate().map_err(ConfigError::Ingestor)?;
        self.metrics.validate().map_err(ConfigError::Metrics)?;
        Ok(())
    }

    pub async fn set_initial_timestamp(
        &mut self,
        settlement_client: &Arc<dyn RPCClient>,
        sequencing_client: &Arc<dyn RPCClient>,
    ) -> Result<(), ConfigError> {
        let seq_start_block = sequencing_client
            .get_block_by_number(BlockNumberOrTag::Number(self.sequencing.sequencing_start_block))
            .await
            .map_err(ConfigError::RPCClient)?;

        let set_start_block = settlement_client
            .get_block_by_number(BlockNumberOrTag::Number(self.settlement.settlement_start_block))
            .await
            .map_err(ConfigError::RPCClient)?;

        if seq_start_block.timestamp < set_start_block.timestamp {
            return Err(ConfigError::SettlementStartBlockTooLate(
                set_start_block.timestamp,
                seq_start_block.timestamp,
            ));
        }

        Ok(())
    }

    pub fn generate_sample_command() {
        let mut cmd = String::from("cargo run --bin metabased-translator -- \\\n");

        // Recursively get all fields from flattened configs
        fn add_fields<T: Parser + 'static>(cmd: &mut String) {
            let app = T::command();
            for arg in app.get_arguments() {
                if let Some(long) = arg.get_long() {
                    cmd.push_str(&format!("  --{} <{}> \\\n", long, long.to_uppercase()));
                }
            }
        }

        add_fields::<BlockBuilderConfig>(&mut cmd);
        add_fields::<SlotterConfig>(&mut cmd);
        add_fields::<SequencingChainConfig>(&mut cmd);
        add_fields::<SettlementChainConfig>(&mut cmd);
        add_fields::<MetricsConfig>(&mut cmd);

        // Remove trailing slash and newline
        cmd.truncate(cmd.len() - 2);
        println!("{}", cmd);
    }
}

impl Default for MetabasedConfig {
    fn default() -> Self {
        let ingestor_config = ChainIngestorConfig::default();
        Self {
            block_builder: BlockBuilderConfig::default(),
            slotter: SlotterConfig::default(),
            sequencing: ingestor_config.clone().into(),
            settlement: ingestor_config.into(),
            metrics: MetricsConfig::default(),
            restore_from_safe_state: false,
        }
    }
}

#[cfg(test)]
mod tests {
    use super::*;
    use alloy::rpc::types::BlockNumberOrTag;
    use async_trait::async_trait;
    use common::types::{Block, BlockAndReceipts};
    use eyre::Result;
    use mockall::{mock, predicate::*};
    use std::{env, time::Duration};
    use tokio;

    fn clean_env() {
        // Block Builder
        env::remove_var("BLOCK_BUILDER_MCHAIN_IPC_PATH");
        env::remove_var("BLOCK_BUILDER_MCHAIN_AUTH_IPC_PATH");
        env::remove_var("BLOCK_BUILDER_CHAIN_ID");
        env::remove_var("BLOCK_BUILDER_SEQUENCING_CONTRACT_ADDRESS");
        env::remove_var("BLOCK_BUILDER_ARBITRUM_BRIDGE_ADDRESS");
        env::remove_var("BLOCK_BUILDER_ARBITRUM_INBOX_ADDRESS");

        // Slotter
        env::remove_var("SLOTTER_SLOT_DURATION");

        // Sequencer Chain
        env::remove_var("SEQUENCING_BUFFER_SIZE");
        env::remove_var("SEQUENCING_POLLING_INTERVAL");
        env::remove_var("SEQUENCING_RPC_URL");
        env::remove_var("SEQUENCING_START_BLOCK");

        // Settlement Chain
        env::remove_var("SETTLEMENT_BUFFER_SIZE");
        env::remove_var("SETTLEMENT_POLLING_INTERVAL");
        env::remove_var("SETTLEMENT_RPC_URL");
        env::remove_var("SETTLEMENT_START_BLOCK");

        // Metrics
        env::remove_var("METRICS_PORT");
    }

<<<<<<< HEAD
    mod serial {
        use super::*;
        use serial_test::serial;

        #[test]
        #[serial]
        fn test_default_values() {
            clean_env();
            let zero = "0x0000000000000000000000000000000000000000";
            env::set_var("SEQUENCING_RPC_URL", "");
            env::set_var("SETTLEMENT_RPC_URL", "");
            env::set_var("SEQUENCING_START_BLOCK", "1");
            env::set_var("SETTLEMENT_START_BLOCK", "1");
            env::set_var("BLOCK_BUILDER_SEQUENCING_CONTRACT_ADDRESS", zero);
            env::set_var("BLOCK_BUILDER_ARBITRUM_BRIDGE_ADDRESS", zero);
            env::set_var("BLOCK_BUILDER_ARBITRUM_INBOX_ADDRESS", zero);
            let config = MetabasedConfig::try_parse_from(["test"]).unwrap();

            // Block Builder
            assert_eq!(config.block_builder.mchain_url.as_str(), "http://127.0.0.1:8888/");
            assert_eq!(config.block_builder.target_chain_id, 13331370);

            // Slotter
            assert_eq!(config.slotter.settlement_delay, 60);

            // Chains
            assert_eq!(config.sequencing.sequencing_buffer_size, 100);
            assert_eq!(config.sequencing.sequencing_polling_interval, Duration::from_secs(1));
            assert_eq!(config.sequencing.sequencing_rpc_url, "");
            assert_eq!(config.settlement.settlement_buffer_size, 100);
            assert_eq!(config.settlement.settlement_polling_interval, Duration::from_secs(1));
            assert_eq!(config.settlement.settlement_rpc_url, "");

            // Metrics
            assert_eq!(config.metrics.metrics_port, 9090)
        }

        #[test]
        #[serial]
        fn test_env_vars_override_defaults() {
            clean_env();
            let zero = "0x0000000000000000000000000000000000000000";
            env::set_var("BLOCK_BUILDER_MCHAIN_URL", "http://127.0.0.1:9999/");
            env::set_var("SLOTTER_SLOT_DURATION", "3");
            env::set_var("SEQUENCING_BUFFER_SIZE", "200");
            env::set_var("SEQUENCING_RPC_URL", "");
            env::set_var("SETTLEMENT_RPC_URL", "");
            env::set_var("SEQUENCING_START_BLOCK", "1");
            env::set_var("SETTLEMENT_START_BLOCK", "1");
            env::set_var("BLOCK_BUILDER_SEQUENCING_CONTRACT_ADDRESS", zero);
            env::set_var("BLOCK_BUILDER_ARBITRUM_BRIDGE_ADDRESS", zero);
            env::set_var("BLOCK_BUILDER_ARBITRUM_INBOX_ADDRESS", zero);

            let config = MetabasedConfig::try_parse_from(["test"]).unwrap();
            assert_eq!(config.block_builder.mchain_url.as_str(), "http://127.0.0.1:9999/");
            assert_eq!(config.sequencing.sequencing_buffer_size, 200);
        }

        #[test]
        #[serial]
        fn test_cli_args_override_env_vars() {
            clean_env();
            let zero = "0x0000000000000000000000000000000000000000";
            env::set_var("BLOCK_BUILDER_MCHAIN_URL", "http://127.0.0.1:9999/");
            env::set_var("SEQUENCING_RPC_URL", "");
            env::set_var("SETTLEMENT_RPC_URL", "");
            env::set_var("SEQUENCING_START_BLOCK", "1");
            env::set_var("SETTLEMENT_START_BLOCK", "1");
            env::set_var("BLOCK_BUILDER_SEQUENCING_CONTRACT_ADDRESS", zero);
            env::set_var("BLOCK_BUILDER_ARBITRUM_BRIDGE_ADDRESS", zero);
            env::set_var("BLOCK_BUILDER_ARBITRUM_INBOX_ADDRESS", zero);

            let config =
                MetabasedConfig::try_parse_from(["test", "-u", "http://127.0.0.1:7777/"]).unwrap();
            assert_eq!(config.block_builder.mchain_url.as_str(), "http://127.0.0.1:7777/");
        }
=======
    #[test]
    #[serial]
    fn test_default_values() {
        clean_env();
        let zero = "0x0000000000000000000000000000000000000000";
        env::set_var("SEQUENCING_RPC_URL", "");
        env::set_var("SETTLEMENT_RPC_URL", "");
        env::set_var("SEQUENCING_START_BLOCK", "1");
        env::set_var("SETTLEMENT_START_BLOCK", "1");
        env::set_var("BLOCK_BUILDER_SEQUENCING_CONTRACT_ADDRESS", zero);
        env::set_var("BLOCK_BUILDER_ARBITRUM_BRIDGE_ADDRESS", zero);
        env::set_var("BLOCK_BUILDER_ARBITRUM_INBOX_ADDRESS", zero);
        env::set_var("BLOCK_BUILDER_MCHAIN_IPC_PATH", "");
        env::set_var("BLOCK_BUILDER_MCHAIN_AUTH_IPC_PATH", "");
        let config = MetabasedConfig::try_parse_from(["test"]).unwrap();

        // Block Builder
        assert_eq!(config.block_builder.mchain_ipc_path.as_str(), "");
        assert_eq!(config.block_builder.target_chain_id, 13331370);

        // Slotter
        assert_eq!(config.slotter.settlement_delay, 60);

        // Chains
        assert_eq!(config.sequencing.sequencing_buffer_size, 100);
        assert_eq!(config.sequencing.sequencing_polling_interval, Duration::from_secs(1));
        assert_eq!(config.sequencing.sequencing_rpc_url, "");
        assert_eq!(config.settlement.settlement_buffer_size, 100);
        assert_eq!(config.settlement.settlement_polling_interval, Duration::from_secs(1));
        assert_eq!(config.settlement.settlement_rpc_url, "");

        // Metrics
        assert_eq!(config.metrics.metrics_port, 9090)
    }

    #[test]
    #[serial]
    fn test_env_vars_override_defaults() {
        clean_env();
        let zero = "0x0000000000000000000000000000000000000000";
        env::set_var("BLOCK_BUILDER_MCHAIN_URL", "http://127.0.0.1:9999/");
        env::set_var("SLOTTER_SLOT_DURATION", "3");
        env::set_var("SEQUENCING_BUFFER_SIZE", "200");
        env::set_var("SEQUENCING_RPC_URL", "");
        env::set_var("SETTLEMENT_RPC_URL", "");
        env::set_var("SEQUENCING_START_BLOCK", "1");
        env::set_var("SETTLEMENT_START_BLOCK", "1");
        env::set_var("BLOCK_BUILDER_SEQUENCING_CONTRACT_ADDRESS", zero);
        env::set_var("BLOCK_BUILDER_ARBITRUM_BRIDGE_ADDRESS", zero);
        env::set_var("BLOCK_BUILDER_ARBITRUM_INBOX_ADDRESS", zero);
        env::set_var("BLOCK_BUILDER_MCHAIN_IPC_PATH", "");
        env::set_var("BLOCK_BUILDER_MCHAIN_AUTH_IPC_PATH", "");

        let config = MetabasedConfig::try_parse_from(["test"]).unwrap();
        assert_eq!(config.sequencing.sequencing_buffer_size, 200);
    }

    #[test]
    #[serial]
    fn test_cli_args_override_env_vars() {
        clean_env();
        let zero = "0x0000000000000000000000000000000000000000";
        env::set_var("SEQUENCING_RPC_URL", "");
        env::set_var("SETTLEMENT_RPC_URL", "");
        env::set_var("SEQUENCING_START_BLOCK", "1");
        env::set_var("SETTLEMENT_START_BLOCK", "1");
        env::set_var("BLOCK_BUILDER_SEQUENCING_CONTRACT_ADDRESS", zero);
        env::set_var("BLOCK_BUILDER_ARBITRUM_BRIDGE_ADDRESS", zero);
        env::set_var("BLOCK_BUILDER_ARBITRUM_INBOX_ADDRESS", zero);
        env::set_var("BLOCK_BUILDER_MCHAIN_IPC_PATH", "");
        env::set_var("BLOCK_BUILDER_MCHAIN_AUTH_IPC_PATH", "");

        let config =
            MetabasedConfig::try_parse_from(["test", "--mchain-ipc-path", "reth.ipc"]).unwrap();
        assert_eq!(config.block_builder.mchain_ipc_path.as_str(), "reth.ipc");
>>>>>>> f0166f42
    }
    #[test]
    fn test_generate_command() {
        MetabasedConfig::generate_sample_command();
    }

    mock! {
        #[derive(Debug)]
        pub RPCClientMock {}

        #[async_trait]
        impl RPCClient for RPCClientMock {
            async fn get_block_by_number(&self, block_number: BlockNumberOrTag) -> Result<Block, RPCClientError>;
            async fn batch_get_blocks_and_receipts(&self, block_numbers: Vec<u64>) -> Result<Vec<BlockAndReceipts>, RPCClientError>;
        }
    }

    #[tokio::test]
    async fn test_set_initial_timestamp_success() {
        let mut config = MetabasedConfig::parse();
        config.settlement.settlement_start_block = 100;
        config.sequencing.sequencing_start_block = 200;

        let mut mock_settlement_client = MockRPCClientMock::new();
        let mut mock_sequencing_client = MockRPCClientMock::new();

        mock_settlement_client
            .expect_get_block_by_number()
            .with(eq(BlockNumberOrTag::Number(100)))
            .times(1)
            .returning(|_| Ok(Block { timestamp: 6000, ..Default::default() }));

        mock_sequencing_client
            .expect_get_block_by_number()
            .with(eq(BlockNumberOrTag::Number(200)))
            .times(1)
            .returning(|_| Ok(Block { timestamp: 6000, ..Default::default() }));

        let settlement_client: Arc<dyn RPCClient> = Arc::new(mock_settlement_client);
        let sequencing_client: Arc<dyn RPCClient> = Arc::new(mock_sequencing_client);

        let result = config.set_initial_timestamp(&settlement_client, &sequencing_client).await;

        assert!(result.is_ok());
    }

    #[tokio::test]
    async fn test_set_initial_timestamp_fail() {
        let mut config = MetabasedConfig::parse();
        config.settlement.settlement_start_block = 100;
        config.sequencing.sequencing_start_block = 200;

        let mut mock_settlement_client = MockRPCClientMock::new();
        let mut mock_sequencing_client = MockRPCClientMock::new();

        mock_settlement_client
            .expect_get_block_by_number()
            .with(eq(BlockNumberOrTag::Number(100)))
            .times(1)
            .returning(|_| Ok(Block { timestamp: 6000, ..Default::default() }));
        mock_sequencing_client
            .expect_get_block_by_number()
            .with(eq(BlockNumberOrTag::Number(200)))
            .times(1)
            .returning(|_| Ok(Block { timestamp: 5000, ..Default::default() }));

        let settlement_client: Arc<dyn RPCClient> = Arc::new(mock_settlement_client);
        let sequencing_client: Arc<dyn RPCClient> = Arc::new(mock_sequencing_client);

        let result = config.set_initial_timestamp(&settlement_client, &sequencing_client).await;

        assert!(result.is_err());
    }
}<|MERGE_RESOLUTION|>--- conflicted
+++ resolved
@@ -15,7 +15,7 @@
 use slotter::config::SlotterConfig;
 use std::{fmt::Debug, sync::Arc};
 use thiserror::Error;
-use tracing::error;
+use tracing::{debug, error};
 
 #[derive(Error, Debug)]
 pub enum ConfigError {
@@ -45,6 +45,9 @@
 #[derive(Parser, Debug, Clone)]
 #[command(version, about)]
 pub struct MetabasedConfig {
+    #[arg(long, env = "DATADIR", default_value = "./datadir")]
+    pub datadir: String,
+
     #[command(flatten)]
     pub block_builder: BlockBuilderConfig,
 
@@ -102,6 +105,8 @@
             ));
         }
 
+        self.block_builder.genesis_timestamp = set_start_block.timestamp;
+        debug!("Genesis timestamp set to: {:?}", set_start_block.timestamp);
         Ok(())
     }
 
@@ -134,6 +139,7 @@
     fn default() -> Self {
         let ingestor_config = ChainIngestorConfig::default();
         Self {
+            datadir: "./datadir".to_string(),
             block_builder: BlockBuilderConfig::default(),
             slotter: SlotterConfig::default(),
             sequencing: ingestor_config.clone().into(),
@@ -157,8 +163,7 @@
 
     fn clean_env() {
         // Block Builder
-        env::remove_var("BLOCK_BUILDER_MCHAIN_IPC_PATH");
-        env::remove_var("BLOCK_BUILDER_MCHAIN_AUTH_IPC_PATH");
+        env::remove_var("BLOCK_BUILDER_MCHAIN_URL");
         env::remove_var("BLOCK_BUILDER_CHAIN_ID");
         env::remove_var("BLOCK_BUILDER_SEQUENCING_CONTRACT_ADDRESS");
         env::remove_var("BLOCK_BUILDER_ARBITRUM_BRIDGE_ADDRESS");
@@ -183,7 +188,6 @@
         env::remove_var("METRICS_PORT");
     }
 
-<<<<<<< HEAD
     mod serial {
         use super::*;
         use serial_test::serial;
@@ -203,7 +207,7 @@
             let config = MetabasedConfig::try_parse_from(["test"]).unwrap();
 
             // Block Builder
-            assert_eq!(config.block_builder.mchain_url.as_str(), "http://127.0.0.1:8888/");
+            assert_eq!(config.block_builder.mchain_ipc_path.as_str(), "");
             assert_eq!(config.block_builder.target_chain_id, 13331370);
 
             // Slotter
@@ -260,83 +264,6 @@
                 MetabasedConfig::try_parse_from(["test", "-u", "http://127.0.0.1:7777/"]).unwrap();
             assert_eq!(config.block_builder.mchain_url.as_str(), "http://127.0.0.1:7777/");
         }
-=======
-    #[test]
-    #[serial]
-    fn test_default_values() {
-        clean_env();
-        let zero = "0x0000000000000000000000000000000000000000";
-        env::set_var("SEQUENCING_RPC_URL", "");
-        env::set_var("SETTLEMENT_RPC_URL", "");
-        env::set_var("SEQUENCING_START_BLOCK", "1");
-        env::set_var("SETTLEMENT_START_BLOCK", "1");
-        env::set_var("BLOCK_BUILDER_SEQUENCING_CONTRACT_ADDRESS", zero);
-        env::set_var("BLOCK_BUILDER_ARBITRUM_BRIDGE_ADDRESS", zero);
-        env::set_var("BLOCK_BUILDER_ARBITRUM_INBOX_ADDRESS", zero);
-        env::set_var("BLOCK_BUILDER_MCHAIN_IPC_PATH", "");
-        env::set_var("BLOCK_BUILDER_MCHAIN_AUTH_IPC_PATH", "");
-        let config = MetabasedConfig::try_parse_from(["test"]).unwrap();
-
-        // Block Builder
-        assert_eq!(config.block_builder.mchain_ipc_path.as_str(), "");
-        assert_eq!(config.block_builder.target_chain_id, 13331370);
-
-        // Slotter
-        assert_eq!(config.slotter.settlement_delay, 60);
-
-        // Chains
-        assert_eq!(config.sequencing.sequencing_buffer_size, 100);
-        assert_eq!(config.sequencing.sequencing_polling_interval, Duration::from_secs(1));
-        assert_eq!(config.sequencing.sequencing_rpc_url, "");
-        assert_eq!(config.settlement.settlement_buffer_size, 100);
-        assert_eq!(config.settlement.settlement_polling_interval, Duration::from_secs(1));
-        assert_eq!(config.settlement.settlement_rpc_url, "");
-
-        // Metrics
-        assert_eq!(config.metrics.metrics_port, 9090)
-    }
-
-    #[test]
-    #[serial]
-    fn test_env_vars_override_defaults() {
-        clean_env();
-        let zero = "0x0000000000000000000000000000000000000000";
-        env::set_var("BLOCK_BUILDER_MCHAIN_URL", "http://127.0.0.1:9999/");
-        env::set_var("SLOTTER_SLOT_DURATION", "3");
-        env::set_var("SEQUENCING_BUFFER_SIZE", "200");
-        env::set_var("SEQUENCING_RPC_URL", "");
-        env::set_var("SETTLEMENT_RPC_URL", "");
-        env::set_var("SEQUENCING_START_BLOCK", "1");
-        env::set_var("SETTLEMENT_START_BLOCK", "1");
-        env::set_var("BLOCK_BUILDER_SEQUENCING_CONTRACT_ADDRESS", zero);
-        env::set_var("BLOCK_BUILDER_ARBITRUM_BRIDGE_ADDRESS", zero);
-        env::set_var("BLOCK_BUILDER_ARBITRUM_INBOX_ADDRESS", zero);
-        env::set_var("BLOCK_BUILDER_MCHAIN_IPC_PATH", "");
-        env::set_var("BLOCK_BUILDER_MCHAIN_AUTH_IPC_PATH", "");
-
-        let config = MetabasedConfig::try_parse_from(["test"]).unwrap();
-        assert_eq!(config.sequencing.sequencing_buffer_size, 200);
-    }
-
-    #[test]
-    #[serial]
-    fn test_cli_args_override_env_vars() {
-        clean_env();
-        let zero = "0x0000000000000000000000000000000000000000";
-        env::set_var("SEQUENCING_RPC_URL", "");
-        env::set_var("SETTLEMENT_RPC_URL", "");
-        env::set_var("SEQUENCING_START_BLOCK", "1");
-        env::set_var("SETTLEMENT_START_BLOCK", "1");
-        env::set_var("BLOCK_BUILDER_SEQUENCING_CONTRACT_ADDRESS", zero);
-        env::set_var("BLOCK_BUILDER_ARBITRUM_BRIDGE_ADDRESS", zero);
-        env::set_var("BLOCK_BUILDER_ARBITRUM_INBOX_ADDRESS", zero);
-        env::set_var("BLOCK_BUILDER_MCHAIN_IPC_PATH", "");
-        env::set_var("BLOCK_BUILDER_MCHAIN_AUTH_IPC_PATH", "");
-
-        let config =
-            MetabasedConfig::try_parse_from(["test", "--mchain-ipc-path", "reth.ipc"]).unwrap();
-        assert_eq!(config.block_builder.mchain_ipc_path.as_str(), "reth.ipc");
->>>>>>> f0166f42
     }
     #[test]
     fn test_generate_command() {
@@ -381,6 +308,7 @@
         let result = config.set_initial_timestamp(&settlement_client, &sequencing_client).await;
 
         assert!(result.is_ok());
+        assert_eq!(config.block_builder.genesis_timestamp, 6000);
     }
 
     #[tokio::test]
