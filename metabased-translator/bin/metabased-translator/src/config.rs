--- conflicted
+++ resolved
@@ -134,43 +134,7 @@
 
 #[cfg(test)]
 mod tests {
-<<<<<<< HEAD
     use super::MetabasedConfig;
-=======
-    use super::*;
-
-    const ZERO: &str = "0x0000000000000000000000000000000000000000";
-    const REQUIRED_ENV_VARS: &[(&str, Option<&str>)] = &[
-        ("SEQUENCING_RPC_URL", Some("")),
-        ("SETTLEMENT_RPC_URL", Some("")),
-        ("SEQUENCING_START_BLOCK", Some("1")),
-        ("SETTLEMENT_START_BLOCK", Some("1")),
-        ("SEQUENCING_CONTRACT_ADDRESS", Some(ZERO)),
-        ("ARBITRUM_BRIDGE_ADDRESS", Some(ZERO)),
-        ("ARBITRUM_INBOX_ADDRESS", Some(ZERO)),
-        ("MCHAIN_RPC_URL", Some("")),
-        ("APPCHAIN_CHAIN_ID", Some("1")),
-    ];
-
-    #[test]
-    fn test_clap_parse() {
-        let config = temp_env::with_vars(
-            [
-                REQUIRED_ENV_VARS,
-                &[("SEQUENCING_BUFFER_SIZE", Some("200")), ("SETTLEMENT_BUFFER_SIZE", Some("200"))],
-            ]
-            .concat(),
-            || MetabasedConfig::try_parse_from(["test", "--sequencing-buffer-size", "300"]),
-        )
-        .unwrap();
-        // default value
-        assert_eq!(config.settlement.settlement_syncing_batch_size, 50);
-        // default value + env var override
-        assert_eq!(config.settlement.settlement_buffer_size, 200);
-        // defeault value + env var + cli override
-        assert_eq!(config.sequencing.sequencing_buffer_size, 300);
-    }
->>>>>>> fcd0efdd
 
     #[test]
     fn test_generate_command() {
