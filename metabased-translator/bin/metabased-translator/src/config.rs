//! Common configuration for the Metabased Translator.
//!
//! This module contains all possible configuration options for the Metabased Translator. Different
//! crates each inherit a subset of these options to configure themselves

use block_builder::config::BlockBuilderConfig;
use clap::Parser;
use ingestor::config::{SequencingChainConfig, SettlementChainConfig};
use metrics::config::MetricsConfig;
use slotting::config::SlottingConfig;
use std::fmt::Debug;
use tracing::debug;

/// Common config stuct for the Metabased Translator. This contains all possible config options
/// which other crates can use
#[derive(Parser, Debug, Clone)]
#[command(version, about)]
pub struct MetabasedConfig {
    #[arg(long, env = "DATADIR", default_value = "./datadir")]
    pub datadir: String,

    #[command(flatten)]
    pub block_builder: BlockBuilderConfig,

    #[command(flatten)]
    pub slotter: SlottingConfig,

    #[command(flatten)]
    pub sequencing: SequencingChainConfig,

    #[command(flatten)]
    pub settlement: SettlementChainConfig,

    #[command(flatten)]
    pub metrics: MetricsConfig,
}

impl Default for MetabasedConfig {
    fn default() -> Self {
        let config = Self::parse_from([""]);
        debug!("Created default MetabasedConfig: {:?}", config);
        config
    }
}

impl MetabasedConfig {
    /// Parse the [`MetabasedConfig`] from configuration sources like CLI args and env vars
    pub fn parse() -> Self {
        let config = <Self as Parser>::parse();
        debug!("Parsed MetabasedConfig: {:?}", config);
        config
    }

    pub fn generate_sample_command() {
        let mut cmd = String::from("cargo run --bin metabased-translator -- \\\n");

        // Recursively get all fields from flattened configs
        fn add_fields<T: Parser + 'static>(cmd: &mut String) {
            let app = T::command();
            for arg in app.get_arguments() {
                if let Some(long) = arg.get_long() {
                    cmd.push_str(&format!("  --{} <{}> \\\n", long, long.to_uppercase()));
                }
            }
        }

        add_fields::<BlockBuilderConfig>(&mut cmd);
        add_fields::<SlottingConfig>(&mut cmd);
        add_fields::<SequencingChainConfig>(&mut cmd);
        add_fields::<SettlementChainConfig>(&mut cmd);
        add_fields::<MetricsConfig>(&mut cmd);

        // Remove trailing slash and newline
        cmd.truncate(cmd.len() - 2);
        println!("{}", cmd);
    }
}

#[cfg(test)]
mod tests {
    use super::*;
    use serial_test::serial;
    use std::{env, time::Duration};

    fn clean_env() {
        // Block Builder
        env::remove_var("BLOCK_BUILDER_PORT");
        env::remove_var("BLOCK_BUILDER_GENESIS_TIMESTAMP");
        env::remove_var("BLOCK_BUILDER_CHAIN_ID");

        // Slotter
        env::remove_var("SLOTTER_SLOT_DURATION_MS");
        env::remove_var("SLOTTER_START_SLOT_NUMBER");
        env::remove_var("SLOTTER_START_SLOT_TIMESTAMP");

        // Sequencer Chain
        env::remove_var("SEQUENCING_BUFFER_SIZE");
        env::remove_var("SEQUENCING_POLLING_INTERVAL_SECS");
        env::remove_var("SEQUENCING_RPC_URL");
        env::remove_var("SEQUENCING_START_BLOCK");

        // Settlement Chain
        env::remove_var("SETTLEMENT_BUFFER_SIZE");
        env::remove_var("SETTLEMENT_POLLING_INTERVAL_SECS");
        env::remove_var("SETTLEMENT_RPC_URL");
        env::remove_var("SETTLEMENT_START_BLOCK");

        // Metrics
        env::remove_var("METRICS_PORT");
    }

    #[test]
    #[serial]
    fn test_default_values() {
        clean_env();
        let config = MetabasedConfig::try_parse_from(["test"]).unwrap();

        // Block Builder
        assert_eq!(config.block_builder.port, 8888);
        assert_eq!(config.block_builder.genesis_timestamp, 1712500000);
        assert_eq!(config.block_builder.target_chain_id, 13331370);

        // Slotter
        assert_eq!(config.slotter.slot_duration_ms, 2_000);
<<<<<<< HEAD
        assert_eq!(config.slotter.start_slot_number, 2);
        assert_eq!(config.slotter.start_slot_timestamp, 1712500000000);
=======
        assert_eq!(config.slotter.start_slot_timestamp, 0);
>>>>>>> e2b71c04

        // Chains
        assert_eq!(config.sequencing.sequencing_buffer_size, 100);
        assert_eq!(config.sequencing.sequencing_polling_interval, Duration::from_secs(1));
        assert_eq!(config.sequencing.sequencing_rpc_url, "http://localhost:8545");
        assert_eq!(config.settlement.settlement_buffer_size, 100);
        assert_eq!(config.settlement.settlement_polling_interval, Duration::from_secs(1));
        assert_eq!(config.settlement.settlement_rpc_url, "http://localhost:8546");

        // Metrics
        assert_eq!(config.metrics.metrics_port, 9090)
    }

    #[test]
    #[serial]
    fn test_env_vars_override_defaults() {
        clean_env();
        env::set_var("BLOCK_BUILDER_PORT", "9999");
        env::set_var("SLOTTER_SLOT_DURATION_MS", "3000");
        env::set_var("SEQUENCING_BUFFER_SIZE", "200");

        let config = MetabasedConfig::try_parse_from(["test"]).unwrap();
        assert_eq!(config.block_builder.port, 9999);
        assert_eq!(config.slotter.slot_duration_ms, 3000);
        assert_eq!(config.sequencing.sequencing_buffer_size, 200);
    }

    #[test]
    #[serial]
    fn test_cli_args_override_env_vars() {
        clean_env();
        env::set_var("BLOCK_BUILDER_PORT", "9999");

        let config = MetabasedConfig::try_parse_from(["test", "--port", "7777"]).unwrap();
        assert_eq!(config.block_builder.port, 7777);
    }

    #[test]
    fn test_generate_command() {
        MetabasedConfig::generate_sample_command();
    }
}<|MERGE_RESOLUTION|>--- conflicted
+++ resolved
@@ -122,12 +122,7 @@
 
         // Slotter
         assert_eq!(config.slotter.slot_duration_ms, 2_000);
-<<<<<<< HEAD
-        assert_eq!(config.slotter.start_slot_number, 2);
         assert_eq!(config.slotter.start_slot_timestamp, 1712500000000);
-=======
-        assert_eq!(config.slotter.start_slot_timestamp, 0);
->>>>>>> e2b71c04
 
         // Chains
         assert_eq!(config.sequencing.sequencing_buffer_size, 100);
