use block_builder::{block_builder::BlockBuilder, config::BlockBuilderConfig};
use common::{
    db::{self, SafeState, TranslatorStore},
    tracing::{init_tracing, TracingError},
    types::Chain,
};
use eyre::Result;
use ingestor::{config::IngestionPipelineConfig, ingestor::Ingestor};
use metabased_translator::config::MetabasedConfig;
use metrics::{
    config::MetricsConfig,
    metrics::{start_metrics, MetricsState, TranslatorMetrics},
};
use prometheus_client::registry::Registry;
use slotting::{config::SlottingConfig, slotting::Slotter};
use thiserror::Error;
use tokio::sync::oneshot;
use tracing::{error, info};

// TODO(SEQ-515): Improve this executable, research async tasks
#[allow(unused_assignments)] // TODO SEQ-528 remove this
async fn run(
    block_builder_config: BlockBuilderConfig,
    slotting_config: SlottingConfig,
    ingestion_config: IngestionPipelineConfig,
    db_path: &str,
    metrics_config: MetricsConfig,
    registry: Registry,
) -> Result<(), RuntimeError> {
    // Create shutdown channels
    let (main_shutdown_tx, main_shutdown_rx) = oneshot::channel();
    let (seq_shutdown_tx, seq_shutdown_rx) = oneshot::channel();
    let (settle_shutdown_tx, settle_shutdown_rx) = oneshot::channel();
    let (slotter_shutdown_tx, slotter_shutdown_rx) = oneshot::channel();
    let (builder_shutdown_tx, builder_shutdown_rx) = oneshot::channel();
    init_ctrl_c_handler(main_shutdown_tx);

    // Initialize the DB
    let (db, mut safe_state) = init_db(db_path).await?;
    safe_state = None; // TODO SEQ-528 remove this (disables resume from db)

    // Override start blocks if we're resuming from a database
    let mut sequencing_config = ingestion_config.sequencing;
    let mut settlement_config = ingestion_config.settlement;
    if let Some(state) = &safe_state {
        sequencing_config.sequencing_start_block = state.sequencing_block.number;
        settlement_config.settlement_start_block = state.settlement_block.number;
    }
    let safe_block_number = safe_state.as_ref().map(|state| state.slot.number);

    // Initialize metrics
    let mut metrics_state = MetricsState { registry };
    let metrics = TranslatorMetrics::new(&mut metrics_state.registry);
    let metrics_task = start_metrics(metrics_state, metrics_config.metrics_port).await;

    // Initialize components
    let (sequencing_ingestor, sequencing_rx) =
        Ingestor::new(Chain::Sequencing, sequencing_config.into(), metrics.ingestor_sequencing)
            .await?;
    let (settlement_ingestor, settlement_rx) =
        Ingestor::new(Chain::Settlement, settlement_config.into(), metrics.ingestor_settlement)
            .await?;
    let (slotter, slot_rx) = Slotter::new(
        sequencing_rx,
        settlement_rx,
        slotting_config,
        safe_state,
        db,
        metrics.slotting,
    );
<<<<<<< HEAD
    let block_builder = BlockBuilder::new(slot_rx, &block_builder_config).await?;
=======
    let block_builder =
        BlockBuilder::new(slot_rx, block_builder_config, metrics.block_builder).await?;
>>>>>>> 1e95b104

    // Start component tasks
    info!("Starting Metabased Translator");
    let mut sequencing_handle =
        tokio::spawn(async move { sequencing_ingestor.start_polling(seq_shutdown_rx).await });
    let mut settlement_handle =
        tokio::spawn(async move { settlement_ingestor.start_polling(settle_shutdown_rx).await });
    let mut slotter_handle = tokio::spawn(async move { slotter.start(slotter_shutdown_rx).await });
    let mut block_builder_handle =
        tokio::spawn(
            async move { block_builder.start(safe_block_number, builder_shutdown_rx).await },
        );

    // Wait for either shutdown signal or task failure
    tokio::select! {
        _ = main_shutdown_rx => {
            info!("Received shutdown signal");
            // Perform graceful shutdown
            tokio::time::timeout(std::time::Duration::from_secs(5 * 60), async {
                // 1. Stop ingestors first
                info!("Shutting down ingestors...");
                let _ = seq_shutdown_tx.send(());
                let _ = settle_shutdown_tx.send(());
                let _ = sequencing_handle.await;
                let _ = settlement_handle.await;

                // 2. Stop slotter after ingestors are done
                info!("Shutting down slotter...");
                let _ = slotter_shutdown_tx.send(());
                let _ = slotter_handle.await;

                // 3. Finally stop block builder
                info!("Shutting down block builder...");
                let _ = builder_shutdown_tx.send(());
                let _ = block_builder_handle.await;
                info!("Metabased Translator shutdown complete");
            })
            .await
            .map_err(|_| RuntimeError::Initialization("Shutdown timeout exceeded".into()))?;
        }
        res = &mut sequencing_handle => {
            if let Err(e) = res {
                return Err(RuntimeError::TaskFailure(format!("Sequencing chain ingestor unrecoverable error: {}", e)));
            }
        }
        res = &mut settlement_handle => {
            if let Err(e) = res {
                return Err(RuntimeError::TaskFailure(format!("Settlement chain ingestor unrecoverable error: {}", e)));
            }
        }
        res = &mut slotter_handle => {
            if let Err(e) = res {
                return Err(RuntimeError::TaskFailure(format!("Slotter unrecoverable error: {}", e)));
            }
        }
        res = &mut block_builder_handle => {
            if let Err(e) = res {
                return Err(RuntimeError::TaskFailure(format!("Block builder unrecoverable error: {}", e)));
            }
        }
        res = metrics_task => {
            if let Err(e) = res {
                error!("Metrics task failed: {}", e)
            }
        }
    }

    Ok(())
}

fn main() -> Result<(), RuntimeError> {
    init_tracing()?;

    // Parse base config from CLI/env
    let base_config = MetabasedConfig::parse();

    // init the paths for the db and anvil state
    let db_path = format!("{}/db", base_config.datadir);
    let anvil_state_path = format!("{}/anvil_state", base_config.datadir);
    let block_builder_config = BlockBuilderConfig { anvil_state_path, ..base_config.block_builder };
    // Initiates the metrics registry
    let registry = Registry::default();

    // Create and run async runtime
    tokio::runtime::Runtime::new()
        .map_err(|e| RuntimeError::Initialization(e.to_string()))?
        .block_on(run(
            block_builder_config,
            base_config.slotter,
            IngestionPipelineConfig {
                sequencing: base_config.sequencing,
                settlement: base_config.settlement,
            },
            db_path.as_str(),
            base_config.metrics,
            registry,
        ))?;

    Ok(())
}

#[derive(Debug, Error)]
pub enum ConfigError {
    #[error("Block builder config error: {0}")]
    BlockBuilder(String),

    #[error("Slotter config error: {0}")]
    Slotter(String),

    #[error("Ingestor config error: {0}")]
    Ingestor(String),

    #[error("Metrics config error: {0}")]
    Metrics(String),
}

#[derive(Debug, Error)]
pub enum RuntimeError {
    #[error("Failed to initialize component: {0}")]
    Initialization(String),
    #[error("Component shutdown error: {0}")]
    Shutdown(String),
    #[error("Task error: {0}")]
    TaskFailure(String),
    #[error("Invalid config")]
    InvalidConfig(String),
}

impl From<TracingError> for RuntimeError {
    fn from(err: TracingError) -> Self {
        RuntimeError::Initialization(format!("Tracing initialization failed: {}", err))
    }
}
impl From<block_builder::config::ConfigError> for ConfigError {
    fn from(err: block_builder::config::ConfigError) -> Self {
        ConfigError::BlockBuilder(format!("{}", err))
    }
}

impl From<slotting::config::ConfigError> for ConfigError {
    fn from(err: slotting::config::ConfigError) -> Self {
        ConfigError::Slotter(format!("{}", err))
    }
}

impl From<ingestor::config::ConfigError> for ConfigError {
    fn from(err: ingestor::config::ConfigError) -> Self {
        ConfigError::Ingestor(format!("{}", err))
    }
}

impl From<metrics::config::ConfigError> for ConfigError {
    fn from(err: metrics::config::ConfigError) -> Self {
        ConfigError::Metrics(format!("{}", err))
    }
}

impl From<eyre::Report> for RuntimeError {
    fn from(err: eyre::Report) -> Self {
        RuntimeError::TaskFailure(err.to_string())
    }
}

// Add this function before run()
fn init_ctrl_c_handler(main_shutdown_tx: oneshot::Sender<()>) {
    tokio::spawn(async move {
        if let Err(e) = tokio::signal::ctrl_c().await {
            panic!("Failed to listen for ctrl-c: {}", e);
        }
        info!("Received shutdown signal");
        if main_shutdown_tx.send(()).is_err() {
            panic!("Failed to send shutdown signal");
        }
    });
}

async fn init_db(
    db_path: &str,
) -> Result<(Box<dyn TranslatorStore + Send + Sync>, Option<SafeState>), RuntimeError> {
    let db = Box::new(
        db::RocksDbStore::new(db_path)
            .map_err(|e| RuntimeError::Initialization(format!("Failed to open DB: {e}")))?,
    );
    let safe_state = db
        .get_latest()
        .await
        .map_err(|e| RuntimeError::Initialization(format!("Failed to get latest state: {e}")))?;

    Ok((db, safe_state))
}<|MERGE_RESOLUTION|>--- conflicted
+++ resolved
@@ -68,12 +68,8 @@
         db,
         metrics.slotting,
     );
-<<<<<<< HEAD
-    let block_builder = BlockBuilder::new(slot_rx, &block_builder_config).await?;
-=======
     let block_builder =
-        BlockBuilder::new(slot_rx, block_builder_config, metrics.block_builder).await?;
->>>>>>> 1e95b104
+        BlockBuilder::new(slot_rx, &block_builder_config, metrics.block_builder).await?;
 
     // Start component tasks
     info!("Starting Metabased Translator");
