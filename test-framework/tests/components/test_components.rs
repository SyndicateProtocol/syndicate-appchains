//! Components for the integration tests

use crate::components::{
<<<<<<< HEAD
    chain_ingestor::ChainIngestorConfig,
=======
    batch_sequencer::BatchSequencerConfig,
>>>>>>> fcd0efdd
    configuration::{setup_config_manager, ConfigurationOptions, ContractVersion},
    maestro::MaestroConfig,
    poster::PosterConfig,
    sequencer::SequencerConfig,
    timer::TestTimer,
    translator::TranslatorConfig,
};
use alloy::{
    consensus::{EthereumTxEnvelope, TxEip4844Variant},
    eips::{BlockNumberOrTag, Encodable2718},
    node_bindings::AnvilInstance,
    primitives::{address, hex, Address, TxHash, U256},
    providers::{ext::AnvilApi as _, Provider, RootProvider, WalletProvider},
    rpc::types::anvil::MineOptions,
};
use contract_bindings::{
    arbitrum::rollup::Rollup,
    metabased::{
        alwaysallowedmodule::AlwaysAllowedModule,
        metabasedsequencerchain::MetabasedSequencerChain::{self, MetabasedSequencerChainInstance},
        walletpoolwrappermodule::WalletPoolWrapperModule,
    },
};
use eyre::Result;
use maestro::server::HEADER_CHAIN_ID;
use mchain::{client::MProvider, server::rollup_config};
use serde_json::{json, Value};
use shared::types::FilledProvider;
use std::{env, future::Future, str::FromStr, time::SystemTime};
use test_utils::{
    anvil::{mine_block, start_anvil, start_anvil_with_args, PRIVATE_KEY},
    docker::{launch_nitro_node, start_component, start_mchain, start_redis, Docker},
    port_manager::PortManager,
    preloaded_config::{
        PRELOAD_BRIDGE_ADDRESS_231, PRELOAD_BRIDGE_ADDRESS_300, PRELOAD_INBOX_ADDRESS_231,
        PRELOAD_INBOX_ADDRESS_300, PRELOAD_POSTER_ADDRESS_231, PRELOAD_POSTER_ADDRESS_300,
    },
    utils::test_path,
};
use tracing::info;

#[derive(Debug)]
struct ComponentHandles {
    _seq_anvil: AnvilInstance,
    _set_anvil: AnvilInstance,
    mchain: Docker,
    nitro_docker: Docker,
    translator: Docker,
    poster: Option<Docker>,
    sequencer: Docker,
<<<<<<< HEAD
    sequencing_chain_ingestor: Docker,
    settlement_chain_ingestor: Docker,
=======

    // Write loop
    batch_sequencer: Option<Docker>,
    redis: Option<Docker>,
    maestro: Option<Docker>,
>>>>>>> fcd0efdd
}

#[derive(Debug)]
#[allow(clippy::redundant_pub_crate)]
pub(crate) struct TestComponents {
    /// Timer for latency measurement
    /// Keep this on top - the top element gets destroyed first
    _timer: TestTimer,

    /// Sequencing
    pub sequencing_provider: FilledProvider,
    pub sequencing_rpc_url: String,
    pub sequencing_contract: MetabasedSequencerChainInstance<(), FilledProvider>,

    /// Settlement
    pub settlement_provider: FilledProvider,
    pub settlement_rpc_url: String,
    pub chain_id: u64,
    pub bridge_address: Address,
    pub inbox_address: Address,

    /// Appchain
    pub appchain_provider: RootProvider,

    /// Mchain
    pub mchain_provider: MProvider,

    pub poster_url: String,

    pub maestro_url: String,

    #[allow(dead_code)]
    pub appchain_block_explorer_url: String,
}

impl TestComponents {
    #[allow(clippy::unwrap_used)]
    pub(crate) async fn run<Fut: Future<Output = Result<()>> + Send>(
        options: &ConfigurationOptions,
        test: impl FnOnce(Self) -> Fut + Send,
    ) -> Result<()> {
        let (components, mut handles) = Self::new(options).await?;
        let poster = handles.poster.take();
        let maestro = handles.maestro.take();
        let batch_sequencer = handles.batch_sequencer.take();
        let redis = handles.redis.take();
        tokio::select! {
            biased;
            e = handles.sequencing_chain_ingestor.wait() => panic!("sequencing ingestor died: {:#?}", e),
            e = handles.settlement_chain_ingestor.wait() => panic!("settlement ingestor died: {:#?}", e),
            e = handles.mchain.wait() => panic!("mchain died: {:#?}", e),
            e = handles.nitro_docker.wait() => panic!("nitro died: {:#?}", e),
            e = handles.translator.wait() => panic!("translator died: {:#?}", e),
            e = async {poster.unwrap().wait().await}, if poster.is_some() => panic!("poster died: {:#?}", e),
            e = handles.sequencer.wait() => panic!("sequencer died: {:#?}", e),
            e = async {maestro.unwrap().wait().await}, if maestro.is_some() => panic!("maestro died: {:#?}", e),
            e = async {batch_sequencer.unwrap().wait().await}, if batch_sequencer.is_some() => panic!("synd-batch-sequencer died: {:#?}", e),
            e = async {redis.unwrap().wait().await}, if redis.is_some() => panic!("redis died: {:#?}", e),
            r = test(components) => r
        }
    }

    #[allow(clippy::unwrap_used)]
    async fn new(options: &ConfigurationOptions) -> Result<(Self, ComponentHandles)> {
        let mut options = options.clone();
        let start_time = SystemTime::now();

        // Launch mock sequencing chain and deploy contracts
        info!("Starting sequencing chain...");
        let (seq_port, seq_anvil, seq_provider) = start_anvil(15).await?;
        _ = MetabasedSequencerChain::deploy_builder(
            &seq_provider,
            U256::from(options.appchain_chain_id),
        )
        .send()
        .await?;
        let sequencing_contract_address = seq_provider.default_signer_address().create(0);
        _ = AlwaysAllowedModule::deploy_builder(&seq_provider).send().await?;
        let always_allowed_module_address = seq_provider.default_signer_address().create(1);

        // Deploy wallet pool
        let admin = seq_provider.default_signer_address();
        _ = WalletPoolWrapperModule::deploy_builder(&seq_provider, admin).send().await?;
        let wallet_pool_address = seq_provider.default_signer_address().create(2);

        // Setup the sequencing contract
        let provider_clone = seq_provider.clone();
        let sequencing_contract =
            MetabasedSequencerChain::new(sequencing_contract_address, provider_clone);
        _ = sequencing_contract
            .initialize(seq_provider.default_signer_address(), always_allowed_module_address)
            .send()
            .await?;

        // Set up allowlist
        let provider_clone = seq_provider.clone();
        let wallet_pool_contract =
            WalletPoolWrapperModule::new(wallet_pool_address, provider_clone);
        _ = wallet_pool_contract.addToAllowlist(admin).send().await?;

        mine_block(&seq_provider, 0).await?;

        // Launch mock settlement chain
        info!("Starting settlement chain...");
        let (set_port, set_anvil, set_provider);
        if let Some(version) = &options.pre_loaded {
            let file = match version {
                ContractVersion::V300 => "anvil_300.json",
                ContractVersion::V213 => "anvil_213.json",
            };

            // If flag is set, load the anvil state from a file
            // This is the full set of Arb contracts
            let state_file =
                std::path::PathBuf::from(env!("CARGO_MANIFEST_DIR")).join("config").join(file);

            (set_port, set_anvil, set_provider) =
                start_anvil_with_args(31337, &["--load-state", state_file.to_str().unwrap()])
                    .await?;

            // Sync the tips of the sequencing and settlement chains
            let block = set_provider.get_block_by_number(BlockNumberOrTag::Latest).await?.unwrap();
            seq_provider
                .evm_mine(Some(MineOptions::Timestamp(Some(block.header.timestamp))))
                .await?;
        } else {
            // If not use our mock Rollup contract for easier testing
            (set_port, set_anvil, set_provider) = start_anvil(20).await?;
            // Use the mock rollup contract for the test instead of deploying all the nitro rollup
            // contracts
            _ = Rollup::deploy_builder(
                &set_provider,
                U256::from(options.appchain_chain_id),
                rollup_config(options.appchain_chain_id, options.rollup_owner),
            )
            .nonce(0)
            .send()
            .await?;

            mine_block(&set_provider, 0).await?;
        }

        let arbitrum_bridge_address = options
            .pre_loaded
            .as_ref()
            .map_or_else(
                || Some(set_provider.default_signer_address().create(0)),
                |version| match version {
                    ContractVersion::V300 => Some(PRELOAD_BRIDGE_ADDRESS_300),
                    ContractVersion::V213 => Some(PRELOAD_BRIDGE_ADDRESS_231),
                },
            )
            .unwrap();
        let arbitrum_inbox_address = options
            .pre_loaded
            .as_ref()
            .map_or_else(
                || Some(set_provider.default_signer_address().create(0)),
                |version| match version {
                    ContractVersion::V300 => Some(PRELOAD_INBOX_ADDRESS_300),
                    ContractVersion::V213 => Some(PRELOAD_INBOX_ADDRESS_231),
                },
            )
            .unwrap();

        let sequencing_anvil_url = format!("ws://localhost:{}", seq_port);
        let settlement_anvil_url = format!("ws://localhost:{}", set_port);

        info!("sequencing_rpc_url: {}", sequencing_rpc_url);
        info!("settlement_rpc_url: {}", settlement_rpc_url);

        // overwrite the rollup owner in case it's not set (cannot be empty in config manager)
        if options.rollup_owner == Address::ZERO {
            options.rollup_owner = address!("0x0000000000000000000000000000000000000064");
        }

        // Setup config manager and get chain config address
        let appchain_block_explorer_url = "https://example.com/explorer".to_string();
        let config_manager_address = setup_config_manager(
            &set_provider,
            &options,
            sequencing_contract_address,
            arbitrum_bridge_address,
            arbitrum_inbox_address,
            &sequencing_rpc_url,
            &appchain_block_explorer_url,
        )
        .await?;

        info!("Starting components...");
        info!("Starting mchain...");
        let (mchain_rpc_url, mchain, mchain_provider) = start_mchain(
            options.appchain_chain_id,
            None,
            Some(config_manager_address),
            Some(&settlement_rpc_url),
            options.finality_delay,
        )
        .await?;

        info!("Starting sequencer...");
        let sequencer_config = SequencerConfig {
            sequencing_contract_address,
            sequencing_rpc_url: sequencing_anvil_url.clone(),
            sequencer_port: PortManager::instance().next_port().await,
            metrics_port: PortManager::instance().next_port().await,
        };
        let sequencer = start_component(
            "metabased-sequencer",
            sequencer_config.metrics_port,
            sequencer_config.cli_args(),
            Default::default(),
        )
        .await?;

<<<<<<< HEAD
        // Setup config manager and get chain config address
        let config_manager_address = setup_config_manager(
            &set_provider,
            &options,
            sequencing_contract_address,
            arbitrum_bridge_address,
            arbitrum_inbox_address,
            &sequencing_anvil_url,
        )
        .await?;

        info!("Starting chain ingestors...");
        let temp = test_path("chain_ingestor");
        let seq_chain_ingestor_cfg = ChainIngestorConfig {
            rpc_url: sequencing_anvil_url.clone(),
            db_file: temp.clone() + "/sequencing_chain.db",
            start_block: 0,
            port: PortManager::instance().next_port().await,
            metrics_port: PortManager::instance().next_port().await,
        };
        let sequencing_chain_ingestor = start_component(
            "chain-ingestor",
            seq_chain_ingestor_cfg.metrics_port,
            seq_chain_ingestor_cfg.cli_args(),
            Default::default(),
        )
        .await?;

        let set_chain_ingestor_cfg = ChainIngestorConfig {
            rpc_url: settlement_anvil_url.clone(),
            db_file: temp + "/settlement_chain.db",
            start_block: 0,
            port: PortManager::instance().next_port().await,
            metrics_port: PortManager::instance().next_port().await,
        };

        let settlement_chain_ingestor = start_component(
            "chain-ingestor",
            set_chain_ingestor_cfg.metrics_port,
            set_chain_ingestor_cfg.cli_args(),
            Default::default(),
        )
        .await?;

        let sequencing_rpc_url = format!("ws://localhost:{}", seq_chain_ingestor_cfg.port);
        let settlement_rpc_url = format!("ws://localhost:{}", set_chain_ingestor_cfg.port);

=======
>>>>>>> fcd0efdd
        info!("Starting translator...");
        // only set the settlement rpc URL, config_manager address and appchain_chain_id - the
        // translator will use the on-chain configuration
        let translator_config = TranslatorConfig {
            settlement_rpc_url: settlement_rpc_url.clone(),
            config_manager_address: Some(config_manager_address),
            appchain_chain_id: Some(options.appchain_chain_id),
            mchain_rpc_url: mchain_rpc_url.clone(),
            metrics_port: PortManager::instance().next_port().await,
            arbitrum_bridge_address: None,
            arbitrum_inbox_address: None,
            sequencing_contract_address: None,
            arbitrum_ignore_delayed_messages: None,
<<<<<<< HEAD
            sequencing_rpc_url: Some(sequencing_rpc_url.clone()),
=======
            sequencing_rpc_url: None,
            appchain_block_explorer_url: Some(appchain_block_explorer_url.clone()),
>>>>>>> fcd0efdd
            sequencing_start_block: None,
            settlement_start_block: None,
            settlement_delay: None,
        };

        let translator = start_component(
            "metabased-translator",
            translator_config.metrics_port,
            translator_config.cli_args(),
            Default::default(),
        )
        .await?;

        // Launch the nitro rollup
        info!("Starting nitro node...");
        let (nitro_docker, appchain_provider, nitro_url) = launch_nitro_node(
            options.appchain_chain_id,
            options.rollup_owner,
            &mchain_rpc_url,
            Some(sequencer_config.sequencer_port),
        )
        .await?;
        info!("Nitro URL: {}", nitro_url);

        let (poster, poster_url) = if options.pre_loaded.is_some() {
            info!("Starting poster...");
            let poster_config = PosterConfig {
                assertion_poster_contract_address: options.pre_loaded.as_ref().map_or(
                    Address::ZERO,
                    |version| match version {
                        ContractVersion::V300 => PRELOAD_POSTER_ADDRESS_300,
                        ContractVersion::V213 => PRELOAD_POSTER_ADDRESS_231,
                    },
                ),
                settlement_rpc_url: settlement_anvil_url.clone(),
                metrics_port: PortManager::instance().next_port().await,
                port: PortManager::instance().next_port().await,
                appchain_rpc_url: nitro_url.clone(),
            };
            (
                Some(
                    start_component(
                        "metabased-poster",
                        poster_config.metrics_port,
                        poster_config.cli_args(),
                        Default::default(),
                    )
                    .await?,
                ),
                format!("http://localhost:{}", poster_config.port),
            )
        } else {
            (None, Default::default())
        };

        let (mut redis, mut maestro, mut batch_sequencer) = (None, None, None);
        let mut maestro_url = Default::default();
        if options.use_write_loop {
            info!("Starting Write Loop components...");
            info!("Starting redis...");
            let (redis_instance, redis_url) = start_redis().await?;
            redis = Some(redis_instance);
            info!("Starting maestro...");
            let maestro_config = MaestroConfig {
                port: PortManager::instance().next_port().await,
                redis_url: redis_url.clone(),
                chain_rpc_urls: format!("{{\"{}\":\"{}\"}}", options.appchain_chain_id, nitro_url),
                metrics_port: PortManager::instance().next_port().await,
            };
            let maestro_instance = start_component(
                "maestro",
                maestro_config.metrics_port,
                maestro_config.cli_args(),
                Default::default(),
            )
            .await?;
            maestro = Some(maestro_instance);
            maestro_url = format!("http://localhost:{}", maestro_config.port);
            info!("Starting batch sequencer...");
            let batch_sequencer_config = BatchSequencerConfig {
                chain_id: options.appchain_chain_id,
                redis_url: redis_url.clone(),
                private_key: PRIVATE_KEY.to_string(),
                wallet_pool_address,
                sequencing_address: sequencing_contract_address,
                sequencing_rpc_url: sequencing_rpc_url.clone(),
                metrics_port: PortManager::instance().next_port().await,
            };
            let batch_sequencer_instance = start_component(
                "synd-batch-sequencer",
                batch_sequencer_config.metrics_port,
                batch_sequencer_config.cli_args(),
                Default::default(),
            )
            .await?;
            batch_sequencer = Some(batch_sequencer_instance);
        }

        Ok((
            Self {
                _timer: TestTimer(SystemTime::now(), start_time.elapsed().unwrap()),

                sequencing_provider: seq_provider,
                sequencing_rpc_url,
                sequencing_contract,

                settlement_provider: set_provider,
                settlement_rpc_url,
                appchain_provider,
                chain_id: options.appchain_chain_id,
                bridge_address: arbitrum_bridge_address,
                inbox_address: arbitrum_inbox_address,

                mchain_provider,
                poster_url,
                maestro_url,
                appchain_block_explorer_url,
            },
            ComponentHandles {
                _seq_anvil: seq_anvil,
                _set_anvil: set_anvil,
                sequencing_chain_ingestor,
                settlement_chain_ingestor,
                mchain,
                nitro_docker,
                translator,
                poster,
                sequencer,
                batch_sequencer,
                redis,
                maestro,
            },
        ))
    }

    pub(crate) async fn mine_seq_block(&self, delay: u64) -> Result<()> {
        mine_block(&self.sequencing_provider, delay).await?;
        Ok(())
    }

    pub(crate) async fn send_tx_and_mine_block(
        &self,
        tx: &EthereumTxEnvelope<TxEip4844Variant>,
        delay: u64,
    ) -> Result<()> {
        self.sequencing_provider.anvil_set_block_timestamp_interval(delay).await?;
        self.sequencing_provider.anvil_set_auto_mine(true).await?;
        _ = self.appchain_provider.send_raw_transaction(&tx.encoded_2718()).await?;
        self.sequencing_provider.anvil_set_auto_mine(false).await?;
        self.sequencing_provider.anvil_remove_block_timestamp_interval().await?;
        Ok(())
    }

    #[allow(clippy::unwrap_used)]
    pub(crate) async fn send_maestro_tx(
        &self,
        tx: &EthereumTxEnvelope<TxEip4844Variant>,
    ) -> Result<TxHash> {
        let client = reqwest::Client::new();
        let encoded_tx = tx.encoded_2718();
        let tx_hex = hex::encode_prefixed(encoded_tx);
        info!("tx_hex: {}", tx_hex);
        let response = client
            .post(self.maestro_url.clone())
            .header(HEADER_CHAIN_ID, self.chain_id.to_string())
            .json(&json!({
                "jsonrpc": "2.0",
                "id": 1,
                "method": "eth_sendRawTransaction",
                "params": [tx_hex]
            }))
            .send()
            .await?;
        assert!(response.status().is_success(), "EIP-1559 transaction request failed");
        let json_resp: Value = response.json().await?;
        assert!(
            json_resp.get("result").is_some(),
            "Transaction response missing 'result' field: {}",
            json_resp
        );
        let result = json_resp.get("result").unwrap().as_str().unwrap();
        let tx_hash = TxHash::from_str(result).unwrap();

        Ok(tx_hash)
    }

    pub(crate) async fn mine_set_block(&self, delay: u64) -> Result<()> {
        mine_block(&self.settlement_provider, delay).await?;
        Ok(())
    }

    pub(crate) async fn mine_both(&self, delay: u64) -> Result<()> {
        self.mine_seq_block(delay).await?;
        self.mine_set_block(delay).await?;
        Ok(())
    }
}<|MERGE_RESOLUTION|>--- conflicted
+++ resolved
@@ -1,11 +1,8 @@
 //! Components for the integration tests
 
 use crate::components::{
-<<<<<<< HEAD
+    batch_sequencer::BatchSequencerConfig,
     chain_ingestor::ChainIngestorConfig,
-=======
-    batch_sequencer::BatchSequencerConfig,
->>>>>>> fcd0efdd
     configuration::{setup_config_manager, ConfigurationOptions, ContractVersion},
     maestro::MaestroConfig,
     poster::PosterConfig,
@@ -56,16 +53,13 @@
     translator: Docker,
     poster: Option<Docker>,
     sequencer: Docker,
-<<<<<<< HEAD
     sequencing_chain_ingestor: Docker,
     settlement_chain_ingestor: Docker,
-=======
 
     // Write loop
     batch_sequencer: Option<Docker>,
     redis: Option<Docker>,
     maestro: Option<Docker>,
->>>>>>> fcd0efdd
 }
 
 #[derive(Debug)]
@@ -234,8 +228,8 @@
         let sequencing_anvil_url = format!("ws://localhost:{}", seq_port);
         let settlement_anvil_url = format!("ws://localhost:{}", set_port);
 
-        info!("sequencing_rpc_url: {}", sequencing_rpc_url);
-        info!("settlement_rpc_url: {}", settlement_rpc_url);
+        info!("sequencing_rpc_url: {}", sequencing_anvil_url);
+        info!("settlement_rpc_url: {}", settlement_anvil_url);
 
         // overwrite the rollup owner in case it's not set (cannot be empty in config manager)
         if options.rollup_owner == Address::ZERO {
@@ -250,7 +244,7 @@
             sequencing_contract_address,
             arbitrum_bridge_address,
             arbitrum_inbox_address,
-            &sequencing_rpc_url,
+            &sequencing_anvil_url,
             &appchain_block_explorer_url,
         )
         .await?;
@@ -261,7 +255,7 @@
             options.appchain_chain_id,
             None,
             Some(config_manager_address),
-            Some(&settlement_rpc_url),
+            Some(&settlement_anvil_url),
             options.finality_delay,
         )
         .await?;
@@ -281,7 +275,6 @@
         )
         .await?;
 
-<<<<<<< HEAD
         // Setup config manager and get chain config address
         let config_manager_address = setup_config_manager(
             &set_provider,
@@ -290,6 +283,7 @@
             arbitrum_bridge_address,
             arbitrum_inbox_address,
             &sequencing_anvil_url,
+            &appchain_block_explorer_url,
         )
         .await?;
 
@@ -329,8 +323,6 @@
         let sequencing_rpc_url = format!("ws://localhost:{}", seq_chain_ingestor_cfg.port);
         let settlement_rpc_url = format!("ws://localhost:{}", set_chain_ingestor_cfg.port);
 
-=======
->>>>>>> fcd0efdd
         info!("Starting translator...");
         // only set the settlement rpc URL, config_manager address and appchain_chain_id - the
         // translator will use the on-chain configuration
@@ -344,12 +336,8 @@
             arbitrum_inbox_address: None,
             sequencing_contract_address: None,
             arbitrum_ignore_delayed_messages: None,
-<<<<<<< HEAD
             sequencing_rpc_url: Some(sequencing_rpc_url.clone()),
-=======
-            sequencing_rpc_url: None,
             appchain_block_explorer_url: Some(appchain_block_explorer_url.clone()),
->>>>>>> fcd0efdd
             sequencing_start_block: None,
             settlement_start_block: None,
             settlement_delay: None,
@@ -435,7 +423,7 @@
                 private_key: PRIVATE_KEY.to_string(),
                 wallet_pool_address,
                 sequencing_address: sequencing_contract_address,
-                sequencing_rpc_url: sequencing_rpc_url.clone(),
+                sequencing_rpc_url: sequencing_anvil_url,
                 metrics_port: PortManager::instance().next_port().await,
             };
             let batch_sequencer_instance = start_component(
