//! Components for the integration tests

use crate::components::{
    batch_sequencer::BatchSequencerConfig,
    configuration::{setup_config_manager, ConfigurationOptions, ContractVersion},
    maestro::MaestroConfig,
    poster::PosterConfig,
    sequencer::SequencerConfig,
    timer::TestTimer,
    translator::TranslatorConfig,
};
use alloy::{
    consensus::{EthereumTxEnvelope, TxEip4844Variant},
    eips::{BlockNumberOrTag, Encodable2718},
    node_bindings::AnvilInstance,
    primitives::{address, hex, Address, TxHash, U256},
    providers::{ext::AnvilApi as _, Provider, RootProvider, WalletProvider},
    rpc::types::anvil::MineOptions,
};
use contract_bindings::{
    arbitrum::rollup::Rollup,
    metabased::{
        alwaysallowedmodule::AlwaysAllowedModule,
        metabasedsequencerchain::MetabasedSequencerChain::{self, MetabasedSequencerChainInstance},
        walletpoolwrappermodule::WalletPoolWrapperModule,
    },
};
use eyre::Result;
use maestro::server::HEADER_CHAIN_ID;
use mchain::{client::MProvider, server::rollup_config};
use serde_json::{json, Value};
use shared::types::FilledProvider;
use std::{env, future::Future, str::FromStr, time::SystemTime};
use test_utils::{
    anvil::{mine_block, start_anvil, start_anvil_with_args, PRIVATE_KEY},
    docker::{launch_nitro_node, start_component, start_mchain, start_redis, Docker},
    port_manager::PortManager,
    preloaded_config::{
        PRELOAD_BRIDGE_ADDRESS_231, PRELOAD_BRIDGE_ADDRESS_300, PRELOAD_INBOX_ADDRESS_231,
        PRELOAD_INBOX_ADDRESS_300, PRELOAD_POSTER_ADDRESS_231, PRELOAD_POSTER_ADDRESS_300,
    },
};
use tracing::info;

#[derive(Debug)]
struct ComponentHandles {
    _seq_anvil: AnvilInstance,
    _set_anvil: AnvilInstance,
    mchain: Docker,
    nitro_docker: Docker,
    translator: Docker,
    poster: Option<Docker>,
    sequencer: Docker,

    // Write loop
    batch_sequencer: Option<Docker>,
    redis: Option<Docker>,
    maestro: Option<Docker>,
}

#[derive(Debug)]
#[allow(clippy::redundant_pub_crate)]
pub(crate) struct TestComponents {
    /// Timer for latency measurement
    /// Keep this on top - the top element gets destroyed first
    _timer: TestTimer,

    /// Sequencing
    pub sequencing_provider: FilledProvider,
    pub sequencing_rpc_url: String,
    pub sequencing_contract: MetabasedSequencerChainInstance<(), FilledProvider>,

    /// Settlement
    pub settlement_provider: FilledProvider,
    pub settlement_rpc_url: String,
    pub chain_id: u64,
    pub bridge_address: Address,
    pub inbox_address: Address,

    /// Appchain
    pub appchain_provider: RootProvider,

    /// Mchain
    pub mchain_provider: MProvider,

    pub poster_url: String,
<<<<<<< HEAD

    pub maestro_url: String,
=======
    #[allow(dead_code)]
    pub appchain_block_explorer_url: String,
>>>>>>> dffe0957
}

impl TestComponents {
    #[allow(clippy::unwrap_used)]
    pub(crate) async fn run<Fut: Future<Output = Result<()>> + Send>(
        options: &ConfigurationOptions,
        test: impl FnOnce(Self) -> Fut + Send,
    ) -> Result<()> {
        let (components, mut handles) = Self::new(options).await?;
        let poster = handles.poster.take();
        let maestro = handles.maestro.take();
        let batch_sequencer = handles.batch_sequencer.take();
        let redis = handles.redis.take();
        tokio::select! {
            biased;
            e = handles.mchain.wait() => panic!("mchain died: {:#?}", e),
            e = handles.nitro_docker.wait() => panic!("nitro died: {:#?}", e),
            e = handles.translator.wait() => panic!("translator died: {:#?}", e),
            e = async {poster.unwrap().wait().await}, if poster.is_some() => panic!("poster died: {:#?}", e),
            e = handles.sequencer.wait() => panic!("sequencer died: {:#?}", e),
            e = async {maestro.unwrap().wait().await}, if maestro.is_some() => panic!("maestro died: {:#?}", e),
            e = async {batch_sequencer.unwrap().wait().await}, if batch_sequencer.is_some() => panic!("batch-sequencer died: {:#?}", e),
            e = async {redis.unwrap().wait().await}, if redis.is_some() => panic!("redis died: {:#?}", e),
            r = test(components) => r
        }
    }

    #[allow(clippy::unwrap_used)]
    async fn new(options: &ConfigurationOptions) -> Result<(Self, ComponentHandles)> {
        let mut options = options.clone();
        let start_time = SystemTime::now();

        // Launch mock sequencing chain and deploy contracts
        info!("Starting sequencing chain...");
        let (seq_port, seq_anvil, seq_provider) = start_anvil(15).await?;
        _ = MetabasedSequencerChain::deploy_builder(
            &seq_provider,
            U256::from(options.appchain_chain_id),
        )
        .send()
        .await?;
        let sequencing_contract_address = seq_provider.default_signer_address().create(0);
        _ = AlwaysAllowedModule::deploy_builder(&seq_provider).send().await?;
        let always_allowed_module_address = seq_provider.default_signer_address().create(1);

        // Deploy wallet pool
        let admin = seq_provider.default_signer_address();
        _ = WalletPoolWrapperModule::deploy_builder(&seq_provider, admin).send().await?;
        let wallet_pool_address = seq_provider.default_signer_address().create(2);

        // Setup the sequencing contract
        let provider_clone = seq_provider.clone();
        let sequencing_contract =
            MetabasedSequencerChain::new(sequencing_contract_address, provider_clone);
        _ = sequencing_contract
            .initialize(seq_provider.default_signer_address(), always_allowed_module_address)
            .send()
            .await?;

        // Set up allowlist
        let provider_clone = seq_provider.clone();
        let wallet_pool_contract =
            WalletPoolWrapperModule::new(wallet_pool_address, provider_clone);
        _ = wallet_pool_contract.addToAllowlist(admin).send().await?;

        mine_block(&seq_provider, 0).await?;

        // Launch mock settlement chain
        info!("Starting settlement chain...");
        let (set_port, set_anvil, set_provider);
        if let Some(version) = &options.pre_loaded {
            let file = match version {
                ContractVersion::V300 => "anvil_300.json",
                ContractVersion::V213 => "anvil_213.json",
            };

            // If flag is set, load the anvil state from a file
            // This is the full set of Arb contracts
            let state_file =
                std::path::PathBuf::from(env!("CARGO_MANIFEST_DIR")).join("config").join(file);

            (set_port, set_anvil, set_provider) =
                start_anvil_with_args(31337, &["--load-state", state_file.to_str().unwrap()])
                    .await?;

            // Sync the tips of the sequencing and settlement chains
            let block = set_provider.get_block_by_number(BlockNumberOrTag::Latest).await?.unwrap();
            seq_provider
                .evm_mine(Some(MineOptions::Timestamp(Some(block.header.timestamp))))
                .await?;
        } else {
            // If not use our mock Rollup contract for easier testing
            (set_port, set_anvil, set_provider) = start_anvil(20).await?;
            // Use the mock rollup contract for the test instead of deploying all the nitro rollup
            // contracts
            _ = Rollup::deploy_builder(
                &set_provider,
                U256::from(options.appchain_chain_id),
                rollup_config(options.appchain_chain_id, options.rollup_owner),
            )
            .nonce(0)
            .send()
            .await?;

            mine_block(&set_provider, 0).await?;
        }

        let arbitrum_bridge_address = options
            .pre_loaded
            .as_ref()
            .map_or_else(
                || Some(set_provider.default_signer_address().create(0)),
                |version| match version {
                    ContractVersion::V300 => Some(PRELOAD_BRIDGE_ADDRESS_300),
                    ContractVersion::V213 => Some(PRELOAD_BRIDGE_ADDRESS_231),
                },
            )
            .unwrap();
        let arbitrum_inbox_address = options
            .pre_loaded
            .as_ref()
            .map_or_else(
                || Some(set_provider.default_signer_address().create(0)),
                |version| match version {
                    ContractVersion::V300 => Some(PRELOAD_INBOX_ADDRESS_300),
                    ContractVersion::V213 => Some(PRELOAD_INBOX_ADDRESS_231),
                },
            )
            .unwrap();

        let sequencing_rpc_url = format!("http://localhost:{}", seq_port);
        let settlement_rpc_url = format!("http://localhost:{}", set_port);

        info!("sequencing_rpc_url: {}", sequencing_rpc_url);
        info!("settlement_rpc_url: {}", settlement_rpc_url);

        // overwrite the rollup owner in case it's not set (cannot be empty in config manager)
        if options.rollup_owner == Address::ZERO {
            options.rollup_owner = address!("0x0000000000000000000000000000000000000064");
        }

        info!("Starting components...");
        info!("Starting mchain...");
        let (mchain_rpc_url, mchain, mchain_provider) =
            start_mchain(options.appchain_chain_id, options.rollup_owner, options.finality_delay)
                .await?;

        info!("Starting sequencer...");
        let sequencer_config = SequencerConfig {
            sequencing_contract_address,
            sequencing_rpc_url: sequencing_rpc_url.clone(),
            sequencer_port: PortManager::instance().next_port().await,
            metrics_port: PortManager::instance().next_port().await,
        };
        let sequencer = start_component(
            "metabased-sequencer",
            sequencer_config.metrics_port,
            sequencer_config.cli_args(),
            Default::default(),
        )
        .await?;

        // Setup config manager and get chain config address
        let appchain_block_explorer_url = "https://example.com/explorer".to_string();
        let config_manager_address = setup_config_manager(
            &set_provider,
            &options,
            sequencing_contract_address,
            arbitrum_bridge_address,
            arbitrum_inbox_address,
            &sequencing_rpc_url,
            &appchain_block_explorer_url,
        )
        .await?;

        info!("Starting translator...");
        // only set the settlement rpc URL, config_manager address and appchain_chain_id - the
        // translator will use the on-chain configuration
        let translator_config = TranslatorConfig {
            settlement_rpc_url: settlement_rpc_url.clone(),
            config_manager_address: Some(config_manager_address),
            appchain_chain_id: Some(options.appchain_chain_id),
            mchain_rpc_url: mchain_rpc_url.clone(),
            metrics_port: PortManager::instance().next_port().await,
            arbitrum_bridge_address: None,
            arbitrum_inbox_address: None,
            sequencing_contract_address: None,
            arbitrum_ignore_delayed_messages: None,
            sequencing_rpc_url: None,
            appchain_block_explorer_url: Some(appchain_block_explorer_url.clone()),
            sequencing_start_block: None,
            settlement_start_block: None,
            settlement_delay: None,
        };

        let translator = start_component(
            "metabased-translator",
            translator_config.metrics_port,
            translator_config.cli_args(),
            Default::default(),
        )
        .await?;

        // Launch the nitro rollup
        info!("Starting nitro node...");
        let (nitro_docker, appchain_provider, nitro_url) = launch_nitro_node(
            options.appchain_chain_id,
            options.rollup_owner,
            &mchain_rpc_url,
            Some(sequencer_config.sequencer_port),
        )
        .await?;
        info!("Nitro URL: {}", nitro_url);

        let (poster, poster_url) = if options.pre_loaded.is_some() {
            info!("Starting poster...");
            let poster_config = PosterConfig {
                assertion_poster_contract_address: options.pre_loaded.as_ref().map_or(
                    Address::ZERO,
                    |version| match version {
                        ContractVersion::V300 => PRELOAD_POSTER_ADDRESS_300,
                        ContractVersion::V213 => PRELOAD_POSTER_ADDRESS_231,
                    },
                ),
                settlement_rpc_url: settlement_rpc_url.clone(),
                metrics_port: PortManager::instance().next_port().await,
                port: PortManager::instance().next_port().await,
                appchain_rpc_url: nitro_url.clone(),
            };
            (
                Some(
                    start_component(
                        "metabased-poster",
                        poster_config.metrics_port,
                        poster_config.cli_args(),
                        Default::default(),
                    )
                    .await?,
                ),
                format!("http://localhost:{}", poster_config.port),
            )
        } else {
            (None, Default::default())
        };

        let (mut redis, mut maestro, mut batch_sequencer) = (None, None, None);
        let mut maestro_url = Default::default();
        if options.use_write_loop {
            info!("Starting Write Loop components...");
            info!("Starting redis...");
            let (redis_instance, redis_url) = start_redis().await?;
            redis = Some(redis_instance);
            info!("Starting maestro...");
            let maestro_config = MaestroConfig {
                port: PortManager::instance().next_port().await,
                redis_url: redis_url.clone(),
                chain_rpc_urls: format!("{{\"{}\":\"{}\"}}", options.appchain_chain_id, nitro_url),
                metrics_port: PortManager::instance().next_port().await,
            };
            let maestro_instance = start_component(
                "maestro",
                maestro_config.metrics_port,
                maestro_config.cli_args(),
                Default::default(),
            )
            .await?;
            maestro = Some(maestro_instance);
            maestro_url = format!("http://localhost:{}", maestro_config.port);
            info!("Starting batch sequencer...");
            let batch_sequencer_config = BatchSequencerConfig {
                chain_id: options.appchain_chain_id,
                redis_url: redis_url.clone(),
                private_key: PRIVATE_KEY.to_string(),
                wallet_pool_address,
                sequencing_address: sequencing_contract_address,
                sequencing_rpc_url: sequencing_rpc_url.clone(),
                metrics_port: PortManager::instance().next_port().await,
            };
            let batch_sequencer_instance = start_component(
                "batch-sequencer",
                batch_sequencer_config.metrics_port,
                batch_sequencer_config.cli_args(),
                Default::default(),
            )
            .await?;
            batch_sequencer = Some(batch_sequencer_instance);
        }

        Ok((
            Self {
                _timer: TestTimer(SystemTime::now(), start_time.elapsed().unwrap()),

                sequencing_provider: seq_provider,
                sequencing_rpc_url: sequencing_rpc_url.clone(),
                sequencing_contract,

                settlement_provider: set_provider,
                settlement_rpc_url: settlement_rpc_url.clone(),
                appchain_provider,
                chain_id: options.appchain_chain_id,
                bridge_address: arbitrum_bridge_address,
                inbox_address: arbitrum_inbox_address,

                mchain_provider,
                poster_url,
<<<<<<< HEAD
                maestro_url,
=======
                appchain_block_explorer_url,
>>>>>>> dffe0957
            },
            ComponentHandles {
                _seq_anvil: seq_anvil,
                _set_anvil: set_anvil,
                mchain,
                nitro_docker,
                translator,
                poster,
                sequencer,
                batch_sequencer,
                redis,
                maestro,
            },
        ))
    }

    pub(crate) async fn mine_seq_block(&self, delay: u64) -> Result<()> {
        mine_block(&self.sequencing_provider, delay).await?;
        Ok(())
    }

    pub(crate) async fn send_tx_and_mine_block(
        &self,
        tx: &EthereumTxEnvelope<TxEip4844Variant>,
        delay: u64,
    ) -> Result<()> {
        self.sequencing_provider.anvil_set_block_timestamp_interval(delay).await?;
        self.sequencing_provider.anvil_set_auto_mine(true).await?;
        _ = self.appchain_provider.send_raw_transaction(&tx.encoded_2718()).await?;
        self.sequencing_provider.anvil_set_auto_mine(false).await?;
        self.sequencing_provider.anvil_remove_block_timestamp_interval().await?;
        Ok(())
    }

    #[allow(clippy::unwrap_used)]
    pub(crate) async fn send_maestro_tx(
        &self,
        tx: &EthereumTxEnvelope<TxEip4844Variant>,
    ) -> Result<TxHash> {
        let client = reqwest::Client::new();
        let encoded_tx = tx.encoded_2718();
        let tx_hex = hex::encode_prefixed(encoded_tx);
        info!("tx_hex: {}", tx_hex);
        let response = client
            .post(self.maestro_url.clone())
            .header(HEADER_CHAIN_ID, self.chain_id.to_string())
            .json(&json!({
                "jsonrpc": "2.0",
                "id": 1,
                "method": "eth_sendRawTransaction",
                "params": [tx_hex]
            }))
            .send()
            .await?;
        assert!(response.status().is_success(), "EIP-1559 transaction request failed");
        let json_resp: Value = response.json().await?;
        assert!(
            json_resp.get("result").is_some(),
            "Transaction response missing 'result' field: {}",
            json_resp
        );
        let result = json_resp.get("result").unwrap().as_str().unwrap();
        let tx_hash = TxHash::from_str(result).unwrap();

        Ok(tx_hash)
    }

    pub(crate) async fn mine_set_block(&self, delay: u64) -> Result<()> {
        mine_block(&self.settlement_provider, delay).await?;
        Ok(())
    }

    pub(crate) async fn mine_both(&self, delay: u64) -> Result<()> {
        self.mine_seq_block(delay).await?;
        self.mine_set_block(delay).await?;
        Ok(())
    }
}<|MERGE_RESOLUTION|>--- conflicted
+++ resolved
@@ -84,13 +84,10 @@
     pub mchain_provider: MProvider,
 
     pub poster_url: String,
-<<<<<<< HEAD
 
     pub maestro_url: String,
-=======
-    #[allow(dead_code)]
+
     pub appchain_block_explorer_url: String,
->>>>>>> dffe0957
 }
 
 impl TestComponents {
@@ -396,11 +393,8 @@
 
                 mchain_provider,
                 poster_url,
-<<<<<<< HEAD
                 maestro_url,
-=======
                 appchain_block_explorer_url,
->>>>>>> dffe0957
             },
             ComponentHandles {
                 _seq_anvil: seq_anvil,
