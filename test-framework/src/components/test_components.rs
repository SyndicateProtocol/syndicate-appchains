--- conflicted
+++ resolved
@@ -58,10 +58,6 @@
     nitro_docker: Docker,
     translator: Docker,
     poster: Option<Docker>,
-<<<<<<< HEAD
-    sequencer: Docker,
-=======
->>>>>>> 81399d90
     sequencing_chain_ingestor: Docker,
     settlement_chain_ingestor: Docker,
 
@@ -272,41 +268,6 @@
             &set_provider,
             &options,
             sequencing_contract_address,
-<<<<<<< HEAD
-            sequencing_rpc_url: sequencing_anvil_url.clone(),
-            sequencer_port: PortManager::instance().next_port().await,
-=======
-            arbitrum_bridge_address,
-            arbitrum_inbox_address,
-            &sequencing_anvil_url,
-            &appchain_block_explorer_url,
-        )
-        .await?;
-
-        info!("Starting chain ingestors...");
-        let temp = test_path("chain_ingestor");
-        let seq_chain_ingestor_cfg = ChainIngestorConfig {
-            rpc_url: sequencing_anvil_url.clone(),
-            db_file: temp.clone() + "/sequencing_chain.db",
-            start_block: 0,
-            port: PortManager::instance().next_port().await,
->>>>>>> 81399d90
-            metrics_port: PortManager::instance().next_port().await,
-        };
-        let sequencing_chain_ingestor = start_component(
-            "chain-ingestor",
-            seq_chain_ingestor_cfg.metrics_port,
-            seq_chain_ingestor_cfg.cli_args(),
-            Default::default(),
-        )
-        .await?;
-
-<<<<<<< HEAD
-        // Setup config manager and get chain config address
-        let config_manager_address = setup_config_manager(
-            &set_provider,
-            &options,
-            sequencing_contract_address,
             arbitrum_bridge_address,
             arbitrum_inbox_address,
             &sequencing_anvil_url,
@@ -331,8 +292,6 @@
         )
         .await?;
 
-=======
->>>>>>> 81399d90
         let set_chain_ingestor_cfg = ChainIngestorConfig {
             rpc_url: settlement_anvil_url.clone(),
             db_file: temp + "/settlement_chain.db",
