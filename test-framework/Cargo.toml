[package]
edition.workspace      = true
exclude.workspace      = true
homepage.workspace     = true
license.workspace      = true
name                   = "test-framework"
repository.workspace   = true
rust-version.workspace = true
version.workspace      = true

[dependencies]
alloy = { workspace = true, features = [
  "node-bindings",
  "provider-engine-api",
  "provider-ipc",
  "providers",
  "rpc-types-anvil",
  "sol-types",
] }
<<<<<<< HEAD
block-builder = { workspace = true }
chain-ingestor = { workspace = true }
=======
>>>>>>> 6999e678
contract-bindings = { workspace = true }
ctor = { workspace = true }
eyre = { workspace = true }
maestro = { workspace = true }
mchain = { workspace = true }
reqwest = { workspace = true }
serde = { workspace = true }
serde_json = { workspace = true }
shared = { workspace = true }
test-utils = { workspace = true }
tokio = { workspace = true, features = ["fs", "process", "rt-multi-thread"] }
tracing = { workspace = true }

[features]
env-tests = []

[lints]
workspace = true<|MERGE_RESOLUTION|>--- conflicted
+++ resolved
@@ -17,11 +17,6 @@
   "rpc-types-anvil",
   "sol-types",
 ] }
-<<<<<<< HEAD
-block-builder = { workspace = true }
-chain-ingestor = { workspace = true }
-=======
->>>>>>> 6999e678
 contract-bindings = { workspace = true }
 ctor = { workspace = true }
 eyre = { workspace = true }
@@ -35,6 +30,9 @@
 tokio = { workspace = true, features = ["fs", "process", "rt-multi-thread"] }
 tracing = { workspace = true }
 
+[dev-dependencies]
+chain-ingestor = { workspace = true }
+
 [features]
 env-tests = []
 
