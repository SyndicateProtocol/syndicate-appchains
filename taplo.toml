--- conflicted
+++ resolved
@@ -8,10 +8,6 @@
 [formatting]
 align_entries        = true
 array_trailing_comma = true
-<<<<<<< HEAD
-column_width         = 80
-=======
 column_width         = 100
->>>>>>> 79b24cb4
 reorder_arrays       = true
 reorder_keys         = true