--- conflicted
+++ resolved
@@ -34,13 +34,8 @@
 
 	AppchainBridgeAddress common.Address `json:"AppchainBridgeAddress"`
 
-<<<<<<< HEAD
-	EnclaveConfig    teetypes.Config
-	EnclaveTLSConfig tls.Config
-=======
-	EnclaveConfig    enclave.Config `json:"EnclaveConfig"`
+	EnclaveConfig    teetypes.Config `json:"EnclaveConfig"`
 	EnclaveTLSConfig tls.Config     `json:"EnclaveTLSConfig"`
->>>>>>> ba615fcd
 }
 
 var Keys = map[string]struct {
