package tests

import (
<<<<<<< HEAD
=======
	"context"
	"testing"
	"time"

>>>>>>> 831fba24
	"fmt"
	"io/ioutil"
	"net"
	"net/http"
	"testing"
	"time"

	"github.com/SyndicateProtocol/synd-appchains/synd-proposer/pkg"
	"github.com/ethereum/go-ethereum/common"
	"github.com/ethereum/go-ethereum/crypto"
)

func TestInitProposerWithConfig(t *testing.T) {
	privateKey, err := crypto.HexToECDSA("0123456789abcdef0123456789abcdef0123456789abcdef0123456789abcdef")
	if err != nil {
		t.Fatalf("failed to parse private key: %v", err)
	}
	dummyCfg := &pkg.Config{
		EthereumRPCURL:           "http://localhost:8545",
		SettlementRPCURL:         "http://localhost:8546",
		SequencingRPCURL:         "http://localhost:8547",
		AppchainRPCURL:           "http://localhost:8548",
		EnclaveRPCURL:            "http://localhost:8549",
		TeeModuleContractAddress: common.HexToAddress("0x41F2F55571f9e8e3Ba511Adc48879Bd67626A2b4"),
		AppchainBridgeAddress:    common.HexToAddress("0x41F2F55571f9e8e3Ba511Adc48879Bd67626A2b5"),
		PrivateKey:               privateKey,
		PollingInterval:          10 * time.Second,
		CloseChallengeInterval:   5 * time.Second,
		Port:                     9292,
		SettlementChainID:        9999,
		EnclaveTLSConfig: pkg.TLSConfig{
			Enabled:        false,
			ClientCertPath: "/etc/tls/tls.crt",
			ClientKeyPath:  "/etc/tls/tls.key",
		},
	}
	proposer := pkg.NewProposer(context.Background(), dummyCfg)
	if proposer.Config != dummyCfg {
		t.Errorf("Proposer config was not set correctly")
	}
}

func TestHealthEndpoint(t *testing.T) {
	// Find a free port
	ln, err := net.Listen("tcp", ":0")
	if err != nil {
		t.Fatalf("failed to find a free port: %v", err)
	}
	port := ln.Addr().(*net.TCPAddr).Port
	ln.Close()

	healthSrv := &http.Server{
		Addr: fmt.Sprintf(":%d", port),
		Handler: http.HandlerFunc(func(w http.ResponseWriter, r *http.Request) {
			if r.URL.Path == "/health" {
				w.Header().Set("Content-Type", "application/json")
				w.WriteHeader(http.StatusOK)
				w.Write([]byte(`{"status":"ok"}`))
				return
			}
			http.NotFound(w, r)
		}),
	}

	done := make(chan struct{})
	go func() {
		healthSrv.ListenAndServe()
		close(done)
	}()
	defer func() {
		healthSrv.Close()
		<-done
	}()

	// Give the server a moment to start
	time.Sleep(100 * time.Millisecond)

	resp, err := http.Get(fmt.Sprintf("http://localhost:%d/health", port))
	if err != nil {
		t.Fatalf("failed to GET /health: %v", err)
	}
	defer resp.Body.Close()

	if resp.StatusCode != http.StatusOK {
		t.Errorf("expected 200 OK, got %d", resp.StatusCode)
	}
	body, _ := ioutil.ReadAll(resp.Body)
	if string(body) != `{"status":"ok"}` {
		t.Errorf("unexpected body: %s", string(body))
	}
}<|MERGE_RESOLUTION|>--- conflicted
+++ resolved
@@ -1,13 +1,7 @@
 package tests
 
 import (
-<<<<<<< HEAD
-=======
 	"context"
-	"testing"
-	"time"
-
->>>>>>> 831fba24
 	"fmt"
 	"io/ioutil"
 	"net"
