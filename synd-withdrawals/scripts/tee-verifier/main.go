--- conflicted
+++ resolved
@@ -9,595 +9,6 @@
 	"flag"
 	"fmt"
 	"math/big"
-<<<<<<< HEAD
-	"slices"
-	"strings"
-	"time"
-
-	"github.com/SyndicateProtocol/synd-appchains/synd-enclave/enclave"
-	"github.com/ethereum/go-ethereum"
-	"github.com/ethereum/go-ethereum/accounts/abi/bind"
-	"github.com/ethereum/go-ethereum/common"
-	"github.com/ethereum/go-ethereum/core/types"
-	"github.com/ethereum/go-ethereum/core/vm"
-	"github.com/ethereum/go-ethereum/crypto"
-	"github.com/ethereum/go-ethereum/ethclient"
-	"github.com/ethereum/go-ethereum/log"
-	"github.com/ethereum/go-ethereum/rpc"
-	"github.com/offchainlabs/nitro/arbnode"
-	"github.com/offchainlabs/nitro/arbos/arbostypes"
-	"github.com/offchainlabs/nitro/arbutil"
-	"github.com/offchainlabs/nitro/daprovider"
-	"github.com/offchainlabs/nitro/eigenda"
-	"github.com/offchainlabs/nitro/execution"
-	"github.com/offchainlabs/nitro/solgen/go/bridgegen"
-)
-
-// keep in sync with the nitro node
-type ValidationData struct {
-	BatchStartBlockNum uint64
-	BatchEndBlockNum   uint64
-	BatchStartIndex    uint64
-	BatchEndIndex      uint64
-	DelayedMessages    [][]byte
-	StartDelayedAcc    common.Hash
-	PreimageData       [][]byte
-}
-
-var messageDeliveredID common.Hash
-var inboxMessageDeliveredID common.Hash
-
-func init() {
-	parsedIBridgeABI, err := bridgegen.IBridgeMetaData.GetAbi()
-	if err != nil {
-		panic(err)
-	}
-	messageDeliveredID = parsedIBridgeABI.Events["MessageDelivered"].ID
-	parsedIMessageProviderABI, err := bridgegen.IDelayedMessageProviderMetaData.GetAbi()
-	if err != nil {
-		panic(err)
-	}
-	inboxMessageDeliveredID = parsedIMessageProviderABI.Events["InboxMessageDelivered"].ID
-}
-
-func getLogs(ctx context.Context, c *ethclient.Client, startBlock uint64, endBlock uint64, addresses []common.Address, topics [][]common.Hash, maxQty uint64) ([]types.Log, error) {
-	if startBlock > endBlock {
-		return nil, errors.New("start block > end block")
-	}
-	logs, err := c.FilterLogs(ctx, ethereum.FilterQuery{
-		FromBlock: big.NewInt(int64(startBlock)),
-		ToBlock:   big.NewInt(int64(endBlock)),
-		Addresses: addresses,
-		Topics:    topics,
-	})
-	// TODO: check if a valid error response object is received before retrying
-	if err == nil {
-		return logs, nil
-	}
-	if startBlock == endBlock {
-		return nil, err
-	}
-	mid := (startBlock + endBlock) / 2
-	logs, err = getLogs(ctx, c, mid+1, endBlock, addresses, topics, maxQty)
-	if err != nil {
-		return nil, err
-	}
-	if maxQty > 0 && uint64(len(logs)) >= maxQty {
-		return logs, nil
-	}
-	prevLogs, err := getLogs(ctx, c, startBlock, mid, addresses, topics, maxQty)
-	if err != nil {
-		return nil, err
-	}
-	prevLogs = append(prevLogs, logs...)
-	return prevLogs, nil
-}
-
-func getBatches(ctx context.Context, c *ethclient.Client, sequencerInbox common.Address, start uint64, end uint64, startBlock uint64, endBlock uint64) ([][]byte, error) {
-	inbox, err := arbnode.NewSequencerInbox(c, sequencerInbox, 0)
-	if err != nil {
-		return nil, err
-	}
-	// TODO: use custom client that auto bisects the log range
-	batches, err := inbox.LookupBatchesInRange(ctx, big.NewInt(int64(startBlock)), big.NewInt(int64(endBlock)))
-	if err != nil {
-		return nil, err
-	}
-	var data [][]byte
-	for _, batch := range batches {
-		if batch.SequenceNumber >= start && batch.SequenceNumber <= end {
-			// TODO: can this be sped up? probably not since the tx receipt needs to be fetched in general
-			raw, err := batch.Serialize(ctx, c)
-			if err != nil {
-				return nil, err
-			}
-			data = append(data, raw)
-		}
-	}
-	return data, nil
-}
-
-func getBatchPreimageData(ctx context.Context, batch []byte, dapReaders []daprovider.Reader, preimages map[arbutil.PreimageType]map[common.Hash][]byte) error {
-	if len(batch) > 40 {
-		for _, dapReader := range dapReaders {
-			if dapReader != nil && dapReader.IsValidHeaderByte(ctx, batch[40]) {
-				// TODO: try to speed this up - can disable validation as well if it is slow.
-				_, preimagesRecorded, err := dapReader.RecoverPayloadFromBatch(ctx, 0, common.Hash{}, batch, nil, true)
-				if err != nil {
-					// Matches the way keyset validation was done inside DAS readers i.e logging the error
-					//  But other daproviders might just want to return the error
-					if strings.Contains(err.Error(), daprovider.ErrSeqMsgValidation.Error()) && daprovider.IsDASMessageHeaderByte(batch[40]) {
-						log.Error(err.Error())
-					} else {
-						return err
-					}
-				}
-
-				for ty, images := range preimagesRecorded {
-					if preimages[ty] == nil {
-						preimages[ty] = images
-					} else {
-						maps.Copy(preimages[ty], images)
-					}
-				}
-				return nil
-			}
-		}
-		if daprovider.IsDASMessageHeaderByte(batch[40]) {
-			log.Error("No DAS Reader configured, but sequencer message found with DAS header")
-		}
-	}
-	return nil
-}
-
-// if count is zero, fetches the count instead
-func getMessageAcc(ctx context.Context, c *ethclient.Client, bridge common.Address, count uint64) (common.Hash, uint64, error) {
-	slot := common.BigToHash(big.NewInt(6))
-	if count == 0 {
-		countBytes, err := c.StorageAt(ctx, bridge, slot, nil)
-		if err != nil {
-			return common.Hash{}, 0, err
-		}
-		count = common.Hash(countBytes).Big().Uint64()
-	}
-	if count == 0 {
-		return common.Hash{}, 0, errors.New("delayed acc count is zero")
-	}
-	slot = common.BigToHash(new(big.Int).Add(crypto.Keccak256Hash(slot[:]).Big(), big.NewInt(int64(count-1))))
-	acc, err := c.StorageAt(ctx, bridge, slot, nil)
-	if err != nil {
-		return common.Hash{}, 0, err
-	}
-	if common.Hash(acc).Cmp(common.Hash{}) == 0 {
-		return common.Hash{}, 0, errors.New("acc value of zero found")
-	}
-	return common.Hash(acc), count - 1, nil
-}
-
-func getDelayedMessages(ctx context.Context, c *ethclient.Client, bridge common.Address, start uint64, endAcc common.Hash) (common.Hash, [][]byte, bool, error) {
-	endBlock, err := c.BlockNumber(ctx)
-	if err != nil {
-		return common.Hash{}, nil, false, err
-	}
-	acc, end, err := getMessageAcc(ctx, c, bridge, 0)
-	if err != nil {
-		return common.Hash{}, nil, false, err
-	}
-
-	if acc != endAcc {
-		logs, err := getLogs(ctx, c, 0, endBlock, []common.Address{bridge}, [][]common.Hash{{messageDeliveredID}, nil, {endAcc}}, 1)
-		if err != nil {
-			return common.Hash{}, nil, false, err
-		}
-		if len(logs) != 1 {
-			return common.Hash{}, nil, false, fmt.Errorf("unexpected number of logs found: got %d, expected 1", len(logs))
-		}
-		end = logs[0].Topics[1].Big().Uint64()
-		if end == 0 {
-			return common.Hash{}, nil, false, errors.New("unexpected message index 0 found")
-		}
-		end--
-		endBlock = logs[0].BlockNumber
-	}
-	var dummy bool
-	// include a dummy message if the start count is after the end message index
-	indexes := []common.Hash{common.BigToHash(big.NewInt(int64(end)))}
-	if start == end+1 {
-		start--
-		dummy = true
-	} else {
-		if start > end {
-			return common.Hash{}, nil, false, fmt.Errorf("start message %d is after end %d", start, end)
-		}
-		if start < end {
-			indexes = append(indexes, common.BigToHash(big.NewInt(int64(start))))
-		}
-	}
-	logs, err := getLogs(ctx, c, 0, endBlock, []common.Address{bridge}, [][]common.Hash{{messageDeliveredID}, indexes}, uint64(len(indexes)))
-	if err != nil {
-		return common.Hash{}, nil, false, err
-	}
-	if len(logs) != len(indexes) {
-		return common.Hash{}, nil, false, fmt.Errorf("unexpected number of logs found: got %d, expected %d", len(logs), len(indexes))
-	}
-
-	ibridge, err := bridgegen.NewBridge(bridge, c)
-	if err != nil {
-		return common.Hash{}, nil, false, err
-	}
-
-	seqInbox, err := ibridge.SequencerInbox(&bind.CallOpts{Context: ctx})
-	if err != nil {
-		return common.Hash{}, nil, false, err
-	}
-
-	addrs := []common.Address{bridge, seqInbox}
-
-	var i int64
-	for {
-		inbox, err := ibridge.AllowedDelayedInboxList(&bind.CallOpts{Context: ctx}, big.NewInt(i))
-		if err != nil {
-			if strings.Contains(err.Error(), vm.ErrExecutionReverted.Error()) {
-				break
-			}
-			return common.Hash{}, nil, false, err
-		}
-		addrs = append(addrs, inbox)
-		i++
-	}
-	if i == 0 {
-		return common.Hash{}, nil, false, errors.New("no inbox addresses found")
-	}
-
-	logs, err = getLogs(ctx, c, logs[0].BlockNumber, logs[len(logs)-1].BlockNumber,
-		addrs,
-		[][]common.Hash{
-			{messageDeliveredID, inboxMessageDeliveredID},
-		}, 0)
-
-	if err != nil {
-		return common.Hash{}, nil, false, err
-	}
-
-	if len(logs)%2 != 0 {
-		for _, log := range logs {
-			fmt.Println("LOG: ", log.Topics[0], log.TxHash, log.Address, log.Topics[1].Big().Uint64())
-		}
-		return common.Hash{}, nil, false, fmt.Errorf("even number of logs expected: got %d", len(logs))
-	}
-
-	iinbox, err := bridgegen.NewIDelayedMessageProvider(common.Address{}, c)
-	if err != nil {
-		return common.Hash{}, nil, false, err
-	}
-
-	var msgs [][]byte
-	var prevAcc *common.Hash
-	for i := 0; i < len(logs); i += 2 {
-		log, err := ibridge.ParseMessageDelivered(logs[i])
-		if err != nil {
-			return common.Hash{}, nil, false, err
-		}
-		dataLog, err := iinbox.ParseInboxMessageDelivered(logs[i+1])
-		if err != nil {
-			return common.Hash{}, nil, false, err
-		}
-		if log.MessageIndex.Cmp(dataLog.MessageNum) != 0 {
-			return common.Hash{}, nil, false, errors.New("event log msg index mismatch")
-		}
-		if log.Raw.BlockNumber != dataLog.Raw.BlockNumber {
-			return common.Hash{}, nil, false, errors.New("event log block number mismatch")
-		}
-		// skip events prior to the start one
-		if log.MessageIndex.Cmp(big.NewInt(int64(start))) != 0 {
-			continue
-		}
-		// exit once we have processed the end message
-		if start > end {
-			break
-		}
-		start++
-		if prevAcc == nil {
-			hash := common.Hash(log.BeforeInboxAcc)
-			prevAcc = &hash
-		}
-		requestId := common.BigToHash(log.MessageIndex)
-		msg := arbostypes.L1IncomingMessage{
-			Header: &arbostypes.L1IncomingMessageHeader{
-				Kind:        log.Kind,
-				Poster:      log.Sender,
-				BlockNumber: log.Raw.BlockNumber,
-				Timestamp:   log.Timestamp,
-				RequestId:   &requestId,
-				L1BaseFee:   log.BaseFeeL1,
-			},
-			L2msg: dataLog.Data,
-		}
-		data, err := msg.Serialize()
-		if err != nil {
-			return common.Hash{}, nil, false, err
-		}
-		msgs = append(msgs, data)
-	}
-	if start != end+1 || prevAcc == nil {
-		return common.Hash{}, nil, false, fmt.Errorf("missing message: got %d, expected %d", start, end+1)
-	}
-	return *prevAcc, msgs, dummy, nil
-}
-
-func getNumBatches(batches []enclave.SyndicateBatch, dmsgs [][]byte, setDelay uint64) uint64 {
-	var batchCount uint64
-	i := 0
-	for _, b := range batches {
-		hasMsg := false
-		for i < len(dmsgs) && binary.BigEndian.Uint64(dmsgs[i][enclave.DelayedMessageTimestampOffset:enclave.DelayedMessageTimestampOffset+8])+setDelay <= b.Timestamp {
-			i++
-			hasMsg = true
-		}
-		if b.Data != nil || hasMsg {
-			batchCount++
-		}
-	}
-	return batchCount
-}
-
-type Client struct {
-	l1Client      *ethclient.Client
-	seqClient     *ethclient.Client
-	setClient     *ethclient.Client
-	appClient     *ethclient.Client
-	enclaveClient *rpc.Client
-	cfg           enclave.Config
-	appBridge     common.Address
-	dapReaders    []daprovider.Reader
-}
-
-// find the last block <= l1 number. return an error if start is greater than l1 number.
-func findBlock(ctx context.Context, c *ethclient.Client, start uint64, l1Number uint64) (*execution.MessageResult, error) {
-	end, err := c.BlockNumber(ctx)
-	if err != nil {
-		return nil, err
-	}
-	end++
-	var extraInfo types.HeaderInfo
-	for end-start > 1 {
-		mid := (start + end) / 2
-		header, err := c.HeaderByNumber(ctx, big.NewInt(int64(mid)))
-		if err != nil {
-			return nil, err
-		}
-		extraInfo = types.DeserializeHeaderExtraInformation(header)
-		if extraInfo.L1BlockNumber <= l1Number {
-			start = mid
-		} else {
-			end = mid
-		}
-	}
-
-	header, err := c.HeaderByNumber(ctx, big.NewInt(int64(start)))
-	if err != nil {
-		return nil, err
-	}
-	extraInfo = types.DeserializeHeaderExtraInformation(header)
-	if extraInfo.L1BlockNumber > l1Number {
-		return nil, errors.New("block not found")
-	}
-	return &execution.MessageResult{BlockHash: header.Hash(), SendRoot: extraInfo.SendRoot}, nil
-}
-
-func Verify(ctx context.Context, appClient *ethclient.Client, seqClient *ethclient.Client, l1Client *ethclient.Client, sequencingBridgeAddress common.Address, trustedInput enclave.TrustedInput, isL1Chain bool) (*enclave.VerifyAppchainOutput, error) {
-	// get the batch count
-	var endBatchCount uint64
-	if isL1Chain {
-		if err := seqClient.Client().CallContext(ctx, &endBatchCount, "synd_batchFromAcc", trustedInput.L1EndHash); err != nil {
-			return nil, err
-		}
-	} else {
-		count, err := l1Client.StorageAtHash(ctx, sequencingBridgeAddress, enclave.BATCH_ACCUMULATOR_STORAGE_SLOT, trustedInput.L1EndHash)
-		if err != nil {
-			return nil, err
-		}
-		endBatchCount = common.BytesToHash(count).Big().Uint64()
-	}
-
-	if endBatchCount == 0 {
-		return nil, errors.New("end batch count is 0")
-	}
-
-	var metadata arbnode.BatchMetadata
-	if err := seqClient.Client().CallContext(ctx, &metadata, "synd_batchMetadata", endBatchCount-1); err != nil {
-		return nil, err
-	}
-
-	if metadata.MessageCount == 0 {
-		return nil, errors.New("message count is 0")
-	}
-
-	// get the end block
-	header, err := seqClient.HeaderByNumber(ctx, big.NewInt(int64(metadata.MessageCount-1)))
-	if err != nil {
-		return nil, err
-	}
-	sequencingBlockHash := header.Hash()
-
-	if header, err = appClient.HeaderByHash(ctx, trustedInput.AppStartBlockHash); err != nil {
-		return nil, err
-	}
-
-	// binary search to find the appchain end block
-	appEndBlock, err := findBlock(ctx, appClient, header.Number.Uint64(), uint64(metadata.MessageCount-1))
-	if err != nil {
-		return nil, err
-	}
-
-	return &enclave.VerifyAppchainOutput{
-		L1BatchAcc:          metadata.Accumulator,
-		SequencingBlockHash: sequencingBlockHash,
-		AppchainBlockHash:   appEndBlock.BlockHash,
-		AppchainSendRoot:    appEndBlock.SendRoot,
-	}, nil
-}
-
-func (c *Client) Prove(ctx context.Context, trustedInput enclave.TrustedInput, isL1Chain bool) (*enclave.VerifyAppchainOutput, error) {
-	// get the batch count
-	now := time.Now()
-	var endBatchCount uint64
-	if isL1Chain {
-		if err := c.seqClient.Client().CallContext(ctx, &endBatchCount, "synd_batchFromAcc", trustedInput.L1EndHash); err != nil {
-			return nil, err
-		}
-	} else {
-		count, err := c.l1Client.StorageAtHash(ctx, c.cfg.SequencingBridgeAddress, enclave.BATCH_ACCUMULATOR_STORAGE_SLOT, trustedInput.L1EndHash)
-		if err != nil {
-			return nil, err
-		}
-		endBatchCount = common.BytesToHash(count).Big().Uint64()
-	}
-	fmt.Println("get end batch count took", time.Since(now))
-
-	if endBatchCount == 0 {
-		return nil, errors.New("end batch count is 0")
-	}
-
-	// get the start block
-	header, err := c.seqClient.HeaderByHash(ctx, trustedInput.SeqStartBlockHash)
-	if err != nil {
-		return nil, err
-	}
-
-	// get validation data
-	now = time.Now()
-	var valData ValidationData
-	if err := c.seqClient.Client().CallContext(ctx, &valData, "synd_validationData", header.Number.Uint64(), endBatchCount-1, false); err != nil {
-		return nil, err
-	}
-	fmt.Println("synd_validationData took", time.Since(now))
-	preimages := make(map[arbutil.PreimageType]map[common.Hash][]byte)
-	preimages[arbutil.Keccak256PreimageType] = make(map[common.Hash][]byte)
-	for _, preimage := range valData.PreimageData {
-		preimages[arbutil.Keccak256PreimageType][crypto.Keccak256Hash(preimage)] = preimage
-	}
-
-	// get batches
-	var batches [][]byte
-	if valData.BatchEndIndex >= valData.BatchStartIndex {
-		ibridge, err := bridgegen.NewIBridgeCaller(c.cfg.SequencingBridgeAddress, c.l1Client)
-		if err != nil {
-			return nil, err
-		}
-
-		seqInbox, err := ibridge.SequencerInbox(&bind.CallOpts{Context: ctx})
-		if err != nil {
-			return nil, err
-		}
-
-		now = time.Now()
-		batches, err = getBatches(ctx, c.l1Client, seqInbox, valData.BatchStartIndex, valData.BatchEndIndex, valData.BatchStartBlockNum, valData.BatchEndBlockNum)
-		if err != nil {
-			return nil, err
-		}
-		fmt.Println("getBatches() took", time.Since(now))
-		if len(batches) == 0 {
-			return nil, errors.New("found 0 batches")
-		}
-		// update preimages
-		now = time.Now()
-		for _, batch := range batches {
-			if err := getBatchPreimageData(ctx, batch, c.dapReaders, preimages); err != nil {
-				return nil, err
-			}
-		}
-		fmt.Println("getBatchPreimageData() took", time.Since(now))
-	}
-
-	var proof *enclave.AccountResult
-	if !isL1Chain {
-		// get the end block header
-		if header, err = c.l1Client.HeaderByHash(ctx, trustedInput.L1EndHash); err != nil {
-			return nil, err
-		}
-
-		// get merkle proof
-		now = time.Now()
-		accSlot := common.BigToHash(new(big.Int).Add(enclave.BATCH_ACCUMULATOR_ARRAY_START_STORAGE_SLOT_MINUS_ONE, big.NewInt(int64(endBatchCount))))
-		if err := c.l1Client.Client().CallContext(ctx, &proof, "eth_getProof", c.cfg.SequencingBridgeAddress, []common.Hash{enclave.BATCH_ACCUMULATOR_STORAGE_SLOT, accSlot}, trustedInput.L1EndHash); err != nil {
-			return nil, err
-		}
-		fmt.Println("eth_getProof took", time.Since(now))
-	}
-
-	preimagesData := make(map[arbutil.PreimageType][][]byte)
-	for ty, images := range preimages {
-		preimagesData[ty] = slices.Collect(maps.Values(images))
-	}
-
-	// derive sequencing chain
-	now = time.Now()
-	var seqOutput enclave.VerifySequencingChainOutput
-	fmt.Println("deriving seq chain")
-	if err := c.enclaveClient.Call(&seqOutput, "enclave_verifySequencingChain", enclave.VerifySequencingChainInput{
-		TrustedInput:                    trustedInput,
-		Config:                          c.cfg,
-		DelayedMessages:                 valData.DelayedMessages,
-		StartDelayedMessagesAccumulator: valData.StartDelayedAcc,
-		Batches:                         batches,
-		IsL1Chain:                       isL1Chain,
-		PreimageData:                    preimagesData,
-		EndBatchAccumulatorMerkleProof:  proof,
-		L1EndBlockHeader:                header,
-	}); err != nil {
-		return nil, err
-	}
-	fmt.Println("seq enclave runtime: ", time.Since(now))
-
-	// get appchain start block
-	if header, err = c.appClient.HeaderByHash(ctx, trustedInput.AppStartBlockHash); err != nil {
-		return nil, err
-	}
-
-	// get delayed messages
-	now = time.Now()
-	startAcc, msgs, isDummy, err := getDelayedMessages(ctx, c.setClient, c.appBridge, header.Nonce.Uint64(), trustedInput.SetDelayedMessageAcc)
-	if err != nil {
-		return nil, err
-	}
-	fmt.Println("getDelayedMessages() took", time.Since(now))
-
-	// get the number of batches. ignore the delayed message if it is a dummy one
-	var realMsgs [][]byte
-	if !isDummy {
-		realMsgs = msgs
-	}
-	numBatches := getNumBatches(seqOutput.Batches, realMsgs, c.cfg.SettlementDelay)
-
-	// get preimage data
-	now = time.Now()
-	var preimageData [][]byte
-	if err := c.appClient.Client().CallContext(ctx, &preimageData, "synd_preimageData", header.Number, numBatches, true); err != nil {
-		return nil, err
-	}
-	fmt.Println("synd_preimageData took", time.Since(now))
-
-	// derive appchain
-	now = time.Now()
-	var appOutput enclave.VerifyAppchainOutput
-	if err := c.enclaveClient.Call(&appOutput, "enclave_verifyAppchain", enclave.VerifyAppchainInput{
-		TrustedInput:                    trustedInput,
-		Config:                          c.cfg,
-		DelayedMessages:                 msgs,
-		StartDelayedMessagesAccumulator: startAcc,
-		VerifySequencingChainOutput:     seqOutput,
-		AppStartBlockHeader:             *header,
-		PreimageData: map[arbutil.PreimageType][][]byte{
-			arbutil.Keccak256PreimageType: preimageData},
-	}); err != nil {
-		return nil, err
-	}
-	fmt.Println("app enclave runtime: ", time.Since(now))
-	return &appOutput, nil
-}
-
-=======
 	"time"
 
 	"github.com/SyndicateProtocol/synd-appchains/synd-enclave/enclave"
@@ -606,7 +17,6 @@
 	"github.com/offchainlabs/nitro/arbnode"
 )
 
->>>>>>> a56b340b
 func main() {
 	now := time.Now()
 
@@ -652,10 +62,9 @@
 		SequencingRPCURL:         *seqUrl,
 		AppchainRPCURL:           *appUrl,
 		EnclaveRPCURL:            *enclaveUrl,
+		EigenRPCUrl:              *eigenUrl,
 		TeeModuleContractAddress: teeModuleAddress,
-		SequencingInboxAddress:   seqInbox,
 		AppchainBridgeAddress:    appBridge,
-		AppchainInboxAddress:     appInbox,
 		PrivateKey:               privateKey,
 		PollingInterval:          1000,
 		CloseChallengeInterval:   1000,
@@ -724,27 +133,9 @@
 		panic(err)
 	}
 	fmt.Println("Trusted input: ", string(trustedInputJson))
-
-<<<<<<< HEAD
-	eigenClient, err := eigenda.NewEigenDA(&eigenda.EigenDAConfig{
-		Enable: true,
-		Rpc:    *eigenUrl,
-	})
-
-	if err != nil {
-		panic(err)
-	}
-
-	p := Client{
-		l1Client, seqClient, setClient, appClient, enclaveClient,
-		cfg, appBridge, []daprovider.Reader{eigenda.NewReaderForEigenDA(eigenClient)},
-	}
-
-=======
->>>>>>> a56b340b
 	fmt.Println("ready in", time.Since(now))
 	now = time.Now()
-	appOutput, err := proposer.Prove(ctx, trustedInput)
+	appOutput, err := proposer.Prove(ctx, trustedInput, false)
 	if err != nil {
 		panic(err)
 	}
@@ -755,7 +146,7 @@
 	println("Proof output: ", string(out))
 	fmt.Println("proof took", time.Since(now))
 	now = time.Now()
-	verifyOutput, err := proposer.Verify(ctx, trustedInput)
+	verifyOutput, err := proposer.Verify(ctx, trustedInput, false)
 	if err != nil {
 		panic(err)
 	}
