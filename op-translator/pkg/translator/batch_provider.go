package translator

import (
	"context"
	"errors"
	"math/big"
	"time"

	"github.com/SyndicateProtocol/metabased-rollup/op-translator/internal/constants"
	"github.com/SyndicateProtocol/metabased-rollup/op-translator/internal/metrics"
	"github.com/SyndicateProtocol/metabased-rollup/op-translator/internal/utils"
	"github.com/SyndicateProtocol/metabased-rollup/op-translator/pkg/types"

	"github.com/ethereum/go-ethereum/common"
	"github.com/ethereum/go-ethereum/common/hexutil"
	ethtypes "github.com/ethereum/go-ethereum/core/types"
	gethlog "github.com/ethereum/go-ethereum/log"
)

type MetaBasedBatchProvider struct {
	MetaBasedChain         IRPCClient
	SequencingChain        IRPCClient
	Metrics                metrics.IMetrics
	log                    gethlog.Logger
	TransactionParser      *L3TransactionParser
	SequencingBlockFetcher *SequencingBlockFetcher
<<<<<<< HEAD
=======
	Metrics                metrics.IMetrics
>>>>>>> e4a41de8
	SettlementStartBlock   uint64
}

func NewMetaBasedBatchProvider(
	settlementChainClient IRPCClient,
	sequencingChainClient IRPCClient,
	sequencingContractAddress common.Address,
	settlementStartBlock uint64,
	settlementChainBlockTime int,
	bpMetrics metrics.IMetrics,
	log gethlog.Logger,
) *MetaBasedBatchProvider {
	return &MetaBasedBatchProvider{
		MetaBasedChain:         settlementChainClient,
		SequencingChain:        sequencingChainClient,
		TransactionParser:      MustNewL3TransactionParser(sequencingContractAddress, log),
		SequencingBlockFetcher: NewSequencingBlockFetcher(sequencingChainClient, settlementChainBlockTime, log),
		Metrics:                bpMetrics,
		SettlementStartBlock:   settlementStartBlock,
		log:                    log,
	}
}

// NOTE [SEQ-144]: THIS ASSUMES THAT THE L3 HAS THE SAME BLOCK TIME AS THE SETTLEMENT L2
func (m *MetaBasedBatchProvider) getParentBlockHash(ctx context.Context, blockNumStr string) (string, error) {
	start := time.Now()
	defer func() {
		duration := time.Since(start).Seconds()
		m.Metrics.RecordBatchProviderBatchProcessingDuration("get_parent_block_hash", duration)
	}()

<<<<<<< HEAD
	m.log.Debug("getting parent block hash", "block_number", blockNumStr)
=======
	log.Debug().Msgf("Getting parent block hash for block number %s", blockNumStr)
>>>>>>> e4a41de8
	blockNum, err := utils.HexToUInt64(blockNumStr)
	if err != nil {
		return "", err
	}

	if blockNum < m.SettlementStartBlock {
		return "", errors.New("block number before start block")
	}

	if blockNum == m.SettlementStartBlock {
		return constants.ZeroHash, nil
	}
	m.log.Debug("settlement start block", "block_number", m.SettlementStartBlock)

	parentBlockNum := blockNum - m.SettlementStartBlock - 1

<<<<<<< HEAD
	m.log.Debug("getting block hash", "block_number", parentBlockNum)
=======
	log.Debug().Msgf("Getting block hash for block number %d", parentBlockNum)
>>>>>>> e4a41de8
	previousBlock, err := m.MetaBasedChain.AsEthClient().HeaderByNumber(ctx, new(big.Int).SetUint64(parentBlockNum))
	if err != nil {
		return "", err
	}
	m.log.Debug("previous block", "block", previousBlock)

	return previousBlock.Hash().Hex(), nil
}

func (m *MetaBasedBatchProvider) FilterReceipts(receipts []*ethtypes.Receipt) []hexutil.Bytes {
	var transactions []hexutil.Bytes
	for i, rec := range receipts {
		if rec.Status != ethtypes.ReceiptStatusSuccessful {
			continue
		}

		for j, txLog := range rec.Logs {
			if !m.TransactionParser.IsLogTransactionProcessed(txLog) {
				continue
			}
			transactionsInEvent, parseErr := m.TransactionParser.GetEventTransactions(txLog)
			if parseErr != nil {
				m.log.Warn("malformatted l2 receipt log in receipt", "receipt_index", i, "log_index", j, "error", parseErr)
				continue
			}
			transactions = append(transactions, transactionsInEvent...)
		}
	}
	return transactions
}

func (m *MetaBasedBatchProvider) GetBatch(ctx context.Context, block types.Block) (*types.Batch, error) {
	start := time.Now()

	defer func() {
		duration := time.Since(start).Seconds()
		m.Metrics.RecordBatchProviderBatchProcessingDuration("get_batch", duration)
	}()

	blockNumber, err := block.GetBlockNumberHex()
	if err != nil {
		return nil, err
	}
	blockHash, err := block.GetBlockHash()
	if err != nil {
		return nil, err
	}

	seqBlocks, err := m.SequencingBlockFetcher.GetSequencingBlocks(block)
	if err != nil {
		return nil, err
	}

	receipts, err := m.SequencingChain.GetReceiptsByBlocks(ctx, seqBlocks)
	if err != nil {
		return nil, err
	}
	m.log.Debug("translating block", "block_number", blockNumber, "block_hash", blockHash, "receipts", receipts)

	txns := m.FilterReceipts(receipts)
	m.log.Debug("translating block", "block_number", blockNumber, "block_hash", blockHash, "filtered_transactions", txns)

	parentHash, err := m.getParentBlockHash(ctx, blockNumber)
	if err != nil {
		return nil, err
	}

	// Filter out invalid transactions
	txns, err = m.GetValidTransactions(txns)
	if err != nil {
		return nil, err
	}

	timestamp, err := block.GetBlockTimestampHex()
	if err != nil {
		return nil, err
	}

	batch, err := types.NewBatch(parentHash, blockNumber, blockHash, timestamp, txns)
	if err != nil {
		return nil, err
	}
	m.log.Debug("translating block", "block_number", blockNumber, "block_hash", blockHash, "batch", batch)

	m.Metrics.RecordBatchProviderBatchProcessed("get_batch") // success count metric

	return batch, nil
}

// GetValidTransactions do validation in two phases:
//   - Stateless (inexpensive): locally filter transactions
//   - Stateful (expensive): use simulate RPC to check if the block to-be produced is valid
func (m *MetaBasedBatchProvider) GetValidTransactions(rawTxs []hexutil.Bytes) ([]hexutil.Bytes, error) {
	start := time.Now()
	defer func() {
		duration := time.Since(start).Seconds()
		m.Metrics.RecordBatchProviderBatchProcessingDuration("get_valid_transactions", duration)
	}()

	// First phase validation: stateless
<<<<<<< HEAD
	rawFilteredTxStateless, parsedFilteredTxStateless, removedCountStateless := FilterTransactionsStateless(rawTxs, m.log)
	if removedCountStateless > 0 {
		m.log.Debug("transactions got filtered by stateless validation", "count", removedCountStateless)
		m.Metrics.RecordBatchProviderInvalidTransactionsCount("stateless", removedCountStateless)
=======
	rawFilteredTxStateless, parsedFilteredTxStateless := ParseRawTransactions(rawTxs)
	removedCountStateless := len(rawTxs) - len(rawFilteredTxStateless)
	m.Metrics.RecordBatchProviderInvalidTransactionsCount("stateless", removedCountStateless)
	if removedCountStateless > 0 {
		log.Debug().Msgf("Transactions got filtered by stateless validation: %d", removedCountStateless)
>>>>>>> e4a41de8
	}

	// Second phase validation: validate block
	rawFilteredTxStateful, err := m.ValidateBlock(rawFilteredTxStateless, parsedFilteredTxStateless)
	if err != nil {
		return nil, err
	}
	removedCountStateful := len(rawFilteredTxStateless) - len(rawFilteredTxStateful)
	m.Metrics.RecordBatchProviderInvalidTransactionsCount("stateful", removedCountStateful)
	if removedCountStateful > 0 {
<<<<<<< HEAD
		m.log.Debug("transactions got filtered by stateful validation", "count", removedCountStateful)
		m.Metrics.RecordBatchProviderInvalidTransactionsCount("stateful", removedCountStateful)
=======
		log.Debug().Msgf("Transactions got filtered by stateful validation: %d", removedCountStateful)
>>>>>>> e4a41de8
	}
	return rawFilteredTxStateful, nil
}<|MERGE_RESOLUTION|>--- conflicted
+++ resolved
@@ -24,10 +24,6 @@
 	log                    gethlog.Logger
 	TransactionParser      *L3TransactionParser
 	SequencingBlockFetcher *SequencingBlockFetcher
-<<<<<<< HEAD
-=======
-	Metrics                metrics.IMetrics
->>>>>>> e4a41de8
 	SettlementStartBlock   uint64
 }
 
@@ -59,11 +55,7 @@
 		m.Metrics.RecordBatchProviderBatchProcessingDuration("get_parent_block_hash", duration)
 	}()
 
-<<<<<<< HEAD
 	m.log.Debug("getting parent block hash", "block_number", blockNumStr)
-=======
-	log.Debug().Msgf("Getting parent block hash for block number %s", blockNumStr)
->>>>>>> e4a41de8
 	blockNum, err := utils.HexToUInt64(blockNumStr)
 	if err != nil {
 		return "", err
@@ -80,11 +72,7 @@
 
 	parentBlockNum := blockNum - m.SettlementStartBlock - 1
 
-<<<<<<< HEAD
 	m.log.Debug("getting block hash", "block_number", parentBlockNum)
-=======
-	log.Debug().Msgf("Getting block hash for block number %d", parentBlockNum)
->>>>>>> e4a41de8
 	previousBlock, err := m.MetaBasedChain.AsEthClient().HeaderByNumber(ctx, new(big.Int).SetUint64(parentBlockNum))
 	if err != nil {
 		return "", err
@@ -185,18 +173,11 @@
 	}()
 
 	// First phase validation: stateless
-<<<<<<< HEAD
-	rawFilteredTxStateless, parsedFilteredTxStateless, removedCountStateless := FilterTransactionsStateless(rawTxs, m.log)
-	if removedCountStateless > 0 {
-		m.log.Debug("transactions got filtered by stateless validation", "count", removedCountStateless)
-		m.Metrics.RecordBatchProviderInvalidTransactionsCount("stateless", removedCountStateless)
-=======
-	rawFilteredTxStateless, parsedFilteredTxStateless := ParseRawTransactions(rawTxs)
+	rawFilteredTxStateless, parsedFilteredTxStateless := ParseRawTransactions(rawTxs, m.log)
 	removedCountStateless := len(rawTxs) - len(rawFilteredTxStateless)
 	m.Metrics.RecordBatchProviderInvalidTransactionsCount("stateless", removedCountStateless)
 	if removedCountStateless > 0 {
-		log.Debug().Msgf("Transactions got filtered by stateless validation: %d", removedCountStateless)
->>>>>>> e4a41de8
+		m.log.Debug("transactions got filtered by stateless validation", "count", removedCountStateless)
 	}
 
 	// Second phase validation: validate block
@@ -207,12 +188,7 @@
 	removedCountStateful := len(rawFilteredTxStateless) - len(rawFilteredTxStateful)
 	m.Metrics.RecordBatchProviderInvalidTransactionsCount("stateful", removedCountStateful)
 	if removedCountStateful > 0 {
-<<<<<<< HEAD
 		m.log.Debug("transactions got filtered by stateful validation", "count", removedCountStateful)
-		m.Metrics.RecordBatchProviderInvalidTransactionsCount("stateful", removedCountStateful)
-=======
-		log.Debug().Msgf("Transactions got filtered by stateful validation: %d", removedCountStateful)
->>>>>>> e4a41de8
 	}
 	return rawFilteredTxStateful, nil
 }