--- conflicted
+++ resolved
@@ -32,46 +32,29 @@
 // This filters transactions using a local stateless validation, i.e. gas, nonces
 // and chain-specific configs such as activated hardforks are *not* validated at this point
 // State-dependent validations can only be performed by the MetaBased chain itself
-<<<<<<< HEAD
-func FilterTransactionsStateless(txs []hexutil.Bytes, log gethlog.Logger) (filteredTxsStateless []hexutil.Bytes, parsedFilteredTxStateless []*ethtypes.Transaction, removedCountStateless int) {
-	filteredTxsStateless = make([]hexutil.Bytes, 0, len(txs))
-	parsedFilteredTxStateless = make([]*ethtypes.Transaction, 0, len(txs))
-	removedCountStateless = 0
-=======
-func ParseRawTransactions(txs []hexutil.Bytes) (rawTxns []hexutil.Bytes, parsedTxns []*rpc.ParsedTransaction) {
+func ParseRawTransactions(txs []hexutil.Bytes, log gethlog.Logger) (rawTxns []hexutil.Bytes, parsedTxns []*rpc.ParsedTransaction) {
 	rawTxns = make([]hexutil.Bytes, 0, len(txs))
 	parsedTxns = make([]*rpc.ParsedTransaction, 0, len(txs))
->>>>>>> e4a41de8
 
 	for _, rawTx := range txs {
 		tx := new(ethtypes.Transaction)
 		unmarshalErr := tx.UnmarshalBinary(rawTx)
 		if unmarshalErr != nil {
-<<<<<<< HEAD
 			log.Warn("can't unmarshall transaction", "error", unmarshalErr, "transaction", tx)
-			removedCountStateless++
-=======
-			log.Warn().Err(unmarshalErr).Msgf("can't unmarshall transaction: %+v", tx)
->>>>>>> e4a41de8
 			continue
 		}
 
 		// Validate transaction locally
 		validationErr := ValidateTransactionInternal(tx)
 		if validationErr != nil {
-<<<<<<< HEAD
 			log.Warn("skipping invalid transaction", "error", validationErr, "transaction", tx)
-			removedCountStateless++
-=======
-			log.Warn().Err(validationErr).Msgf("skipping invalid transaction: %+v", tx)
->>>>>>> e4a41de8
 			continue
 		}
 
 		// Derive from address from the sender
 		from, err := ethtypes.Sender(ethtypes.NewLondonSigner(tx.ChainId()), tx)
 		if err != nil {
-			log.Warn().Err(err).Msgf("can't derive from address from the sender: %+v", tx)
+			log.Warn("can't derive from address from the sender", "tx", tx, "error", err)
 			continue
 		}
 
