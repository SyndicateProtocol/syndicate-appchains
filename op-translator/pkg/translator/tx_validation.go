package translator

import (
	"context"
	"fmt"
<<<<<<< HEAD
	"math/big"
	"regexp"
=======
>>>>>>> c4a4ac3f
	"slices"
	"strconv"

	rpc "github.com/SyndicateProtocol/metabased-rollup/op-translator/pkg/rpc-clients"
	"github.com/ethereum/go-ethereum/common/hexutil"
	"github.com/ethereum/go-ethereum/core"
	"github.com/ethereum/go-ethereum/core/txpool"
	ethtypes "github.com/ethereum/go-ethereum/core/types"
	"github.com/ethereum/go-ethereum/params"
	"github.com/rs/zerolog/log"
)

const (
	// txMaxSize is the maximum size a single transaction can have
	// In go-ethereum this is set to 128KiB, which is 4 slots x 32KiB slot size
	// But since we need compatibility also with OP and Arb, plus support some
	// MetaBased overhead, we set this to 90KiB for now
	txMaxSize = 90 * 1024 // 90KiB

	// maxBigIntBitLen is the max length in bits for a BigInt
	maxBigIntBitLen = 256
)

<<<<<<< HEAD
type BlockStateValidation struct {
	BaseFeePerGas *big.Float // All MaxFeePerGas values in the block have to be at least this value
	GasLimit      *big.Float // Sum of all gas values in the block have to be at most this value
}

type WalletStateValidation struct {
	Nonce   *big.Int   // Always greater than the nonce of the previous transaction with the same from address
	Balance *big.Float // Higher than SUM(MaxFeePerGas * Gas) for all transactions with the same from address
}

type ValidationState struct {
	WalletStateValidation map[string]WalletStateValidation // Maps from address to transaction state validation
	BlockStateValidation  BlockStateValidation
}

// FilterTransactionsStateless perform an inexpensive local validation
=======
type TransactionsWrapper struct {
	RawTxs    []hexutil.Bytes
	ParsedTxs []*rpc.ParsedTransaction
}

// ParseRawTransactions perform an inexpensive local validation
>>>>>>> c4a4ac3f
// In the case we have an invalid transaction, it should not be included in the block
// This filters transactions using a local stateless validation, i.e. gas, nonces
// and chain-specific configs such as activated hardforks are *not* validated at this point
// State-dependent validations can only be performed by the MetaBased chain itself
func ParseRawTransactions(txs []hexutil.Bytes) (rawTxns []hexutil.Bytes, parsedTxns []*rpc.ParsedTransaction, removedCountStateless int) {
	rawTxns = make([]hexutil.Bytes, 0, len(txs))
	parsedTxns = make([]*rpc.ParsedTransaction, 0, len(txs))
	removedCountStateless = 0

	for _, rawTx := range txs {
		tx := new(ethtypes.Transaction)
		unmarshalErr := tx.UnmarshalBinary(rawTx)
		if unmarshalErr != nil {
			log.Warn().Err(unmarshalErr).Msgf("can't unmarshall transaction: %+v", tx)
			removedCountStateless++
			continue
		}

		// Validate transaction locally
		validationErr := ValidateTransactionInternal(tx)
		if validationErr != nil {
			log.Warn().Err(validationErr).Msgf("skipping invalid transaction: %+v", tx)
			removedCountStateless++
			continue
		}

		// Derive from address from the sender
		from, err := ethtypes.Sender(ethtypes.NewEIP155Signer(tx.ChainId()), tx)
		if err != nil {
			log.Warn().Err(err).Msgf("can't derive from address from the sender: %+v", tx)
			removedCountStateless++
			continue
		}

		simTx := &rpc.ParsedTransaction{
			From:                 from.Hex(),
			To:                   tx.To().Hex(),
			Value:                tx.Value().String(),
			Data:                 hexutil.Encode(tx.Data()),
			Nonce:                strconv.FormatUint(tx.Nonce(), 10),
			Gas:                  strconv.FormatUint(tx.Gas(), 10),
			MaxFeePerGas:         tx.GasPrice().String(),
			MaxPriorityFeePerGas: tx.GasTipCap().String(),
		}

		rawTxns = append(rawTxns, rawTx)
		parsedTxns = append(parsedTxns, simTx)
	}
	return rawTxns, parsedTxns, removedCountStateless
}

// ValidateTransactionInternal is a lightweight stateless MetaBased tx validation
// And should not be used a general validation for non-MB
func ValidateTransactionInternal(tx *ethtypes.Transaction) error {
	acceptedTypes := []uint8{
		ethtypes.LegacyTxType,     // supported since Berlin hardfork activation
		ethtypes.DynamicFeeTxType, // supported since London hardfork activation
		// currently not supported by off-the-shelf L2:
		// ethtypes.AccessListTxType
		// ethtypes.BlobTxType
	}
	if !slices.Contains(acceptedTypes, tx.Type()) {
		return fmt.Errorf("%w: tx type %v not supported by this pool", core.ErrTxTypeNotSupported, tx.Type())
	}

	// Before performing any expensive validations, sanity check that the tx is
	// smaller than the maximum limit the pool can meaningfully handle
	if tx.Size() > txMaxSize {
		return fmt.Errorf("%w: transaction size %v, limit %v", txpool.ErrOversizedData, tx.Size(), txMaxSize)
	}

	// Check whether the init code size has been exceeded
	if tx.To() == nil && len(tx.Data()) > params.MaxInitCodeSize {
		return fmt.Errorf("%w: code size %v, limit %v", core.ErrMaxInitCodeSizeExceeded, len(tx.Data()), params.MaxInitCodeSize)
	}

	// Transactions can't be negative. This may never happen using RLP decoded
	// transactions but may occur for transactions created using the RPC.
	if tx.Value().Sign() < 0 {
		return txpool.ErrNegativeValue
	}

	// Sanity check for extremely large numbers (supported by RLP or RPC)
	if tx.GasFeeCap().BitLen() > maxBigIntBitLen {
		return core.ErrFeeCapVeryHigh
	}
	if tx.GasTipCap().BitLen() > maxBigIntBitLen {
		return core.ErrTipVeryHigh
	}
	// Ensure gasFeeCap is greater than or equal to gasTipCap
	if tx.GasFeeCapIntCmp(tx.GasTipCap()) < 0 {
		return core.ErrTipAboveFeeCap
	}
	// Ensure the transaction has more gas than the bare minimum needed to cover
	// the transaction metadata
	intrGas, err := core.IntrinsicGas(tx.Data(), tx.AccessList(), tx.To() == nil, true, true, true)
	if err != nil {
		return err
	}
	if tx.Gas() < intrGas {
		return fmt.Errorf("%w: gas %v, minimum needed %v", core.ErrIntrinsicGas, tx.Gas(), intrGas)
	}
	return nil
}

func (m *MetaBasedBatchProvider) ValidateTransactionBlock(rawTxns []hexutil.Bytes, txns []rpc.ParsedTransaction) []hexutil.Bytes {
	// Step 1: Create empty state
	// var validationState = rpc.ValidationState{
	// 	TransactionStateValidation: make(map[string]rpc.TransactionStateValidation),
	// 	BlockStateValidation:       rpc.BlockStateValidation{},
	// }

	validTxs := make([]hexutil.Bytes, len(rawTxns))

	for {
		// Step 2: Call internal ValidateTransactionBlock
		// validTxs = rpc.ValidateTransactionState(txns, validationState)

		// Step 3: Call external ValidateTransactionBlock
		log.Debug().Msgf("ValidateTransactionStateful txs: %v", txns)
		request := rpc.SimulationRequest{
			BlockStateCalls: []rpc.BlockStateCall{
				{
					Calls: txns,
				},
			},
			Validation: true,
		}
		log.Debug().Interface("request", request).Msg("Simulation request")
		result, err := m.MetaBasedChain.SimulateTransactions(context.Background(), request, "latest")
		log.Debug().Interface("result", result).Msg("Simulation result")

		// If error: Pasre info into state loop
		if err != nil {
			// validationState.BlockStateValidation.Error = err.Error()
			log.Debug().Err(err).Msg("Error in simulation")
			continue
		} else {
			// If success: return
			return validTxs
		}
	}
<<<<<<< HEAD

	return rawFilteredTxStateful, removedCountStateful
}

func ValidateTransactionState(txs []rpc.Transaction, state ValidationState) []rpc.Transaction {
	validTransactions := []rpc.Transaction{}
	blockBaseFeePerGas := state.BlockStateValidation.BaseFeePerGas
	blockGasLimit := state.BlockStateValidation.GasLimit
	gasUsedInBlock := big.NewFloat(0)

	for _, tx := range txs {
		// Check tx.MaxFeePerGas < block BaseFeePerGas if available
		if blockBaseFeePerGas != nil && blockBaseFeePerGas.Cmp(tx.MaxFeePerGas) < 1 {
			continue
		}
		newGasUsed := new(big.Float).Add(gasUsedInBlock, tx.Gas)
		if blockGasLimit != nil && blockGasLimit.Cmp(newGasUsed) < 1 {
			continue
		}

		from := tx.From
		walletState, exists := state.WalletStateValidation[from]
		if exists {
			// Validate nonce: tx.Nonce == state.WalletStateValidation[from].Nonce + 1
			expectedNonce := new(big.Int).Add(walletState.Nonce, big.NewInt(1))
			if tx.Nonce != expectedNonce {
				continue
			}

			// Validate balance: txState.Balance >= tx.MaxFeePerGas * tx.Gas
			if walletState.Balance != nil {
				totalCost := new(big.Float).Mul(tx.MaxFeePerGas, tx.Gas)
				totalCost.Add(totalCost, tx.Value)
				if walletState.Balance.Cmp(totalCost) < 0 {
					continue
				}
				// Update balance
				walletState.Balance.Sub(walletState.Balance, totalCost)
			}

			// Update state
			walletState.Nonce = expectedNonce
			gasUsedInBlock = newGasUsed

		} else {
			// Update state with new transaction
			state.WalletStateValidation[from] = WalletStateValidation{
				Nonce: tx.Nonce,
			}
		}

		// Add valid transaction to the list
		validTransactions = append(validTransactions, tx)
	}
	return validTransactions
=======
>>>>>>> c4a4ac3f
}<|MERGE_RESOLUTION|>--- conflicted
+++ resolved
@@ -3,14 +3,11 @@
 import (
 	"context"
 	"fmt"
-<<<<<<< HEAD
 	"math/big"
-	"regexp"
-=======
->>>>>>> c4a4ac3f
 	"slices"
 	"strconv"
 
+	"github.com/SyndicateProtocol/metabased-rollup/op-translator/internal/utils"
 	rpc "github.com/SyndicateProtocol/metabased-rollup/op-translator/pkg/rpc-clients"
 	"github.com/ethereum/go-ethereum/common/hexutil"
 	"github.com/ethereum/go-ethereum/core"
@@ -31,15 +28,14 @@
 	maxBigIntBitLen = 256
 )
 
-<<<<<<< HEAD
 type BlockStateValidation struct {
-	BaseFeePerGas *big.Float // All MaxFeePerGas values in the block have to be at least this value
-	GasLimit      *big.Float // Sum of all gas values in the block have to be at most this value
+	BaseFeePerGas *big.Int // All MaxFeePerGas values in the block have to be at least this value
+	GasLimit      *big.Int // Sum of all gas values in the block have to be at most this value
 }
 
 type WalletStateValidation struct {
-	Nonce   *big.Int   // Always greater than the nonce of the previous transaction with the same from address
-	Balance *big.Float // Higher than SUM(MaxFeePerGas * Gas) for all transactions with the same from address
+	Nonce   *big.Int // Always greater than the nonce of the previous transaction with the same from address
+	Balance *big.Int // Higher than SUM(MaxFeePerGas * Gas) for all transactions with the same from address
 }
 
 type ValidationState struct {
@@ -48,14 +44,6 @@
 }
 
 // FilterTransactionsStateless perform an inexpensive local validation
-=======
-type TransactionsWrapper struct {
-	RawTxs    []hexutil.Bytes
-	ParsedTxs []*rpc.ParsedTransaction
-}
-
-// ParseRawTransactions perform an inexpensive local validation
->>>>>>> c4a4ac3f
 // In the case we have an invalid transaction, it should not be included in the block
 // This filters transactions using a local stateless validation, i.e. gas, nonces
 // and chain-specific configs such as activated hardforks are *not* validated at this point
@@ -198,23 +186,41 @@
 			return validTxs
 		}
 	}
-<<<<<<< HEAD
-
-	return rawFilteredTxStateful, removedCountStateful
-}
-
-func ValidateTransactionState(txs []rpc.Transaction, state ValidationState) []rpc.Transaction {
-	validTransactions := []rpc.Transaction{}
+}
+
+func ValidateTransactionState(txs []rpc.ParsedTransaction, state ValidationState) []rpc.ParsedTransaction {
+	validTransactions := []rpc.ParsedTransaction{}
 	blockBaseFeePerGas := state.BlockStateValidation.BaseFeePerGas
 	blockGasLimit := state.BlockStateValidation.GasLimit
-	gasUsedInBlock := big.NewFloat(0)
+	gasUsedInBlock := big.NewInt(0)
 
 	for _, tx := range txs {
+		txNonce, err := utils.HexToBigInt(tx.Nonce)
+		if err != nil {
+			log.Warn().Err(err).Msgf("can't convert nonce to big int: %v", tx.Nonce)
+			continue
+		}
+
+		txMaxFeePerGas, err := utils.HexToBigInt(tx.MaxFeePerGas)
+		if err != nil {
+			log.Warn().Err(err).Msgf("can't convert maxFeePerGas to big int: %v", tx.MaxFeePerGas)
+		}
+
+		txGas, err := utils.HexToBigInt(tx.Gas)
+		if err != nil {
+			log.Warn().Err(err).Msgf("can't convert gas to big int: %v", tx.Gas)
+		}
+
+		txValue, err := utils.HexToBigInt(tx.Value)
+		if err != nil {
+			log.Warn().Err(err).Msgf("can't convert value to big int: %v", tx.Value)
+		}
+
 		// Check tx.MaxFeePerGas < block BaseFeePerGas if available
-		if blockBaseFeePerGas != nil && blockBaseFeePerGas.Cmp(tx.MaxFeePerGas) < 1 {
-			continue
-		}
-		newGasUsed := new(big.Float).Add(gasUsedInBlock, tx.Gas)
+		if blockBaseFeePerGas != nil && blockBaseFeePerGas.Cmp(txMaxFeePerGas) < 1 {
+			continue
+		}
+		newGasUsed := new(big.Int).Add(gasUsedInBlock, txGas)
 		if blockGasLimit != nil && blockGasLimit.Cmp(newGasUsed) < 1 {
 			continue
 		}
@@ -224,14 +230,14 @@
 		if exists {
 			// Validate nonce: tx.Nonce == state.WalletStateValidation[from].Nonce + 1
 			expectedNonce := new(big.Int).Add(walletState.Nonce, big.NewInt(1))
-			if tx.Nonce != expectedNonce {
+			if txNonce != expectedNonce {
 				continue
 			}
 
 			// Validate balance: txState.Balance >= tx.MaxFeePerGas * tx.Gas
 			if walletState.Balance != nil {
-				totalCost := new(big.Float).Mul(tx.MaxFeePerGas, tx.Gas)
-				totalCost.Add(totalCost, tx.Value)
+				totalCost := new(big.Int).Mul(txMaxFeePerGas, txGas)
+				totalCost.Add(totalCost, txValue)
 				if walletState.Balance.Cmp(totalCost) < 0 {
 					continue
 				}
@@ -246,7 +252,7 @@
 		} else {
 			// Update state with new transaction
 			state.WalletStateValidation[from] = WalletStateValidation{
-				Nonce: tx.Nonce,
+				Nonce: txNonce,
 			}
 		}
 
@@ -254,6 +260,4 @@
 		validTransactions = append(validTransactions, tx)
 	}
 	return validTransactions
-=======
->>>>>>> c4a4ac3f
 }