--- conflicted
+++ resolved
@@ -7,22 +7,15 @@
 	"time"
 
 	"github.com/SyndicateProtocol/metabased-rollup/op-translator/pkg/flags"
-<<<<<<< HEAD
 	oplog "github.com/ethereum-optimism/optimism/op-service/log"
-=======
 	"github.com/ethereum-optimism/optimism/op-service/oppprof"
->>>>>>> c18dd2e2
 	"github.com/ethereum/go-ethereum/common"
 	"github.com/urfave/cli/v2"
 )
 
 type CLIConfig struct {
-<<<<<<< HEAD
-=======
 	PprofConfig               oppprof.CLIConfig
-	BatchInboxAddress         string
 	LogLevel                  string
->>>>>>> c18dd2e2
 	SequencingChainRPCURL     string
 	MetaBasedChainRPCURL      string
 	MetafillerURL             string
@@ -126,16 +119,9 @@
 		FrameSize:    ctx.Int(flags.FrameSize.Name),
 		ReadTimeout:  ctx.Duration(flags.ReadTimeout.Name),
 		WriteTimeout: ctx.Duration(flags.WriteTimeout.Name),
-<<<<<<< HEAD
 
 		// from op-stack
-		LogConfig: oplog.ReadCLIConfig(ctx),
-=======
-		Pretty:       ctx.Bool(flags.Pretty.Name),
-		LogLevel:     ctx.String(flags.LogLevel.Name),
-
-		// from op-stack
+		LogConfig:   oplog.ReadCLIConfig(ctx),
 		PprofConfig: oppprof.ReadCLIConfig(ctx),
->>>>>>> c18dd2e2
 	}
 }