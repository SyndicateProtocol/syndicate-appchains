package translator

import (
	"context"
	"time"

	"github.com/SyndicateProtocol/metabased-rollup/op-translator/internal/metrics"
	"github.com/SyndicateProtocol/metabased-rollup/op-translator/pkg/backfill"
	"github.com/SyndicateProtocol/metabased-rollup/op-translator/pkg/flags"
	"github.com/SyndicateProtocol/metabased-rollup/op-translator/pkg/rpc-clients"
	"github.com/SyndicateProtocol/metabased-rollup/op-translator/pkg/types"
	"github.com/ethereum/go-ethereum/common"
	"github.com/ethereum/go-ethereum/common/hexutil"
	ethtypes "github.com/ethereum/go-ethereum/core/types"
	gethlog "github.com/ethereum/go-ethereum/log"
)

type IRPCClient interface {
	GetBlockByNumber(ctx context.Context, number string, withTransactions bool) (types.Block, error)
	GetBlockByHash(ctx context.Context, hash common.Hash, withTransactions bool) (types.Block, error)
	GetReceiptsByBlocks(ctx context.Context, blocks []*types.Block) ([]*ethtypes.Receipt, error)
	SimulateTransactions(ctx context.Context, transactions []*rpc.ParsedTransaction, blockParameter string) (any, error)
	AsEthClient() rpc.IETHClient
}

type IBatchProvider interface {
	GetBatch(ctx context.Context, block types.Block) (*types.Batch, error)
<<<<<<< HEAD
=======
	ValidateBlock(rawTxns []hexutil.Bytes, txns []*rpc.ParsedTransaction) ([]hexutil.Bytes, error)
>>>>>>> e4a41de8
}

// guarantees that the IRPCClient interface is implemented by RPCClient
var _ IRPCClient = (*rpc.RPCClient)(nil)

type OPTranslator struct {
	settlementChain     IRPCClient
	batchProvider       IBatchProvider
	backfillProvider    *backfill.BackfillProvider
	metrics             metrics.IMetrics
	batcherSigner       *Signer
	batcherInboxAddress *common.Address
<<<<<<< HEAD
	log                 gethlog.Logger
=======
>>>>>>> e4a41de8
}

func NewOPTranslator(
	settlementChain IRPCClient,
	batchProvider IBatchProvider,
	backfillProvider *backfill.BackfillProvider,
	signer *Signer,
	batcherInboxAddress *common.Address,
	metricsCollector metrics.IMetrics,
<<<<<<< HEAD
	log gethlog.Logger,
=======
>>>>>>> e4a41de8
) *OPTranslator {
	return &OPTranslator{
		settlementChain:     settlementChain,
		batcherInboxAddress: batcherInboxAddress,
		batchProvider:       batchProvider,
		backfillProvider:    backfillProvider,
		batcherSigner:       signer,
		metrics:             metricsCollector,
<<<<<<< HEAD
		log:                 log,
=======
>>>>>>> e4a41de8
	}
}

func (t *OPTranslator) GetBlockByNumber(ctx context.Context, blockNumber string, transactionDetailFlag bool) (types.Block, error) {
	t.log.Debug("-- HIT eth_getBlockByNumber")

	start := time.Now()
	defer func() {
		t.metrics.RecordOPTranslatorTranslationLatency("eth_getBlockByNumber", time.Since(start).Seconds())
	}()

	t.metrics.RecordOPTranslatorRPCRequest("eth_getBlockByNumber")

	block, err := t.settlementChain.GetBlockByNumber(ctx, blockNumber, transactionDetailFlag)
	if err != nil {
<<<<<<< HEAD
		t.log.Error("failed to get block by number", "error", err)
=======
		log.Error().Err(err).Msg("Failed to get block by number")
>>>>>>> e4a41de8
		t.metrics.RecordOPTranslatorError("eth_getBlockByNumber", "block_fetch_error")
		return nil, err
	}
	if !transactionDetailFlag {
		return block, nil
	}
	return t.translateBlock(ctx, block)
}

func (t *OPTranslator) GetBlockByHash(ctx context.Context, blockHash common.Hash, transactionDetailFlag bool) (types.Block, error) {
	t.log.Debug("-- HIT eth_getBlockByHash")

	start := time.Now()
	defer func() {
		t.metrics.RecordOPTranslatorTranslationLatency("eth_getBlockByHash", time.Since(start).Seconds())
	}()

	t.metrics.RecordOPTranslatorRPCRequest("eth_getBlockByHash")

	block, err := t.settlementChain.GetBlockByHash(ctx, blockHash, transactionDetailFlag)
	if err != nil {
<<<<<<< HEAD
		t.log.Error("failed to get block by hash", "error", err)
=======
		log.Error().Err(err).Msg("Failed to get block by hash")
>>>>>>> e4a41de8
		t.metrics.RecordOPTranslatorError("eth_getBlockByHash", "block_fetch_error")
		return nil, err
	}
	if !transactionDetailFlag {
		return block, nil
	}
	return t.translateBlock(ctx, block)
}

func (t *OPTranslator) getFrames(ctx context.Context, block types.Block) ([]*types.Frame, error) {
	if t.backfillProvider.IsBlockInBackfillingWindow(block) {
		t.metrics.RecordBackfillProviderBackfillingWindow(true)
		return t.backfillProvider.GetBackfillFrames(ctx, block)
	} else {
		t.metrics.RecordBackfillProviderBackfillingWindow(false)
		batch, err := t.batchProvider.GetBatch(ctx, block)
		if err != nil {
			t.metrics.RecordOPTranslatorError("get_frames", "get_batch_error")
			return nil, err
		}
		return batch.GetFrames(flags.MaxFrameSize)
	}
}

func (t *OPTranslator) translateBlock(ctx context.Context, block types.Block) (types.Block, error) {
	if block.IsEmpty() {
		return nil, nil
	}

	frames, err := t.getFrames(ctx, block)
	if err != nil {
		t.metrics.RecordOPTranslatorError("translate_block", "get_frames_error")
		return nil, err
	}

	blockNumHex, err := block.GetBlockNumberHex()
	if err != nil {
		t.metrics.RecordOPTranslatorError("translate_block", "block_number_error")
		return nil, err
	}

	if len(frames) == 0 {
		t.log.Debug("no frames to translate", "block_number_hex", blockNumHex)
		return block, nil
	}

	data, err := types.ToData(frames)
	if err != nil {
		t.metrics.RecordOPTranslatorError("translate_block", "frames_to_data_error")
		return nil, err
	}

	blockHash, err := block.GetBlockHash()
	if err != nil {
		t.metrics.RecordOPTranslatorError("translate_block", "get_block_hash_error")
		return nil, err
	}

	tx := types.NewBatcherTx(blockHash, blockNumHex, t.batcherSigner.Address().String(), t.batcherInboxAddress.String(), data, t.batcherSigner.ChainID())

	signedTxn, err := t.batcherSigner.Sign(&tx)
	if err != nil {
		t.metrics.RecordOPTranslatorError("translate_block", "transaction_signing_error")
		return nil, err
	}

	err = block.AppendTransaction(signedTxn)
	if err != nil {
		t.metrics.RecordOPTranslatorError("translate_block", "transaction_append_error")
		return nil, err
	}

	return block, nil
}<|MERGE_RESOLUTION|>--- conflicted
+++ resolved
@@ -25,10 +25,7 @@
 
 type IBatchProvider interface {
 	GetBatch(ctx context.Context, block types.Block) (*types.Batch, error)
-<<<<<<< HEAD
-=======
 	ValidateBlock(rawTxns []hexutil.Bytes, txns []*rpc.ParsedTransaction) ([]hexutil.Bytes, error)
->>>>>>> e4a41de8
 }
 
 // guarantees that the IRPCClient interface is implemented by RPCClient
@@ -41,10 +38,7 @@
 	metrics             metrics.IMetrics
 	batcherSigner       *Signer
 	batcherInboxAddress *common.Address
-<<<<<<< HEAD
 	log                 gethlog.Logger
-=======
->>>>>>> e4a41de8
 }
 
 func NewOPTranslator(
@@ -54,10 +48,7 @@
 	signer *Signer,
 	batcherInboxAddress *common.Address,
 	metricsCollector metrics.IMetrics,
-<<<<<<< HEAD
 	log gethlog.Logger,
-=======
->>>>>>> e4a41de8
 ) *OPTranslator {
 	return &OPTranslator{
 		settlementChain:     settlementChain,
@@ -66,10 +57,7 @@
 		backfillProvider:    backfillProvider,
 		batcherSigner:       signer,
 		metrics:             metricsCollector,
-<<<<<<< HEAD
 		log:                 log,
-=======
->>>>>>> e4a41de8
 	}
 }
 
@@ -85,11 +73,7 @@
 
 	block, err := t.settlementChain.GetBlockByNumber(ctx, blockNumber, transactionDetailFlag)
 	if err != nil {
-<<<<<<< HEAD
 		t.log.Error("failed to get block by number", "error", err)
-=======
-		log.Error().Err(err).Msg("Failed to get block by number")
->>>>>>> e4a41de8
 		t.metrics.RecordOPTranslatorError("eth_getBlockByNumber", "block_fetch_error")
 		return nil, err
 	}
@@ -111,11 +95,7 @@
 
 	block, err := t.settlementChain.GetBlockByHash(ctx, blockHash, transactionDetailFlag)
 	if err != nil {
-<<<<<<< HEAD
 		t.log.Error("failed to get block by hash", "error", err)
-=======
-		log.Error().Err(err).Msg("Failed to get block by hash")
->>>>>>> e4a41de8
 		t.metrics.RecordOPTranslatorError("eth_getBlockByHash", "block_fetch_error")
 		return nil, err
 	}
