--- conflicted
+++ resolved
@@ -21,15 +21,11 @@
 
 func (m *MockSigner) ChainID() int64 {
 	args := m.Called()
-<<<<<<< HEAD
 	return args.Get(0).(int64) //nolint:errcheck // mock safe cast
-=======
-	return args.Get(0).(int64)
 }
 
 func TestSigner(t *testing.T) *translator.Signer {
 	signer, err := translator.NewSigner(TestingBatcherPrivateKey, big.NewInt(TestingSettlementChainID))
 	assert.NoError(t, err)
 	return signer
->>>>>>> e4a41de8
 }