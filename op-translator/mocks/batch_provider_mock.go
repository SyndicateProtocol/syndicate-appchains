package mocks

import (
	"context"

	"github.com/SyndicateProtocol/metabased-rollup/op-translator/pkg/rpc-clients"
	"github.com/SyndicateProtocol/metabased-rollup/op-translator/pkg/types"
	"github.com/ethereum/go-ethereum/common"
	"github.com/ethereum/go-ethereum/common/hexutil"
	"github.com/stretchr/testify/mock"
)

<<<<<<< HEAD
type MockBatchProvider struct{}
=======
type MockBatchProvider struct {
	mock.Mock
}
>>>>>>> e4a41de8

func (m *MockBatchProvider) GetBatch(ctx context.Context, block types.Block) (*types.Batch, error) {
	batch := &types.Batch{
		ParentHash:      common.Hash{},
		EpochNumber:     0,
		EpochHash:       common.Hash{},
		Timestamp:       0,
		TransactionList: []hexutil.Bytes{},
	}

	return batch, nil
}

func (m *MockBatchProvider) ValidateBlock(rawTxns []hexutil.Bytes, txns []*rpc.ParsedTransaction) ([]hexutil.Bytes, error) {
	args := m.Called(rawTxns, txns)
	return args.Get(0).([]hexutil.Bytes), args.Error(1)
}<|MERGE_RESOLUTION|>--- conflicted
+++ resolved
@@ -10,13 +10,9 @@
 	"github.com/stretchr/testify/mock"
 )
 
-<<<<<<< HEAD
-type MockBatchProvider struct{}
-=======
 type MockBatchProvider struct {
 	mock.Mock
 }
->>>>>>> e4a41de8
 
 func (m *MockBatchProvider) GetBatch(ctx context.Context, block types.Block) (*types.Batch, error) {
 	batch := &types.Batch{
