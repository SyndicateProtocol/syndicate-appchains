package server

import (
	"bytes"
	"context"
	"encoding/json"
	"fmt"
	"io"
<<<<<<< HEAD
	"log/slog"
=======
>>>>>>> e4a41de8
	"net"
	"net/http"
	"net/http/httputil"
	"net/url"
	"sync"
	"time"

<<<<<<< HEAD
	gethlog "github.com/ethereum/go-ethereum/log"
=======
	"github.com/SyndicateProtocol/metabased-rollup/op-translator/internal/constants"
>>>>>>> e4a41de8
	"github.com/ethereum/go-ethereum/rpc"
	"github.com/prometheus/client_golang/prometheus/promhttp"
)

<<<<<<< HEAD
func TranslatorHandler(settlementChainRPCURL string, translator any, log gethlog.Logger) (*http.ServeMux, error) {
=======
func TranslatorHandler(settlementChainRPCURL, logLevel string, translator any) (*http.ServeMux, error) {
>>>>>>> e4a41de8
	// Setup proxy
	parsedURL, err := url.Parse(settlementChainRPCURL)
	if err != nil {
		return nil, err
	}
	proxy := httputil.NewSingleHostReverseProxy(parsedURL)

	// Setup translator
	translatorRPC := rpc.NewServer()
	err = translatorRPC.RegisterName("eth", translator)
	if err != nil {
		return nil, err
	}

	// Setup routing
<<<<<<< HEAD
	router := TranslatorRouter(translatorRPC, parsedURL, proxy, log)
=======
	router := TranslatorRouter(constants.ToLogLevel(logLevel), translatorRPC, parsedURL, proxy)
>>>>>>> e4a41de8

	return router, nil
}

func TranslatorRouter(translatorRPC *rpc.Server, parsedURL *url.URL, proxy *httputil.ReverseProxy, log gethlog.Logger) *http.ServeMux {
	loggingMiddleware := NoOpMiddleware
	if log.Enabled(context.Background(), slog.LevelDebug) {
		loggingMiddleware = VerboseLoggingMiddleware
	}

	router := http.NewServeMux()
	router.Handle("/metrics", promhttp.Handler())
	router.HandleFunc("/",
		loggingMiddleware(
			rpcEndpointsHandler(translatorRPC, parsedURL, proxy, log),
			log,
		),
	)
	router.HandleFunc("/health",
		loggingMiddleware(
			healthcheckHandler(log),
			log,
		),
	)
	return router
}

func healthcheckHandler(log gethlog.Logger) func(w http.ResponseWriter, _ *http.Request) {
	return func(w http.ResponseWriter, _ *http.Request) {
		log.Info("-- HIT /health")
		status := "Healthy"
		w.WriteHeader(http.StatusOK)
		err := json.NewEncoder(w).Encode(map[string]string{"status": status})
		if err != nil {
			return
		}
	}
}

func ShouldTranslate(method string) bool {
	switch method {
	case "eth_getBlockByNumber":
		return true
	case "eth_getBlockByHash":
		return true
	}
	return false
}

<<<<<<< HEAD
func rpcEndpointsHandler(translatorRPC *rpc.Server, parsedURL *url.URL, proxy *httputil.ReverseProxy, log gethlog.Logger) func(w http.ResponseWriter, r *http.Request) {
=======
func rpcEndpointsHandler(translatorRPC *rpc.Server, parsedURL *url.URL, proxy *httputil.ReverseProxy) func(w http.ResponseWriter, r *http.Request) {
>>>>>>> e4a41de8
	return func(w http.ResponseWriter, r *http.Request) {
		if r.Method != http.MethodPost {
			http.Error(w, "Ethereum JSON-RPC uses POST requests", http.StatusMethodNotAllowed)
			return
		}

		// Parse out the method
<<<<<<< HEAD
		method, err := ParseMethod(r)
		if err != nil {
			log.Warn("parseMethod failed", "error", err)
			http.Error(w, err.Error(), http.StatusBadRequest)
			return
		}
		log.Debug("method to translate", "method", method)
=======
		method := ParseMethod(r)
		log.Debug().Msgf("Method: %s", method)
>>>>>>> e4a41de8
		if ShouldTranslate(method) {
			// Translate
			translatorRPC.ServeHTTP(w, r)
			return
		}

		// Proxy
		r.URL.Host = parsedURL.Host
		r.URL.Scheme = parsedURL.Scheme
		r.Header.Set("X-Forwarded-Host", r.Header.Get("Host"))
		r.Host = parsedURL.Host
		proxy.ServeHTTP(w, r)
	}
}

type Server struct {
<<<<<<< HEAD
	ctx    context.Context
	log    gethlog.Logger
	srv    *http.Server
=======
	srv    *http.Server
	ctx    context.Context
>>>>>>> e4a41de8
	cancel context.CancelFunc
	wg     sync.WaitGroup
}

func NewServer(
	port int,
	readTimeout,
	writeTimeout time.Duration,
	settlementChainRPCURL string,
	opTranslator any,
<<<<<<< HEAD
	log gethlog.Logger,
) (*Server, error) {
	router, err := TranslatorHandler(settlementChainRPCURL, opTranslator, log)
=======
	logLevel string,
) (*Server, error) {
	router, err := TranslatorHandler(settlementChainRPCURL, logLevel, opTranslator)
>>>>>>> e4a41de8
	if err != nil {
		return nil, err
	}
	srv := &http.Server{
		Addr:         fmt.Sprintf(":%d", port),
		Handler:      router,
		ReadTimeout:  readTimeout,
		WriteTimeout: writeTimeout,
<<<<<<< HEAD
	}
	return &Server{srv: srv, log: log}, nil
=======
	}
	return &Server{srv: srv}, nil
}

func (s *Server) Start(ctx context.Context) {
	log.Debug().Msgf("Starting JSON-RPC server on address %s", s.srv.Addr)
	ctx, cancel := context.WithCancel(ctx)
	s.ctx = ctx
	s.cancel = cancel
	s.srv.BaseContext = func(net.Listener) context.Context {
		return s.ctx
	}
	s.wg.Add(1)
	go func() {
		defer s.wg.Done()
		// ErrServerClosed == Graceful shutdown
		if err := s.srv.ListenAndServe(); err != nil && err != http.ErrServerClosed {
			log.Error().Err(err).Msg("RPC server error")
			panic(err)
		}
	}()
}

func (s *Server) Stop(ctx context.Context) {
	log.Info().Msg("Stopping JSON-RPC server")
	s.cancel()
	if err := s.srv.Shutdown(ctx); err != nil {
		log.Error().Err(err).Msg("Failed to shutdown JSON-RPC server")
		panic(err)
	}
	s.wg.Wait()
	log.Info().Msg("JSON-RPC server stopped")
>>>>>>> e4a41de8
}

func (s *Server) Start(ctx context.Context) {
	s.log.Debug("Starting JSON-RPC server", "address", s.srv.Addr)
	ctx, cancel := context.WithCancel(ctx)
	s.ctx = ctx
	s.cancel = cancel
	s.srv.BaseContext = func(net.Listener) context.Context {
		return s.ctx
	}
	s.wg.Add(1)
	go func() {
		defer s.wg.Done()
		// ErrServerClosed == Graceful shutdown
		if err := s.srv.ListenAndServe(); err != nil && err != http.ErrServerClosed {
			s.log.Error("RPC server error", "error", err)
			panic(err)
		}
	}()
}

func (s *Server) Stop(ctx context.Context) {
	s.log.Info("Stopping JSON-RPC server")
	s.cancel()
	if err := s.srv.Shutdown(ctx); err != nil {
		s.log.Error("failed to shutdown JSON-RPC server", "error", err)
		panic(err)
	}
	s.wg.Wait()
	s.log.Info("JSON-RPC server stopped")
}

func ParseMethod(request *http.Request) (string, error) {
	// Read body to buffer
	body, err := io.ReadAll(request.Body)
	if err != nil {
		return "", fmt.Errorf("error reading body: %w", err)
	}

	request.Body = io.NopCloser(bytes.NewBuffer(body))

	var result map[string]any

	// Unmarshal the JSON from the buffer into the map
	if err := json.NewDecoder(bytes.NewBuffer(body)).Decode(&result); err != nil {
		return "", fmt.Errorf("error decoding JSON: %w", err)
	}

	method, ok := result["method"].(string)
	if !ok {
		return "", fmt.Errorf("invalid method type")
	}

	return method, nil
}<|MERGE_RESOLUTION|>--- conflicted
+++ resolved
@@ -6,10 +6,7 @@
 	"encoding/json"
 	"fmt"
 	"io"
-<<<<<<< HEAD
 	"log/slog"
-=======
->>>>>>> e4a41de8
 	"net"
 	"net/http"
 	"net/http/httputil"
@@ -17,20 +14,12 @@
 	"sync"
 	"time"
 
-<<<<<<< HEAD
 	gethlog "github.com/ethereum/go-ethereum/log"
-=======
-	"github.com/SyndicateProtocol/metabased-rollup/op-translator/internal/constants"
->>>>>>> e4a41de8
 	"github.com/ethereum/go-ethereum/rpc"
 	"github.com/prometheus/client_golang/prometheus/promhttp"
 )
 
-<<<<<<< HEAD
-func TranslatorHandler(settlementChainRPCURL string, translator any, log gethlog.Logger) (*http.ServeMux, error) {
-=======
-func TranslatorHandler(settlementChainRPCURL, logLevel string, translator any) (*http.ServeMux, error) {
->>>>>>> e4a41de8
+func TranslatorHandler(settlementChainRPCURL, translator any, log gethlog.Logger) (*http.ServeMux, error) {
 	// Setup proxy
 	parsedURL, err := url.Parse(settlementChainRPCURL)
 	if err != nil {
@@ -46,11 +35,7 @@
 	}
 
 	// Setup routing
-<<<<<<< HEAD
 	router := TranslatorRouter(translatorRPC, parsedURL, proxy, log)
-=======
-	router := TranslatorRouter(constants.ToLogLevel(logLevel), translatorRPC, parsedURL, proxy)
->>>>>>> e4a41de8
 
 	return router, nil
 }
@@ -100,11 +85,7 @@
 	return false
 }
 
-<<<<<<< HEAD
 func rpcEndpointsHandler(translatorRPC *rpc.Server, parsedURL *url.URL, proxy *httputil.ReverseProxy, log gethlog.Logger) func(w http.ResponseWriter, r *http.Request) {
-=======
-func rpcEndpointsHandler(translatorRPC *rpc.Server, parsedURL *url.URL, proxy *httputil.ReverseProxy) func(w http.ResponseWriter, r *http.Request) {
->>>>>>> e4a41de8
 	return func(w http.ResponseWriter, r *http.Request) {
 		if r.Method != http.MethodPost {
 			http.Error(w, "Ethereum JSON-RPC uses POST requests", http.StatusMethodNotAllowed)
@@ -112,7 +93,6 @@
 		}
 
 		// Parse out the method
-<<<<<<< HEAD
 		method, err := ParseMethod(r)
 		if err != nil {
 			log.Warn("parseMethod failed", "error", err)
@@ -120,10 +100,6 @@
 			return
 		}
 		log.Debug("method to translate", "method", method)
-=======
-		method := ParseMethod(r)
-		log.Debug().Msgf("Method: %s", method)
->>>>>>> e4a41de8
 		if ShouldTranslate(method) {
 			// Translate
 			translatorRPC.ServeHTTP(w, r)
@@ -140,14 +116,9 @@
 }
 
 type Server struct {
-<<<<<<< HEAD
 	ctx    context.Context
 	log    gethlog.Logger
 	srv    *http.Server
-=======
-	srv    *http.Server
-	ctx    context.Context
->>>>>>> e4a41de8
 	cancel context.CancelFunc
 	wg     sync.WaitGroup
 }
@@ -158,15 +129,9 @@
 	writeTimeout time.Duration,
 	settlementChainRPCURL string,
 	opTranslator any,
-<<<<<<< HEAD
 	log gethlog.Logger,
 ) (*Server, error) {
 	router, err := TranslatorHandler(settlementChainRPCURL, opTranslator, log)
-=======
-	logLevel string,
-) (*Server, error) {
-	router, err := TranslatorHandler(settlementChainRPCURL, logLevel, opTranslator)
->>>>>>> e4a41de8
 	if err != nil {
 		return nil, err
 	}
@@ -175,43 +140,8 @@
 		Handler:      router,
 		ReadTimeout:  readTimeout,
 		WriteTimeout: writeTimeout,
-<<<<<<< HEAD
 	}
 	return &Server{srv: srv, log: log}, nil
-=======
-	}
-	return &Server{srv: srv}, nil
-}
-
-func (s *Server) Start(ctx context.Context) {
-	log.Debug().Msgf("Starting JSON-RPC server on address %s", s.srv.Addr)
-	ctx, cancel := context.WithCancel(ctx)
-	s.ctx = ctx
-	s.cancel = cancel
-	s.srv.BaseContext = func(net.Listener) context.Context {
-		return s.ctx
-	}
-	s.wg.Add(1)
-	go func() {
-		defer s.wg.Done()
-		// ErrServerClosed == Graceful shutdown
-		if err := s.srv.ListenAndServe(); err != nil && err != http.ErrServerClosed {
-			log.Error().Err(err).Msg("RPC server error")
-			panic(err)
-		}
-	}()
-}
-
-func (s *Server) Stop(ctx context.Context) {
-	log.Info().Msg("Stopping JSON-RPC server")
-	s.cancel()
-	if err := s.srv.Shutdown(ctx); err != nil {
-		log.Error().Err(err).Msg("Failed to shutdown JSON-RPC server")
-		panic(err)
-	}
-	s.wg.Wait()
-	log.Info().Msg("JSON-RPC server stopped")
->>>>>>> e4a41de8
 }
 
 func (s *Server) Start(ctx context.Context) {
