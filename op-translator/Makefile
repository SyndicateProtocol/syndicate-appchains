--- conflicted
+++ resolved
@@ -24,11 +24,6 @@
 	FUZZLDFLAGS := -ldflags=-extldflags=-Wl,-ld_classic
 endif
 
-<<<<<<< HEAD
-build:
-	go build ./...
-.PHONY: build
-=======
 op-translator:
 	env GO111MODULE=on GOOS=$(TARGETOS) GOARCH=$(TARGETARCH) CGO_ENABLED=0 go build -v $(LDFLAGS) -o ./bin/op-translator .
 .PHONY: op-translator
@@ -36,4 +31,3 @@
 test:
 	go test -v ./...
 .PHONY: test
->>>>>>> d80559ee
