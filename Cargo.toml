--- conflicted
+++ resolved
@@ -40,11 +40,7 @@
 metrics              = { path = "metabased-translator/crates/metrics" }
 shared               = { path = "shared" }
 slotter              = { path = "metabased-translator/crates/slotter" }
-<<<<<<< HEAD
 test-utils           = { path = "shared/test-utils" }
-=======
-shared               = { path = "shared" }
->>>>>>> 69aabb7a
 
 alloy              = { version = "0.11.1" }
 alloy-rlp          = "0.3.11"
@@ -54,8 +50,8 @@
 base64             = "0.22.1"
 bincode            = "1.3"
 brotli             = "7.0.0"
+byte-unit          = "5.1.6"
 bytes              = "1.9.0"
-byte-unit          = "5.1.6"
 clap               = { version = "4.5.26" }
 derivative         = "2.2"
 derive_more        = { version = "1.0.0", features = ["display"] }
@@ -81,7 +77,7 @@
 strum_macros       = "0.27.1"
 thiserror          = { version = "2.0.11" }
 tokio              = { version = "1.43" }
-tower              = { version = "0.4.0" }   # can't be updated until a new version of jsonrpsee is released
+tower              = { version = "0.4.0" }                         # can't be updated until a new version of jsonrpsee is released
 tower-layer        = { version = "0.3.3" }
 tower-service      = { version = "0.3.3" }
 tracing            = "0.1.41"
