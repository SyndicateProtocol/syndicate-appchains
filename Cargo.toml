[workspace]
members = [
    "maestro",
    "metabased-poster",
    "metabased-sequencer",
    "metabased-translator/bin/metabased-translator",
    "metabased-translator/contract-bindings",
    "metabased-translator/crates/block-builder",
    "metabased-translator/crates/common",
    "metabased-translator/crates/ingestor",
    "metabased-translator/crates/metrics",
    "metabased-translator/crates/slotter",
    "metabased-translator/tests",
<<<<<<< HEAD
    "test-framework",
=======
    "tc-sequencer",
    "shared"
>>>>>>> d9d29412
]

# Explicitly set the resolver to version 2, which is the default for packages with edition >= 2021
# https://doc.rust-lang.org/edition-guide/rust-2021/default-cargo-resolver.html
resolver = "2"

[workspace.package]
edition      = "2021"
exclude      = [".github/"]
homepage     = ""
license      = ""
repository   = ""
rust-version = "1.84"
version      = "0.1.0"

[workspace.dependencies]

block-builder        = { path = "metabased-translator/crates/block-builder" }
common               = { path = "metabased-translator/crates/common" }
contract-bindings    = { path = "metabased-translator/contract-bindings" }
ingestor             = { path = "metabased-translator/crates/ingestor" }
metabased-translator = { path = "metabased-translator/bin/metabased-translator" }
metrics              = { path = "metabased-translator/crates/metrics" }
slotter              = { path = "metabased-translator/crates/slotter" }
test-utils           = { path = "metabased-translator/crates/test-utils" }

alloy              = { version = "0.11.1" }
alloy-primitives   = "0.8.22"
alloy-rlp          = "0.3.11"
assert_matches     = "1.5.0"
async-trait        = { version = "0.1" }
axum               = "0.8.1"
base64             = "0.22.1"
bincode            = "1.3"
brotli             = "7.0.0"
bytes              = "1.9.0"
clap               = { version = "4.5.26" }
derivative         = "2.2"
eyre               = { version = "0.6.12" }
figment            = { version = "0.10.19" }
flate2             = { version = "1.0.35" }
futures-util       = "0.3.31"
hex                = "0.4.3"
http               = "1.2.0"
http-body          = "1.0.1"
http-body-util     = "0.1"
humantime          = "2.1.0"
hyper              = { version = "1.5.2" }
jsonrpsee          = { version = "0.24.7" }
pin-project-lite   = "0.2.16"
prometheus-client  = { version = "0.23.1" }
rand               = { version = "0.9.0" }
reqwest            = "0.12.12"
serde              = "1.0.217"
serde-hex          = "0.1.0"
serde_json         = "1.0.135"
strum              = "0.27.1"
strum_macros       = "0.27.1"
thiserror          = { version = "2.0.11" }
tokio              = { version = "1.43" }
tower              = { version = "0.4.0" }   # can't be updated until a new version of jsonrpsee is released
tower-layer        = { version = "0.3.3" }
tower-service      = { version = "0.3.3" }
tracing            = "0.1.41"
tracing-subscriber = "0.3.19"
url                = { version = "2.5.4" }

# dev dependencies
const_format = { version = "0.2" }
criterion    = { version = "0.5" }
mockall      = "0.13.1"
mockito      = { version = "1.7.0" }
serial_test  = { version = "3.2.0" }
temp-env     = "0.3.6"
test-case    = { version = "3" }
tracing-test = { version = "0.2.5" }


[workspace.lints.rust]
missing_debug_implementations = "warn"
missing_docs                  = "warn"
rust_2018_idioms              = { level = "deny", priority = -1 }
unnameable_types              = "warn"
unreachable_pub               = "warn"
unused_must_use               = "deny"
unused_qualifications         = "warn"


[workspace.lints.clippy]
# avoid unexpected panics, these are not allowed in production
expect_used   = "deny"
map_unwrap_or = "deny"
unwrap_used   = "deny"
# # warns
as_ptr_cast_mut                   = "warn"
borrow_as_ptr                     = "warn"
branches_sharing_code             = "warn"
clear_with_drain                  = "warn"
cloned_instead_of_copied          = "warn"
cognitive_complexity              = "warn"
collection_is_never_read          = "warn"
dbg_macro                         = "warn"
debug_assert_with_mut_call        = "warn"
derive_partial_eq_without_eq      = "warn"
doc_markdown                      = "warn"
empty_line_after_doc_comments     = "warn"
empty_line_after_outer_attr       = "warn"
enum_glob_use                     = "warn"
equatable_if_let                  = "warn"
explicit_into_iter_loop           = "warn"
explicit_iter_loop                = "warn"
fallible_impl_from                = "warn"
flat_map_option                   = "warn"
from_iter_instead_of_collect      = "warn"
future_not_send                   = "warn"
if_not_else                       = "warn"
if_then_some_else_none            = "warn"
implicit_clone                    = "warn"
imprecise_flops                   = "warn"
iter_on_empty_collections         = "warn"
iter_on_single_items              = "warn"
iter_with_drain                   = "warn"
iter_without_into_iter            = "warn"
large_stack_frames                = "warn"
manual_assert                     = "warn"
manual_clamp                      = "warn"
manual_is_variant_and             = "warn"
manual_string_new                 = "warn"
match_same_arms                   = "warn"
missing_const_for_fn              = "warn"
mutex_integer                     = "warn"
naive_bytecount                   = "warn"
needless_bitwise_bool             = "warn"
needless_collect                  = "warn"
needless_continue                 = "warn"
needless_for_each                 = "warn"
needless_pass_by_ref_mut          = "warn"
non_send_fields_in_send_ty        = "warn"
nonstandard_macro_braces          = "warn"
option_as_ref_cloned              = "warn"
option_if_let_else                = "warn"
or_fun_call                       = "warn"
path_buf_push_overwrite           = "warn"
read_zero_byte_vec                = "warn"
redundant_clone                   = "warn"
redundant_else                    = "warn"
redundant_pub_crate               = "warn"
significant_drop_in_scrutinee     = "warn"
significant_drop_tightening       = "warn"
single_char_pattern               = "warn"
string_lit_as_bytes               = "warn"
string_lit_chars_any              = "warn"
suboptimal_flops                  = "warn"
suspicious_operation_groupings    = "warn"
too_long_first_doc_paragraph      = "warn"
trailing_empty_array              = "warn"
trait_duplication_in_bounds       = "warn"
transmute_undefined_repr          = "warn"
trivial_regex                     = "warn"
tuple_array_conversions           = "warn"
type_repetition_in_bounds         = "warn"
uninhabited_references            = "warn"
unnecessary_self_imports          = "warn"
unnecessary_struct_initialization = "warn"
unnested_or_patterns              = "warn"
unused_peekable                   = "warn"
unused_rounding                   = "warn"
use_self                          = "warn"
useless_let_if_seq                = "warn"
while_float                       = "warn"
zero_sized_map_values             = "warn"<|MERGE_RESOLUTION|>--- conflicted
+++ resolved
@@ -11,12 +11,9 @@
     "metabased-translator/crates/metrics",
     "metabased-translator/crates/slotter",
     "metabased-translator/tests",
-<<<<<<< HEAD
+    "shared",
+    "tc-sequencer",
     "test-framework",
-=======
-    "tc-sequencer",
-    "shared"
->>>>>>> d9d29412
 ]
 
 # Explicitly set the resolver to version 2, which is the default for packages with edition >= 2021
