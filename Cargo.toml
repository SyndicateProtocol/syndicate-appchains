[workspace]
members = [
  "maestro",
<<<<<<< HEAD
  "mchain",
  "metabased-poster",
  "metabased-sequencer",
  "metabased-translator/bin/metabased-translator",
  "metabased-translator/contract-bindings",
=======
  "metabased-poster",
  "metabased-sequencer",
  "metabased-translator/bin/metabased-translator",
>>>>>>> 67b7f4af
  "metabased-translator/crates/block-builder",
  "metabased-translator/crates/common",
  "metabased-translator/crates/ingestor",
  "metabased-translator/crates/metrics",
  "metabased-translator/crates/slotter",
  "metabased-translator/tests",
  "shared",
<<<<<<< HEAD
=======
  "shared/contract-bindings",
>>>>>>> 67b7f4af
  "shared/test-utils",
  "tc-sequencer",
  "test-framework",
]

# Explicitly set the resolver to version 2, which is the default for packages with edition >= 2021
# https://doc.rust-lang.org/edition-guide/rust-2021/default-cargo-resolver.html
resolver = "2"

[workspace.package]
edition      = "2021"
exclude      = [".github/"]
homepage     = ""
license      = ""
repository   = ""
rust-version = "1.84"
version      = "0.1.0"

[workspace.dependencies]


alloy                = { version = "0.13.0" }
alloy-rlp            = "0.3.11"
assert_matches       = "1.5.0"
async-trait          = { version = "0.1" }
axum                 = "0.8.1"
base64               = "0.22.1"
bincode              = "1.3"
block-builder        = { path = "metabased-translator/crates/block-builder" }
brotli               = "7.0.0"
byte-unit            = "5.1.6"
bytes                = "1.9.0"
clap                 = { version = "4.5.26" }
common               = { path = "metabased-translator/crates/common" }
<<<<<<< HEAD
contract-bindings    = { path = "metabased-translator/contract-bindings" }
=======
contract-bindings    = { path = "shared/contract-bindings" }
>>>>>>> 67b7f4af
derivative           = "2.2"
derive_more          = { version = "1.0.0", features = ["display"] }
eyre                 = { version = "0.6.12" }
figment              = { version = "0.10.19" }
flate2               = { version = "1.0.35" }
futures-util         = "0.3.31"
hex                  = "0.4.3"
http                 = "1.2.0"
http-body            = "1.0.1"
http-body-util       = "0.1"
humantime            = "2.1.0"
hyper                = { version = "1.5.2" }
ingestor             = { path = "metabased-translator/crates/ingestor" }
jsonrpsee            = { version = "0.24.7" }
<<<<<<< HEAD
mchain               = { path = "mchain" }
=======
>>>>>>> 67b7f4af
metabased-translator = { path = "metabased-translator/bin/metabased-translator" }
metrics              = { path = "metabased-translator/crates/metrics" }
pin-project-lite     = "0.2.16"
prometheus-client    = { version = "0.23.1" }
rand                 = { version = "0.9.0" }
redis                = "0.29.2"
reqwest              = "0.12.12"
<<<<<<< HEAD
rocksdb              = "0.23.0"
=======
>>>>>>> 67b7f4af
serde                = "1.0.217"
serde-hex            = "0.1.0"
serde_json           = "1.0.135"
shared               = { path = "shared" }
slotter              = { path = "metabased-translator/crates/slotter" }
strum                = "0.27.1"
strum_macros         = "0.27.1"
test-utils           = { path = "shared/test-utils" }
thiserror            = { version = "2.0.11" }
tokio                = { version = "1.43" }
tower                = { version = "0.4.0" }                                      # can't be updated until a new version of jsonrpsee is released
tower-layer          = { version = "0.3.3" }
tower-service        = { version = "0.3.3" }
tracing              = "0.1.41"
tracing-subscriber   = "0.3.19"
url                  = { version = "2.5.4" }

# dev dependencies
const_format = { version = "0.2" }
criterion    = { version = "0.5" }
mockall      = "0.13.1"
mockito      = { version = "1.7.0" }
serial_test  = { version = "3.2.0" }
temp-env     = "0.3.6"
test-case    = { version = "3" }
tracing-test = { version = "0.2.5" }


[workspace.lints.rust]
missing_debug_implementations = "warn"
missing_docs                  = "warn"
rust_2018_idioms              = { level = "deny", priority = -1 }
unnameable_types              = "warn"
unreachable_pub               = "warn"
unused_must_use               = "deny"
unused_qualifications         = "warn"


[workspace.lints.clippy]
# avoid unexpected panics, these are not allowed in production
expect_used   = "deny"
map_unwrap_or = "deny"
unwrap_used   = "deny"
# # warns
as_ptr_cast_mut                   = "warn"
borrow_as_ptr                     = "warn"
branches_sharing_code             = "warn"
clear_with_drain                  = "warn"
cloned_instead_of_copied          = "warn"
cognitive_complexity              = "warn"
collection_is_never_read          = "warn"
dbg_macro                         = "warn"
debug_assert_with_mut_call        = "warn"
derive_partial_eq_without_eq      = "warn"
doc_markdown                      = "warn"
empty_line_after_doc_comments     = "warn"
empty_line_after_outer_attr       = "warn"
enum_glob_use                     = "warn"
equatable_if_let                  = "warn"
explicit_into_iter_loop           = "warn"
explicit_iter_loop                = "warn"
fallible_impl_from                = "warn"
flat_map_option                   = "warn"
from_iter_instead_of_collect      = "warn"
future_not_send                   = "warn"
if_not_else                       = "warn"
if_then_some_else_none            = "warn"
implicit_clone                    = "warn"
imprecise_flops                   = "warn"
iter_on_empty_collections         = "warn"
iter_on_single_items              = "warn"
iter_with_drain                   = "warn"
iter_without_into_iter            = "warn"
large_stack_frames                = "warn"
manual_assert                     = "warn"
manual_clamp                      = "warn"
manual_is_variant_and             = "warn"
manual_string_new                 = "warn"
match_same_arms                   = "warn"
missing_const_for_fn              = "warn"
mutex_integer                     = "warn"
naive_bytecount                   = "warn"
needless_bitwise_bool             = "warn"
needless_collect                  = "warn"
needless_continue                 = "warn"
needless_for_each                 = "warn"
needless_pass_by_ref_mut          = "warn"
non_send_fields_in_send_ty        = "warn"
nonstandard_macro_braces          = "warn"
option_as_ref_cloned              = "warn"
option_if_let_else                = "warn"
or_fun_call                       = "warn"
path_buf_push_overwrite           = "warn"
read_zero_byte_vec                = "warn"
redundant_clone                   = "warn"
redundant_else                    = "warn"
redundant_pub_crate               = "warn"
significant_drop_in_scrutinee     = "warn"
significant_drop_tightening       = "warn"
single_char_pattern               = "warn"
string_lit_as_bytes               = "warn"
string_lit_chars_any              = "warn"
suboptimal_flops                  = "warn"
suspicious_operation_groupings    = "warn"
too_long_first_doc_paragraph      = "warn"
trailing_empty_array              = "warn"
trait_duplication_in_bounds       = "warn"
transmute_undefined_repr          = "warn"
trivial_regex                     = "warn"
tuple_array_conversions           = "warn"
type_repetition_in_bounds         = "warn"
uninhabited_references            = "warn"
unnecessary_self_imports          = "warn"
unnecessary_struct_initialization = "warn"
unnested_or_patterns              = "warn"
unused_peekable                   = "warn"
unused_rounding                   = "warn"
use_self                          = "warn"
useless_let_if_seq                = "warn"
while_float                       = "warn"
zero_sized_map_values             = "warn"<|MERGE_RESOLUTION|>--- conflicted
+++ resolved
@@ -1,17 +1,10 @@
 [workspace]
 members = [
   "maestro",
-<<<<<<< HEAD
   "mchain",
   "metabased-poster",
   "metabased-sequencer",
   "metabased-translator/bin/metabased-translator",
-  "metabased-translator/contract-bindings",
-=======
-  "metabased-poster",
-  "metabased-sequencer",
-  "metabased-translator/bin/metabased-translator",
->>>>>>> 67b7f4af
   "metabased-translator/crates/block-builder",
   "metabased-translator/crates/common",
   "metabased-translator/crates/ingestor",
@@ -19,10 +12,7 @@
   "metabased-translator/crates/slotter",
   "metabased-translator/tests",
   "shared",
-<<<<<<< HEAD
-=======
   "shared/contract-bindings",
->>>>>>> 67b7f4af
   "shared/test-utils",
   "tc-sequencer",
   "test-framework",
@@ -57,11 +47,7 @@
 bytes                = "1.9.0"
 clap                 = { version = "4.5.26" }
 common               = { path = "metabased-translator/crates/common" }
-<<<<<<< HEAD
-contract-bindings    = { path = "metabased-translator/contract-bindings" }
-=======
 contract-bindings    = { path = "shared/contract-bindings" }
->>>>>>> 67b7f4af
 derivative           = "2.2"
 derive_more          = { version = "1.0.0", features = ["display"] }
 eyre                 = { version = "0.6.12" }
@@ -76,10 +62,7 @@
 hyper                = { version = "1.5.2" }
 ingestor             = { path = "metabased-translator/crates/ingestor" }
 jsonrpsee            = { version = "0.24.7" }
-<<<<<<< HEAD
 mchain               = { path = "mchain" }
-=======
->>>>>>> 67b7f4af
 metabased-translator = { path = "metabased-translator/bin/metabased-translator" }
 metrics              = { path = "metabased-translator/crates/metrics" }
 pin-project-lite     = "0.2.16"
@@ -87,10 +70,7 @@
 rand                 = { version = "0.9.0" }
 redis                = "0.29.2"
 reqwest              = "0.12.12"
-<<<<<<< HEAD
 rocksdb              = "0.23.0"
-=======
->>>>>>> 67b7f4af
 serde                = "1.0.217"
 serde-hex            = "0.1.0"
 serde_json           = "1.0.135"
