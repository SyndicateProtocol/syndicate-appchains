[workspace]
members = [
<<<<<<< HEAD
    "maestro",
    "metabased-poster",
    "metabased-sequencer",
    "metabased-translator/bin/metabased-translator",
    "metabased-translator/contract-bindings",
    "metabased-translator/crates/block-builder",
    "metabased-translator/crates/common",
    "metabased-translator/crates/ingestor",
    "metabased-translator/crates/metrics",
    "metabased-translator/crates/slotter",
    "metabased-translator/tests",
    "shared",
    "tc-sequencer",
=======
  "maestro",
  "metabased-poster",
  "metabased-sequencer",
  "metabased-translator/bin/metabased-translator",
  "metabased-translator/contract-bindings",
  "metabased-translator/crates/block-builder",
  "metabased-translator/crates/common",
  "metabased-translator/crates/ingestor",
  "metabased-translator/crates/metrics",
  "metabased-translator/crates/slotter",
  "metabased-translator/tests",
  "shared",
  "shared/test-utils",
  "tc-sequencer",
  "test-framework",
>>>>>>> a69660f3
]

# Explicitly set the resolver to version 2, which is the default for packages with edition >= 2021
# https://doc.rust-lang.org/edition-guide/rust-2021/default-cargo-resolver.html
resolver = "2"

[workspace.package]
edition      = "2021"
exclude      = [".github/"]
homepage     = ""
license      = ""
repository   = ""
rust-version = "1.84"
version      = "0.1.0"

[workspace.dependencies]


alloy                = { version = "0.11.1" }
alloy-rlp            = "0.3.11"
assert_matches       = "1.5.0"
async-trait          = { version = "0.1" }
axum                 = "0.8.1"
base64               = "0.22.1"
bincode              = "1.3"
block-builder        = { path = "metabased-translator/crates/block-builder" }
brotli               = "7.0.0"
byte-unit            = "5.1.6"
bytes                = "1.9.0"
clap                 = { version = "4.5.26" }
common               = { path = "metabased-translator/crates/common" }
contract-bindings    = { path = "metabased-translator/contract-bindings" }
derivative           = "2.2"
derive_more          = { version = "1.0.0", features = ["display"] }
eyre                 = { version = "0.6.12" }
figment              = { version = "0.10.19" }
flate2               = { version = "1.0.35" }
futures-util         = "0.3.31"
hex                  = "0.4.3"
http                 = "1.2.0"
http-body            = "1.0.1"
http-body-util       = "0.1"
humantime            = "2.1.0"
hyper                = { version = "1.5.2" }
ingestor             = { path = "metabased-translator/crates/ingestor" }
jsonrpsee            = { version = "0.24.7" }
metabased-translator = { path = "metabased-translator/bin/metabased-translator" }
metrics              = { path = "metabased-translator/crates/metrics" }
pin-project-lite     = "0.2.16"
prometheus-client    = { version = "0.23.1" }
rand                 = { version = "0.9.0" }
redis                = "0.29.2"
reqwest              = "0.12.12"
serde                = "1.0.217"
serde-hex            = "0.1.0"
serde_json           = "1.0.135"
shared               = { path = "shared" }
<<<<<<< HEAD

alloy              = { version = "0.13.0" }
assert_matches     = "1.5.0"
async-trait        = { version = "0.1" }
axum               = "0.8.1"
base64             = "0.22.1"
bincode            = "1.3"
brotli             = "7.0.0"
bytes              = "1.9.0"
byte-unit          = "5.1.6"
clap               = { version = "4.5.26" }
derivative         = "2.2"
derive_more        = { version = "1.0.0", features = ["display"] }
eyre               = { version = "0.6.12" }
figment            = { version = "0.10.19" }
flate2             = { version = "1.0.35" }
futures-util       = "0.3.31"
hex                = "0.4.3"
http               = "1.2.0"
http-body          = "1.0.1"
http-body-util     = "0.1"
humantime          = "2.1.0"
hyper              = { version = "1.5.2" }
jsonrpsee          = { version = "0.24.7" }
pin-project-lite   = "0.2.16"
prometheus-client  = { version = "0.23.1" }
rand               = { version = "0.9.0" }
redis              = "0.29.2"
reqwest            = "0.12.12"
serde              = "1.0.217"
serde-hex          = "0.1.0"
serde_json         = "1.0.135"
strum              = "0.27.1"
strum_macros       = "0.27.1"
thiserror          = { version = "2.0.11" }
tokio              = { version = "1.43" }
tower              = { version = "0.4.0" }                         # can't be updated until a new version of jsonrpsee is released
tower-layer        = { version = "0.3.3" }
tower-service      = { version = "0.3.3" }
tracing            = "0.1.41"
tracing-subscriber = "0.3.19"
url                = { version = "2.5.4" }
=======
slotter              = { path = "metabased-translator/crates/slotter" }
strum                = "0.27.1"
strum_macros         = "0.27.1"
test-utils           = { path = "shared/test-utils" }
thiserror            = { version = "2.0.11" }
tokio                = { version = "1.43" }
tower                = { version = "0.4.0" }                                      # can't be updated until a new version of jsonrpsee is released
tower-layer          = { version = "0.3.3" }
tower-service        = { version = "0.3.3" }
tracing              = "0.1.41"
tracing-subscriber   = "0.3.19"
url                  = { version = "2.5.4" }
>>>>>>> a69660f3

# dev dependencies
const_format = { version = "0.2" }
criterion    = { version = "0.5" }
mockall      = "0.13.1"
mockito      = { version = "1.7.0" }
serial_test  = { version = "3.2.0" }
temp-env     = "0.3.6"
test-case    = { version = "3" }
tracing-test = { version = "0.2.5" }


[workspace.lints.rust]
missing_debug_implementations = "warn"
missing_docs                  = "warn"
rust_2018_idioms              = { level = "deny", priority = -1 }
unnameable_types              = "warn"
unreachable_pub               = "warn"
unused_must_use               = "deny"
unused_qualifications         = "warn"


[workspace.lints.clippy]
# avoid unexpected panics, these are not allowed in production
expect_used   = "deny"
map_unwrap_or = "deny"
unwrap_used   = "deny"
# # warns
as_ptr_cast_mut                   = "warn"
borrow_as_ptr                     = "warn"
branches_sharing_code             = "warn"
clear_with_drain                  = "warn"
cloned_instead_of_copied          = "warn"
cognitive_complexity              = "warn"
collection_is_never_read          = "warn"
dbg_macro                         = "warn"
debug_assert_with_mut_call        = "warn"
derive_partial_eq_without_eq      = "warn"
doc_markdown                      = "warn"
empty_line_after_doc_comments     = "warn"
empty_line_after_outer_attr       = "warn"
enum_glob_use                     = "warn"
equatable_if_let                  = "warn"
explicit_into_iter_loop           = "warn"
explicit_iter_loop                = "warn"
fallible_impl_from                = "warn"
flat_map_option                   = "warn"
from_iter_instead_of_collect      = "warn"
future_not_send                   = "warn"
if_not_else                       = "warn"
if_then_some_else_none            = "warn"
implicit_clone                    = "warn"
imprecise_flops                   = "warn"
iter_on_empty_collections         = "warn"
iter_on_single_items              = "warn"
iter_with_drain                   = "warn"
iter_without_into_iter            = "warn"
large_stack_frames                = "warn"
manual_assert                     = "warn"
manual_clamp                      = "warn"
manual_is_variant_and             = "warn"
manual_string_new                 = "warn"
match_same_arms                   = "warn"
missing_const_for_fn              = "warn"
mutex_integer                     = "warn"
naive_bytecount                   = "warn"
needless_bitwise_bool             = "warn"
needless_collect                  = "warn"
needless_continue                 = "warn"
needless_for_each                 = "warn"
needless_pass_by_ref_mut          = "warn"
non_send_fields_in_send_ty        = "warn"
nonstandard_macro_braces          = "warn"
option_as_ref_cloned              = "warn"
option_if_let_else                = "warn"
or_fun_call                       = "warn"
path_buf_push_overwrite           = "warn"
read_zero_byte_vec                = "warn"
redundant_clone                   = "warn"
redundant_else                    = "warn"
redundant_pub_crate               = "warn"
significant_drop_in_scrutinee     = "warn"
significant_drop_tightening       = "warn"
single_char_pattern               = "warn"
string_lit_as_bytes               = "warn"
string_lit_chars_any              = "warn"
suboptimal_flops                  = "warn"
suspicious_operation_groupings    = "warn"
too_long_first_doc_paragraph      = "warn"
trailing_empty_array              = "warn"
trait_duplication_in_bounds       = "warn"
transmute_undefined_repr          = "warn"
trivial_regex                     = "warn"
tuple_array_conversions           = "warn"
type_repetition_in_bounds         = "warn"
uninhabited_references            = "warn"
unnecessary_self_imports          = "warn"
unnecessary_struct_initialization = "warn"
unnested_or_patterns              = "warn"
unused_peekable                   = "warn"
unused_rounding                   = "warn"
use_self                          = "warn"
useless_let_if_seq                = "warn"
while_float                       = "warn"
zero_sized_map_values             = "warn"<|MERGE_RESOLUTION|>--- conflicted
+++ resolved
@@ -1,20 +1,5 @@
 [workspace]
 members = [
-<<<<<<< HEAD
-    "maestro",
-    "metabased-poster",
-    "metabased-sequencer",
-    "metabased-translator/bin/metabased-translator",
-    "metabased-translator/contract-bindings",
-    "metabased-translator/crates/block-builder",
-    "metabased-translator/crates/common",
-    "metabased-translator/crates/ingestor",
-    "metabased-translator/crates/metrics",
-    "metabased-translator/crates/slotter",
-    "metabased-translator/tests",
-    "shared",
-    "tc-sequencer",
-=======
   "maestro",
   "metabased-poster",
   "metabased-sequencer",
@@ -30,7 +15,6 @@
   "shared/test-utils",
   "tc-sequencer",
   "test-framework",
->>>>>>> a69660f3
 ]
 
 # Explicitly set the resolver to version 2, which is the default for packages with edition >= 2021
@@ -49,7 +33,7 @@
 [workspace.dependencies]
 
 
-alloy                = { version = "0.11.1" }
+alloy                = { version = "0.13.0" }
 alloy-rlp            = "0.3.11"
 assert_matches       = "1.5.0"
 async-trait          = { version = "0.1" }
@@ -88,54 +72,8 @@
 serde-hex            = "0.1.0"
 serde_json           = "1.0.135"
 shared               = { path = "shared" }
-<<<<<<< HEAD
-
-alloy              = { version = "0.13.0" }
-assert_matches     = "1.5.0"
-async-trait        = { version = "0.1" }
-axum               = "0.8.1"
-base64             = "0.22.1"
-bincode            = "1.3"
-brotli             = "7.0.0"
-bytes              = "1.9.0"
-byte-unit          = "5.1.6"
-clap               = { version = "4.5.26" }
-derivative         = "2.2"
-derive_more        = { version = "1.0.0", features = ["display"] }
-eyre               = { version = "0.6.12" }
-figment            = { version = "0.10.19" }
-flate2             = { version = "1.0.35" }
-futures-util       = "0.3.31"
-hex                = "0.4.3"
-http               = "1.2.0"
-http-body          = "1.0.1"
-http-body-util     = "0.1"
-humantime          = "2.1.0"
-hyper              = { version = "1.5.2" }
-jsonrpsee          = { version = "0.24.7" }
-pin-project-lite   = "0.2.16"
-prometheus-client  = { version = "0.23.1" }
-rand               = { version = "0.9.0" }
-redis              = "0.29.2"
-reqwest            = "0.12.12"
-serde              = "1.0.217"
-serde-hex          = "0.1.0"
-serde_json         = "1.0.135"
-strum              = "0.27.1"
-strum_macros       = "0.27.1"
-thiserror          = { version = "2.0.11" }
-tokio              = { version = "1.43" }
-tower              = { version = "0.4.0" }                         # can't be updated until a new version of jsonrpsee is released
-tower-layer        = { version = "0.3.3" }
-tower-service      = { version = "0.3.3" }
-tracing            = "0.1.41"
-tracing-subscriber = "0.3.19"
-url                = { version = "2.5.4" }
-=======
-slotter              = { path = "metabased-translator/crates/slotter" }
 strum                = "0.27.1"
 strum_macros         = "0.27.1"
-test-utils           = { path = "shared/test-utils" }
 thiserror            = { version = "2.0.11" }
 tokio                = { version = "1.43" }
 tower                = { version = "0.4.0" }                                      # can't be updated until a new version of jsonrpsee is released
@@ -144,7 +82,8 @@
 tracing              = "0.1.41"
 tracing-subscriber   = "0.3.19"
 url                  = { version = "2.5.4" }
->>>>>>> a69660f3
+slotter              = { path = "metabased-translator/crates/slotter" }
+test-utils           = { path = "shared/test-utils" }
 
 # dev dependencies
 const_format = { version = "0.2" }
