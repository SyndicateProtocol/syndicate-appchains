[workspace]
members = [
    "maestro",
    "metabased-poster",
    "metabased-sequencer",
    "metabased-translator/bin/metabased-translator",
    "metabased-translator/contract-bindings",
    "metabased-translator/crates/block-builder",
    "metabased-translator/crates/common",
    "metabased-translator/crates/ingestor",
    "metabased-translator/crates/metrics",
    "metabased-translator/crates/slotter",
    "metabased-translator/tests",
    "shared",
    "tc-sequencer",
]

# Explicitly set the resolver to version 2, which is the default for packages with edition >= 2021
# https://doc.rust-lang.org/edition-guide/rust-2021/default-cargo-resolver.html
resolver = "2"

[workspace.package]
edition      = "2021"
exclude      = [".github/"]
homepage     = ""
license      = ""
repository   = ""
rust-version = "1.84"
version      = "0.1.0"

[workspace.dependencies]

block-builder        = { path = "metabased-translator/crates/block-builder" }
common               = { path = "metabased-translator/crates/common" }
contract-bindings    = { path = "metabased-translator/contract-bindings" }
ingestor             = { path = "metabased-translator/crates/ingestor" }
metabased-translator = { path = "metabased-translator/bin/metabased-translator" }
metrics              = { path = "metabased-translator/crates/metrics" }
slotter              = { path = "metabased-translator/crates/slotter" }
shared               = { path = "shared" }

<<<<<<< HEAD
alloy              = { version = "0.13.0" }
alloy-primitives   = "0.8.22"
=======
alloy              = { version = "0.11.1" }
>>>>>>> 4e1e91cb
alloy-rlp          = "0.3.11"
assert_matches     = "1.5.0"
async-trait        = { version = "0.1" }
axum               = "0.8.1"
base64             = "0.22.1"
bincode            = "1.3"
brotli             = "7.0.0"
bytes              = "1.9.0"
byte-unit          = "5.1.6"
clap               = { version = "4.5.26" }
derivative         = "2.2"
derive_more        = { version = "1.0.0", features = ["display"] }
eyre               = { version = "0.6.12" }
figment            = { version = "0.10.19" }
flate2             = { version = "1.0.35" }
futures-util       = "0.3.31"
hex                = "0.4.3"
http               = "1.2.0"
http-body          = "1.0.1"
http-body-util     = "0.1"
humantime          = "2.1.0"
hyper              = { version = "1.5.2" }
jsonrpsee          = { version = "0.24.7" }
pin-project-lite   = "0.2.16"
prometheus-client  = { version = "0.23.1" }
rand               = { version = "0.9.0" }
redis              = "0.29.2"
reqwest            = "0.12.12"
serde              = "1.0.217"
serde-hex          = "0.1.0"
serde_json         = "1.0.135"
strum              = "0.27.1"
strum_macros       = "0.27.1"
thiserror          = { version = "2.0.11" }
tokio              = { version = "1.43" }
tower              = { version = "0.4.0" }   # can't be updated until a new version of jsonrpsee is released
tower-layer        = { version = "0.3.3" }
tower-service      = { version = "0.3.3" }
tracing            = "0.1.41"
tracing-subscriber = "0.3.19"
url                = { version = "2.5.4" }

# dev dependencies
const_format = { version = "0.2" }
criterion    = { version = "0.5" }
mockall      = "0.13.1"
mockito      = { version = "1.7.0" }
serial_test  = { version = "3.2.0" }
temp-env     = "0.3.6"
test-case    = { version = "3" }
tracing-test = { version = "0.2.5" }


[workspace.lints.rust]
missing_debug_implementations = "warn"
missing_docs                  = "warn"
rust_2018_idioms              = { level = "deny", priority = -1 }
unnameable_types              = "warn"
unreachable_pub               = "warn"
unused_must_use               = "deny"
unused_qualifications         = "warn"


[workspace.lints.clippy]
# avoid unexpected panics, these are not allowed in production
expect_used   = "deny"
map_unwrap_or = "deny"
unwrap_used   = "deny"
# # warns
as_ptr_cast_mut                   = "warn"
borrow_as_ptr                     = "warn"
branches_sharing_code             = "warn"
clear_with_drain                  = "warn"
cloned_instead_of_copied          = "warn"
cognitive_complexity              = "warn"
collection_is_never_read          = "warn"
dbg_macro                         = "warn"
debug_assert_with_mut_call        = "warn"
derive_partial_eq_without_eq      = "warn"
doc_markdown                      = "warn"
empty_line_after_doc_comments     = "warn"
empty_line_after_outer_attr       = "warn"
enum_glob_use                     = "warn"
equatable_if_let                  = "warn"
explicit_into_iter_loop           = "warn"
explicit_iter_loop                = "warn"
fallible_impl_from                = "warn"
flat_map_option                   = "warn"
from_iter_instead_of_collect      = "warn"
future_not_send                   = "warn"
if_not_else                       = "warn"
if_then_some_else_none            = "warn"
implicit_clone                    = "warn"
imprecise_flops                   = "warn"
iter_on_empty_collections         = "warn"
iter_on_single_items              = "warn"
iter_with_drain                   = "warn"
iter_without_into_iter            = "warn"
large_stack_frames                = "warn"
manual_assert                     = "warn"
manual_clamp                      = "warn"
manual_is_variant_and             = "warn"
manual_string_new                 = "warn"
match_same_arms                   = "warn"
missing_const_for_fn              = "warn"
mutex_integer                     = "warn"
naive_bytecount                   = "warn"
needless_bitwise_bool             = "warn"
needless_collect                  = "warn"
needless_continue                 = "warn"
needless_for_each                 = "warn"
needless_pass_by_ref_mut          = "warn"
non_send_fields_in_send_ty        = "warn"
nonstandard_macro_braces          = "warn"
option_as_ref_cloned              = "warn"
option_if_let_else                = "warn"
or_fun_call                       = "warn"
path_buf_push_overwrite           = "warn"
read_zero_byte_vec                = "warn"
redundant_clone                   = "warn"
redundant_else                    = "warn"
redundant_pub_crate               = "warn"
significant_drop_in_scrutinee     = "warn"
significant_drop_tightening       = "warn"
single_char_pattern               = "warn"
string_lit_as_bytes               = "warn"
string_lit_chars_any              = "warn"
suboptimal_flops                  = "warn"
suspicious_operation_groupings    = "warn"
too_long_first_doc_paragraph      = "warn"
trailing_empty_array              = "warn"
trait_duplication_in_bounds       = "warn"
transmute_undefined_repr          = "warn"
trivial_regex                     = "warn"
tuple_array_conversions           = "warn"
type_repetition_in_bounds         = "warn"
uninhabited_references            = "warn"
unnecessary_self_imports          = "warn"
unnecessary_struct_initialization = "warn"
unnested_or_patterns              = "warn"
unused_peekable                   = "warn"
unused_rounding                   = "warn"
use_self                          = "warn"
useless_let_if_seq                = "warn"
while_float                       = "warn"
zero_sized_map_values             = "warn"<|MERGE_RESOLUTION|>--- conflicted
+++ resolved
@@ -39,13 +39,7 @@
 slotter              = { path = "metabased-translator/crates/slotter" }
 shared               = { path = "shared" }
 
-<<<<<<< HEAD
 alloy              = { version = "0.13.0" }
-alloy-primitives   = "0.8.22"
-=======
-alloy              = { version = "0.11.1" }
->>>>>>> 4e1e91cb
-alloy-rlp          = "0.3.11"
 assert_matches     = "1.5.0"
 async-trait        = { version = "0.1" }
 axum               = "0.8.1"
@@ -80,7 +74,7 @@
 strum_macros       = "0.27.1"
 thiserror          = { version = "2.0.11" }
 tokio              = { version = "1.43" }
-tower              = { version = "0.4.0" }   # can't be updated until a new version of jsonrpsee is released
+tower              = { version = "0.4.0" }                         # can't be updated until a new version of jsonrpsee is released
 tower-layer        = { version = "0.3.3" }
 tower-service      = { version = "0.3.3" }
 tracing            = "0.1.41"
