[workspace]
members = [
  "shared",
  "shared/contract-bindings",
  "shared/test-utils",
  "synd-batch-sequencer",
  "synd-batch-sequencer/crates/batcher",
  "synd-batch-sequencer/crates/tc-client",
<<<<<<< HEAD
  "synd-verifier",
=======
  "synd-chain-ingestor",
  "synd-maestro",
  "synd-mchain",
  "synd-poster",
  "synd-translator/bin/synd-translator",
  "synd-translator/crates/common",
  "synd-translator/crates/metrics",
  "synd-translator/crates/synd-block-builder",
  "synd-translator/crates/synd-slotter",
  "synd-translator/tests",
>>>>>>> 7027a63d
  "test-framework",
]

# Explicitly set the resolver to version 2, which is the default for packages with edition >= 2021
# https://doc.rust-lang.org/edition-guide/rust-2021/default-cargo-resolver.html
resolver = "2"

[workspace.package]
edition      = "2021"
exclude      = [".github/"]
homepage     = ""
license      = ""
repository   = ""
rust-version = "1.84"
version      = "0.1.0"

[workspace.dependencies]
alloy               = { version = "0.13.0" }
alloy-rlp           = "0.3.11"
assert_matches      = "1.5.0"
async-trait         = { version = "0.1" }
axum                = "0.8.1"
base64              = "0.22.1"
batcher             = { path = "synd-batch-sequencer/crates/batcher" }
bincode             = "1.3"
brotli              = "7.0.0"
byte-unit           = "5.1.6"
bytes               = "1.9.0"
clap                = { version = "4.5.26" }
common              = { path = "synd-translator/crates/common" }
contract-bindings   = { path = "shared/contract-bindings" }
derivative          = "2.2"
derive_more         = { version = "1.0.0", features = ["display"] }
eyre                = { version = "0.6.12" }
figment             = { version = "0.10.19" }
flate2              = { version = "1.0.35" }
fs2                 = { version = "0.4.3" }
futures-util        = "0.3.31"
hex                 = "0.4.3"
http                = "1.2.0"
http-body           = "1.0.1"
http-body-util      = "0.1"
humantime           = "2.1.0"
hyper               = { version = "1.5.2" }
jsonrpsee           = { version = "0.24.7" }
metrics             = { path = "synd-translator/crates/metrics" }
pin-project-lite    = "0.2.16"
prometheus-client   = { version = "0.23.1" }
rand                = { version = "0.9.0" }
redis               = "0.29.2"
reqwest             = "0.12.12"
rlp                 = "0.6.1"
rocksdb             = "0.23.0"
serde               = "1.0.217"
serde-hex           = "0.1.0"
serde_json          = "1.0.135"
shared              = { path = "shared" }
strum               = "0.27.1"
strum_macros        = "0.27.1"
synd-block-builder  = { path = "synd-translator/crates/synd-block-builder" }
synd-chain-ingestor = { path = "synd-chain-ingestor" }
synd-maestro        = { path = "synd-maestro" }
synd-mchain         = { path = "synd-mchain" }
synd-slotter        = { path = "synd-translator/crates/synd-slotter" }
synd-translator     = { path = "synd-translator/bin/synd-translator" }
tc-client           = { path = "synd-batch-sequencer/crates/tc-client" }
test-utils          = { path = "shared/test-utils" }
thiserror           = { version = "2.0.11" }
tokio               = { version = "1.43" }
tower               = { version = "0.4.0" }                                  # can't be updated until a new version of jsonrpsee is released
tower-layer         = { version = "0.3.3" }
tower-service       = { version = "0.3.3" }
tracing             = "0.1.41"
tracing-subscriber  = "0.3.19"
url                 = { version = "2.5.4" }
wiremock            = "0.6.3"

# dev dependencies
const_format = { version = "0.2" }
criterion    = { version = "0.5" }
ctor         = "0.4.1"
mockall      = "0.13.1"
mockito      = { version = "1.7.0" }
once_cell    = { version = "1.21.3" }
serial_test  = { version = "3.2.0" }
temp-env     = "0.3.6"
test-case    = { version = "3" }


[patch.crates-io]
jsonrpsee = { git = 'https://github.com/SyndicateProtocol/jsonrpsee.git' }


[workspace.lints.rust]
missing_debug_implementations = "warn"
missing_docs                  = "warn"
rust_2018_idioms              = { level = "deny", priority = -1 }
unnameable_types              = "warn"
unreachable_pub               = "warn"
unused_must_use               = "deny"
unused_qualifications         = "warn"


[workspace.lints.clippy]
# avoid unexpected panics, these are not allowed in production
expect_used   = "deny"
map_unwrap_or = "deny"
unwrap_used   = "deny"
# # warns
as_ptr_cast_mut                   = "warn"
borrow_as_ptr                     = "warn"
branches_sharing_code             = "warn"
clear_with_drain                  = "warn"
cloned_instead_of_copied          = "warn"
cognitive_complexity              = "warn"
collection_is_never_read          = "warn"
dbg_macro                         = "warn"
debug_assert_with_mut_call        = "warn"
derive_partial_eq_without_eq      = "warn"
doc_markdown                      = "warn"
empty_line_after_doc_comments     = "warn"
empty_line_after_outer_attr       = "warn"
enum_glob_use                     = "warn"
equatable_if_let                  = "warn"
explicit_into_iter_loop           = "warn"
explicit_iter_loop                = "warn"
fallible_impl_from                = "warn"
flat_map_option                   = "warn"
from_iter_instead_of_collect      = "warn"
if_not_else                       = "warn"
if_then_some_else_none            = "warn"
implicit_clone                    = "warn"
imprecise_flops                   = "warn"
iter_on_empty_collections         = "warn"
iter_on_single_items              = "warn"
iter_with_drain                   = "warn"
iter_without_into_iter            = "warn"
large_stack_frames                = "warn"
manual_assert                     = "warn"
manual_clamp                      = "warn"
manual_is_variant_and             = "warn"
manual_string_new                 = "warn"
match_same_arms                   = "warn"
missing_const_for_fn              = "warn"
mutex_integer                     = "warn"
naive_bytecount                   = "warn"
needless_bitwise_bool             = "warn"
needless_collect                  = "warn"
needless_continue                 = "warn"
needless_for_each                 = "warn"
needless_pass_by_ref_mut          = "warn"
non_send_fields_in_send_ty        = "warn"
nonstandard_macro_braces          = "warn"
option_as_ref_cloned              = "warn"
option_if_let_else                = "warn"
or_fun_call                       = "warn"
path_buf_push_overwrite           = "warn"
read_zero_byte_vec                = "warn"
redundant_clone                   = "warn"
redundant_else                    = "warn"
redundant_pub_crate               = "warn"
significant_drop_in_scrutinee     = "warn"
significant_drop_tightening       = "warn"
single_char_pattern               = "warn"
string_lit_as_bytes               = "warn"
string_lit_chars_any              = "warn"
suboptimal_flops                  = "warn"
suspicious_operation_groupings    = "warn"
too_long_first_doc_paragraph      = "warn"
trailing_empty_array              = "warn"
trait_duplication_in_bounds       = "warn"
transmute_undefined_repr          = "warn"
trivial_regex                     = "warn"
tuple_array_conversions           = "warn"
type_repetition_in_bounds         = "warn"
uninhabited_references            = "warn"
unnecessary_self_imports          = "warn"
unnecessary_struct_initialization = "warn"
unnested_or_patterns              = "warn"
unused_peekable                   = "warn"
unused_rounding                   = "warn"
use_self                          = "warn"
useless_let_if_seq                = "warn"
while_float                       = "warn"
zero_sized_map_values             = "warn"<|MERGE_RESOLUTION|>--- conflicted
+++ resolved
@@ -6,9 +6,6 @@
   "synd-batch-sequencer",
   "synd-batch-sequencer/crates/batcher",
   "synd-batch-sequencer/crates/tc-client",
-<<<<<<< HEAD
-  "synd-verifier",
-=======
   "synd-chain-ingestor",
   "synd-maestro",
   "synd-mchain",
@@ -19,7 +16,7 @@
   "synd-translator/crates/synd-block-builder",
   "synd-translator/crates/synd-slotter",
   "synd-translator/tests",
->>>>>>> 7027a63d
+  "synd-verifier",
   "test-framework",
 ]
 
