[workspace]
members = [
    "metabased-translator/contract-bindings",
    "metabased-translator/crates/block-builder",
    "metabased-translator/crates/ingestor",
    "metabased-translator/crates/slotting",
    "metabased-translator/crates/common",
    "metabased-translator/crates/metrics",
    "metabased-translator/bin/metabased-translator",
    "metabased-translator/tests",
    "metabased-sequencer/interceptor",
    "metabased-sequencer/proxy",
]

# Explicitly set the resolver to version 2, which is the default for packages with edition >= 2021
# https://doc.rust-lang.org/edition-guide/rust-2021/default-cargo-resolver.html
resolver = "2"

[workspace.package]
version = "0.1.0"
edition = "2021"
rust-version = "1.84"
license = ""
homepage = ""
repository = ""
exclude = [".github/"]

[workspace.dependencies]

block-builder = { path = "metabased-translator/crates/block-builder" }
slotting = { path = "metabased-translator/crates/slotting" }
ingestor = { path = "metabased-translator/crates/ingestor" }
common = { path = "metabased-translator/crates/common" }
<<<<<<< HEAD
contract-bindings = { path = "metabased-translator/contract-bindings" }
test-utils = { path = "metabased-translator/crates/test-utils" }
=======
contract-bindings = {path = "metabased-translator/contract-bindings"}
metrics = { path = "metabased-translator/crates/metrics"}
>>>>>>> 8f102996

alloy = { version = "0.9.2" }
alloy-rlp = "0.3.11"
axum = "0.8.1"
base64 = "0.22.1"
brotli = "7.0.0"
hex = "0.4.3"
jsonrpsee = { version = "0.24.7" }
tokio = { version = "1.43" }
serde = "1.0.217"
serde-hex = "0.1.0"
serde_json = "1.0.135"
tracing-subscriber = "0.3.19"
tracing = "0.1.41"
clap = { version = "4.5.26" }
hyper = { version = "1.5.2" }
http-body-util = "0.1"
http = "1.2.0"
reqwest = "0.12.12"
tower = { version = "0.4.0" }              # can't be updated until a new version of jsonrpsee is released
tower-layer = { version = "0.3.3" }
tower-service = { version = "0.3.3" }
figment = { version = "0.10.19" }
async-trait = { version = "0.1" }
flate2 = { version = "1.0.35" }
prometheus-client = { version = "0.23.1" }
eyre = { version = "0.6.12" }
thiserror = { version = "2.0.11" }
strum = "0.26.3"
strum_macros = "0.26.4"
bytes = "1.9.0"
rand = { version = "0.8.5" }
url = { version = "2.5.4" }
pin-project-lite = "0.2.16"
rocksdb = "0.23.0"
derivative = "2.2"
bincode = "1.3"


# dev dependencies
test-case = { version = "3" }
serial_test = { version = "3.2.0" }
const_format = { version = "0.2" }
criterion = { version = "0.5" }
tracing-test = { version = "0.2.5" }


[workspace.lints.rust]
missing_debug_implementations = "warn"
missing_docs = "warn"
unreachable_pub = "warn"
unused_must_use = "deny"
rust_2018_idioms = { level = "deny", priority = -1 }
unnameable_types = "warn"
unused_qualifications = "warn"


[workspace.lints.clippy]
# avoid unexpected panics, these are not allowed in production
unwrap_used = "deny"
map_unwrap_or = "deny"
expect_used = "deny"
# # warns
missing_const_for_fn = "warn"
use_self = "warn"
option_if_let_else = "warn"
redundant_clone = "warn"
borrow_as_ptr = "warn"
branches_sharing_code = "warn"
clear_with_drain = "warn"
cloned_instead_of_copied = "warn"
collection_is_never_read = "warn"
dbg_macro = "warn"
derive_partial_eq_without_eq = "warn"
doc_markdown = "warn"
empty_line_after_doc_comments = "warn"
empty_line_after_outer_attr = "warn"
enum_glob_use = "warn"
equatable_if_let = "warn"
explicit_into_iter_loop = "warn"
explicit_iter_loop = "warn"
flat_map_option = "warn"
from_iter_instead_of_collect = "warn"
if_not_else = "warn"
if_then_some_else_none = "warn"
implicit_clone = "warn"
imprecise_flops = "warn"
iter_on_empty_collections = "warn"
iter_on_single_items = "warn"
iter_with_drain = "warn"
iter_without_into_iter = "warn"
large_stack_frames = "warn"
manual_assert = "warn"
manual_clamp = "warn"
manual_is_variant_and = "warn"
manual_string_new = "warn"
match_same_arms = "warn"
mutex_integer = "warn"
naive_bytecount = "warn"
needless_bitwise_bool = "warn"
needless_continue = "warn"
needless_for_each = "warn"
needless_pass_by_ref_mut = "warn"
nonstandard_macro_braces = "warn"
option_as_ref_cloned = "warn"
or_fun_call = "warn"
path_buf_push_overwrite = "warn"
read_zero_byte_vec = "warn"
redundant_else = "warn"
single_char_pattern = "warn"
string_lit_as_bytes = "warn"
string_lit_chars_any = "warn"
suboptimal_flops = "warn"
suspicious_operation_groupings = "warn"
trailing_empty_array = "warn"
trait_duplication_in_bounds = "warn"
transmute_undefined_repr = "warn"
trivial_regex = "warn"
tuple_array_conversions = "warn"
type_repetition_in_bounds = "warn"
uninhabited_references = "warn"
unnecessary_self_imports = "warn"
unnecessary_struct_initialization = "warn"
unnested_or_patterns = "warn"
unused_peekable = "warn"
unused_rounding = "warn"
useless_let_if_seq = "warn"
while_float = "warn"
zero_sized_map_values = "warn"
as_ptr_cast_mut = "warn"
cognitive_complexity = "warn"
debug_assert_with_mut_call = "warn"
fallible_impl_from = "warn"
future_not_send = "warn"
needless_collect = "warn"
non_send_fields_in_send_ty = "warn"
redundant_pub_crate = "warn"
significant_drop_in_scrutinee = "warn"
significant_drop_tightening = "warn"
too_long_first_doc_paragraph = "warn"<|MERGE_RESOLUTION|>--- conflicted
+++ resolved
@@ -31,13 +31,9 @@
 slotting = { path = "metabased-translator/crates/slotting" }
 ingestor = { path = "metabased-translator/crates/ingestor" }
 common = { path = "metabased-translator/crates/common" }
-<<<<<<< HEAD
 contract-bindings = { path = "metabased-translator/contract-bindings" }
+metrics = { path = "metabased-translator/crates/metrics" }
 test-utils = { path = "metabased-translator/crates/test-utils" }
-=======
-contract-bindings = {path = "metabased-translator/contract-bindings"}
-metrics = { path = "metabased-translator/crates/metrics"}
->>>>>>> 8f102996
 
 alloy = { version = "0.9.2" }
 alloy-rlp = "0.3.11"
